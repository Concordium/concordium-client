--- conflicted
+++ resolved
@@ -83,11 +83,7 @@
           unzip protoc-3.15.3-linux-x86_64.zip
           sudo mv ./bin/protoc /usr/bin/protoc
       - name: Cache cargo and stack dependencies and targets
-<<<<<<< HEAD
         uses: actions/cache@v3
-=======
-        uses: actions/cache@v4
->>>>>>> d33f20a3
         with:
           path: |
             ~/.cargo/registry
