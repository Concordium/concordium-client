--- conflicted
+++ resolved
@@ -211,7 +211,6 @@
             , printf "----------------------------------------------------------------" ]
       tell (map unpack (map formatText accs))
 
-<<<<<<< HEAD
 printModuleList :: ModuleNameMap -> [Types.ModuleRef] -> Printer
 printModuleList nameMap refs = tell . map show $ namedModRefs
   where namedModRefs = map (\ref -> NamedModuleRef {nmrRef = ref, nmrName = HM.lookup ref nameMapInv}) refs
@@ -222,10 +221,6 @@
 printContractList nameMap addrs = tell . map show $ namedContrAddrs
   where namedContrAddrs = map (\addr -> NamedContractAddress {ncaAddr = addr, ncaName = HM.lookup addr nameMapInv}) addrs
         nameMapInv = invertHashMap nameMap
-=======
-printModuleList :: [Text] -> Printer
-printModuleList = tell . map unpack
->>>>>>> 243fdcdf
 
 -- |Invert a hash map. Note that if any `v` is duplicated, then the _last_ one is used.
 invertHashMap :: (Eq v, Hashable v) => HM.HashMap k v -> HM.HashMap v k
