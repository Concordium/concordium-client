{-# LANGUAGE DeriveGeneric        #-}
{-# LANGUAGE FlexibleInstances    #-}
{-# LANGUAGE OverloadedStrings    #-}
{-# LANGUAGE TemplateHaskell      #-}

module Concordium.Client.Types.Transaction where

import           Concordium.Client.Types.Account
import qualified Concordium.ID.Types                 as IDTypes
import           Concordium.Types
import           Concordium.Crypto.EncryptedTransfers
import qualified Concordium.Cost as Cost

import           Data.Aeson                          as AE
import qualified Data.Aeson.TH                       as AETH
import           Data.Text                           hiding (length, map)
import           GHC.Generics                        (Generic)
import qualified Concordium.Types.Transactions as Types
import qualified Concordium.Types as Types

-- | Base cost of checking the transaction. The cost is always at least this,
-- but in most cases it will have a transaction specific cost.
minimumCost :: PayloadSize -- ^ Size of the transaction payload in bytes
            -> Int -- ^ Number of signatures.
            -> Energy
minimumCost psize numSigs = Cost.baseCost totalSize numSigs
  where -- the total size of the transaction. The +1 is for the payload tag.
    totalSize = fromIntegral psize + Types.transactionHeaderSize

-- |Cost of a simple transfer transaction.
-- This must be kept in sync with the cost in Concordium.Scheduler.Cost
simpleTransferEnergyCost :: Int -> Energy
simpleTransferEnergyCost numSigs = minimumCost 41 numSigs + Cost.simpleTransferCost
    -- FIXME: After Simon's changes are done replace 41 with computed size

encryptedTransferEnergyCost :: Int -> Energy
<<<<<<< HEAD
encryptedTransferEnergyCost numSigs = minimumCost 2617 numSigs + Cost.encryptedTransferCost
    -- FIXME: After Simon's changes are done replace 2617 with computed size
=======
encryptedTransferEnergyCost = (+30000) . checkHeaderEnergyCost

-- |Cost of a stake delegation transaction.
-- This must be kept in sync with the cost in Concordium.Scheduler.Cost
accountDelegateEnergyCost :: Int -> Int -> Energy
accountDelegateEnergyCost instanceCount = (+100) . (+50*c) . checkHeaderEnergyCost
  where c = fromIntegral instanceCount

-- |Cost of a stake undelegation transaction.
-- This must be kept in sync with the cost in Concordium.Scheduler.Cost
accountUndelegateEnergyCost :: Int -> Int -> Energy
accountUndelegateEnergyCost = accountDelegateEnergyCost

-- |Cost of updating the account keys.
-- This must be kept in sync with Concordium.Scheduler.Cost
accountUpdateKeysEnergyCost :: Int -> Int -> Energy
accountUpdateKeysEnergyCost keyCount = (+5*c) . checkHeaderEnergyCost
  where c = fromIntegral keyCount

-- |Cost of updating credentials.
-- This must be kept in sync with Concordium.Scheduler.Cost
accountUpdateCredentialsEnergyCost :: Int -> Int -> Energy
accountUpdateCredentialsEnergyCost credCount = (+5*c) . checkHeaderEnergyCost
  where c = fromIntegral credCount

-- |Cost of updating the account keys.
-- This must be kept in sync with Concordium.Scheduler.Cost
accountAddKeysEnergyCost :: Int -> Int -> Energy
accountAddKeysEnergyCost = accountUpdateKeysEnergyCost
>>>>>>> c42ce170

-- |Cost of updating the account keys.
-- This must be kept in sync with Concordium.Scheduler.Cost
accountUpdateKeysEnergyCost ::
  Int -- ^ The number of credentials on the account at the time of the update.
  -> Int -- ^ Number of keys that will belong to the credential after the update.
  -> Int -- ^ Number of signatures that will sign the transaction.
  -> Energy
accountUpdateKeysEnergyCost credentialCount keyCount numSigs = minimumCost psize numSigs + Cost.updateCredentialKeysCost credentialCount keyCount
  where psize = 1 + 48 + 1 + fromIntegral keyCount * 49 + 1
    -- FIXME: After Simon's changes are done replace psize with computed size

-- |Cost of a baker add transaction.
-- This must be kept in sync with the cost in Concordium.Scheduler.Cost
bakerAddEnergyCost :: Types.PayloadSize -> Int -> Energy
bakerAddEnergyCost psize numSigs = minimumCost psize numSigs + Cost.addBakerCost

-- |Cost of a baker set account transaction.
-- This must be kept in sync with the cost in Concordium.Scheduler.Cost
bakerSetKeysEnergyCost ::
  PayloadSize -- ^Size of the payload
  -> Int -- ^Number of signatures
  -> Energy
bakerSetKeysEnergyCost psize numSigs = minimumCost psize numSigs + Cost.updateBakerKeysCost

-- |Cost of a baker remove transaction.
-- This must be kept in sync with the cost in Concordium.Scheduler.Cost
bakerRemoveEnergyCost :: Int -> Energy
bakerRemoveEnergyCost numSigs = minimumCost 1 numSigs + Cost.removeBakerCost
    -- FIXME: After Simon's changes are done replace 1 with computed size

-- |Cost to update a baker's stake.
-- This must be kept in sync with the cost in Concordium.Scheduler.Cost
bakerUpdateStakeEnergyCost :: Int -> Energy
bakerUpdateStakeEnergyCost numSigs = minimumCost 9 numSigs + Cost.updateBakerStakeCost
    -- FIXME: After Simon's changes are done replace 9 with computed size

-- |Cost to update a baker's re-staking option.
-- This must be kept in sync with the cost in Concordium.Scheduler.Cost
bakerUpdateRestakeEnergyCost :: Int -> Energy
bakerUpdateRestakeEnergyCost numSigs = minimumCost 2 numSigs + Cost.updateBakerRestakeCost
    -- FIXME: After Simon's changes are done replace 2 with computed size

-- |Cost of moving funds from public to encrypted amount of an account.
-- This must be kept in sync with the cost in Concordium.Scheduler.Cost
accountEncryptEnergyCost :: Int -> Energy
accountEncryptEnergyCost numSigs = minimumCost 9 numSigs + Cost.transferToEncryptedCost
    -- FIXME: After Simon's changes are done replace 9 with computed size

-- |Cost of moving funds from encrypted to public balance of an account.
-- This must be kept in sync with the cost in Concordium.Scheduler.Cost
accountDecryptEnergyCost :: Int -> Energy
accountDecryptEnergyCost numSigs = minimumCost 1405 numSigs + Cost.transferToPublicCost
    -- FIXME: After Simon's changes are done replace 1405 with computed size

-- |The cost of transfer with schedule.
transferWithScheduleEnergyCost ::
  Int -- ^ Number of releases.
  -> Int -- ^Number of signatures.
  -> Energy
transferWithScheduleEnergyCost numRels numSigs = minimumCost (32 + 1 + 1 + fromIntegral numRels * 16) numSigs + Cost.scheduledTransferCost numRels
    -- FIXME: After Simon's changes are done replace (...) with computed size

-- |Transaction header type
-- To be populated when deserializing a JSON object.
data TransactionJSONHeader =
  TransactionJSONHeader
    {
      -- |Address of the sender.
      thSenderAddress    :: IDTypes.AccountAddress
      -- |Nonce of the account. If not present it should be derived
      -- from the context or queried to the state
    , thNonce            :: Maybe Nonce
      -- |Amount dedicated for the execution of this transaction.
    , thEnergyAmount     :: Energy
      -- |Absolute time after which transaction will not be executed.
    , thExpiry           :: TransactionExpiryTime
    }
  deriving (Eq, Show)

data ModuleSource
  = ByName Text
  | FromSource Text
  deriving (Eq, Show)

-- |Payload of a transaction
data TransactionJSONPayload
  = DeployModule
      { moduleName :: !Text
      } -- ^ Deploys a blockchain-ready version of the module, as retrieved from the Context
  | InitContract
      { amount       :: !Amount
      , moduleName   :: !Text
      , contractName :: !Text
      , parameter    :: !Text
      } -- ^ Initializes a specific Contract in a Module
  | Update
      { moduleName :: !Text
      , amount     :: !Amount
      , address    :: !ContractAddress
      , message    :: !Text
      } -- ^ Sends a specific message to a Contract
  | Transfer
      { toaddress :: !IDTypes.AccountAddress
      , amount    :: !Amount
      } -- ^ Transfers specific amount to the recipent
  | RemoveBaker
  | TransferToEncrypted{
      -- |Amount to transfer from public to encrypted balance of the account.
      tteAmount :: !Amount
      }
  | TransferToPublic {
      -- |Amount the user wishes to transfer to the public balance.
      ttpData :: !SecToPubAmountTransferData
      }
  | EncryptedAmountTransfer {
      eatTo :: !AccountAddress,
      eatData :: !EncryptedAmountTransferData
      }
  deriving (Show, Generic)

AETH.deriveFromJSON
  (AETH.defaultOptions
     {AETH.sumEncoding = AETH.TaggedObject "transactionType" "contents"})
  ''TransactionJSONPayload

-- |Transaction as retrieved from a JSON object
data TransactionJSON =
  TransactionJSON
    { metadata :: TransactionJSONHeader
    , payload  :: TransactionJSONPayload
    , keys     :: AccountKeyMap
    }
  deriving (Generic, Show)

instance AE.FromJSON TransactionJSON where
  parseJSON = withObject "Transaction" $ \v -> do
    thSenderAddress <- v .: "sender"
    thNonce <- v .:? "nonce"
    thEnergyAmount <- v .: "energyAmount"
    thExpiry <- v .: "expiry"
    let tHeader = TransactionJSONHeader {..}
    tPayload <- v .: "payload"
    keyMap <- v .: "keys"
    return $ TransactionJSON tHeader tPayload keyMap<|MERGE_RESOLUTION|>--- conflicted
+++ resolved
@@ -34,40 +34,8 @@
     -- FIXME: After Simon's changes are done replace 41 with computed size
 
 encryptedTransferEnergyCost :: Int -> Energy
-<<<<<<< HEAD
 encryptedTransferEnergyCost numSigs = minimumCost 2617 numSigs + Cost.encryptedTransferCost
     -- FIXME: After Simon's changes are done replace 2617 with computed size
-=======
-encryptedTransferEnergyCost = (+30000) . checkHeaderEnergyCost
-
--- |Cost of a stake delegation transaction.
--- This must be kept in sync with the cost in Concordium.Scheduler.Cost
-accountDelegateEnergyCost :: Int -> Int -> Energy
-accountDelegateEnergyCost instanceCount = (+100) . (+50*c) . checkHeaderEnergyCost
-  where c = fromIntegral instanceCount
-
--- |Cost of a stake undelegation transaction.
--- This must be kept in sync with the cost in Concordium.Scheduler.Cost
-accountUndelegateEnergyCost :: Int -> Int -> Energy
-accountUndelegateEnergyCost = accountDelegateEnergyCost
-
--- |Cost of updating the account keys.
--- This must be kept in sync with Concordium.Scheduler.Cost
-accountUpdateKeysEnergyCost :: Int -> Int -> Energy
-accountUpdateKeysEnergyCost keyCount = (+5*c) . checkHeaderEnergyCost
-  where c = fromIntegral keyCount
-
--- |Cost of updating credentials.
--- This must be kept in sync with Concordium.Scheduler.Cost
-accountUpdateCredentialsEnergyCost :: Int -> Int -> Energy
-accountUpdateCredentialsEnergyCost credCount = (+5*c) . checkHeaderEnergyCost
-  where c = fromIntegral credCount
-
--- |Cost of updating the account keys.
--- This must be kept in sync with Concordium.Scheduler.Cost
-accountAddKeysEnergyCost :: Int -> Int -> Energy
-accountAddKeysEnergyCost = accountUpdateKeysEnergyCost
->>>>>>> c42ce170
 
 -- |Cost of updating the account keys.
 -- This must be kept in sync with Concordium.Scheduler.Cost
@@ -77,6 +45,17 @@
   -> Int -- ^ Number of signatures that will sign the transaction.
   -> Energy
 accountUpdateKeysEnergyCost credentialCount keyCount numSigs = minimumCost psize numSigs + Cost.updateCredentialKeysCost credentialCount keyCount
+  where psize = 1 + 48 + 1 + fromIntegral keyCount * 49 + 1
+    -- FIXME: After Simon's changes are done replace psize with computed size
+
+-- |Cost of updating the credentials.
+-- This must be kept in sync with Concordium.Scheduler.Cost
+accountUpdateCredentialsEnergyCost ::
+  Int -- ^ The number of credentials on the account at the time of the update.
+  -> Int -- ^ Number of keys that will belong to the credential after the update.
+  -> Int -- ^ Number of signatures that will sign the transaction.
+  -> Energy
+accountUpdateCredentialsEnergyCost credentialCount keyCount numSigs = minimumCost psize numSigs + Cost.updateCredentialKeysCost credentialCount keyCount
   where psize = 1 + 48 + 1 + fromIntegral keyCount * 49 + 1
     -- FIXME: After Simon's changes are done replace psize with computed size
 
