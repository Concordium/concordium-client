{-# LANGUAGE DeriveGeneric #-}
{-# LANGUAGE QuasiQuotes #-}
module Concordium.Client.Types.Contract.Schema where

import Control.Monad (unless)
import Data.Aeson ((.=))
import qualified Data.Aeson as AE
import qualified Data.Bits as Bits
import qualified Data.ByteString as BS
import Data.Hashable (Hashable)
import Data.Map.Strict (Map)
import qualified Data.Map.Strict as Map
import qualified Data.Serialize as S
import Data.String.Interpolate (i)
import Data.Text (Text)
import qualified Data.Text as Text
import qualified Data.Text.Encoding as Text
import qualified Data.Vector as V
import Data.Word (Word8, Word32, Word64)
import GHC.Generics

-- |Try to find an embedded schema in a module and decode it.
decodeEmbeddedSchema :: BS.ByteString -> Either String (Maybe ModuleSchema)
decodeEmbeddedSchema = S.runGet getEmbeddedSchemaFromModule

-- |Decode a `ModuleSchema`.
decodeModuleSchema :: BS.ByteString -> Either String ModuleSchema
decodeModuleSchema = S.decode

-- |Tries to find the signature, i.e. `SchemaType`, for a contract function by its name.
lookupSignatureForFunc :: ModuleSchema -> FuncName -> Maybe SchemaType
lookupSignatureForFunc ModuleSchema{..} funcName = case funcName of
  InitFuncName contrName -> Map.lookup contrName contractSchemas >>= initSig
  ReceiveFuncName contrName receiveName -> do
    contract <- Map.lookup contrName contractSchemas
    Map.lookup receiveName (receiveSigs contract)

-- |Parallel to Module defined in contracts-common (Rust).
-- Must stay in sync.
newtype ModuleSchema
  = ModuleSchema { contractSchemas :: Map Text ContractSchema }
  deriving (Eq, Show, Generic)

instance AE.ToJSON ModuleSchema

instance S.Serialize ModuleSchema where
  get = S.label "ModuleSchema" $ ModuleSchema <$> getMapOfWithSizeLen Four getText S.get
  put ModuleSchema {..} = putMapOfWithSizeLen Four putText S.put contractSchemas

-- |Parallel to ContractSchema defined in contracts-common (Rust).
-- Must stay in sync.
data ContractSchema
  =  ContractSchema -- ^ Describes the schemas of a smart contract.
  {  state :: Maybe SchemaType -- ^ The optional contract state
  ,  initSig :: Maybe SchemaType -- ^ Type signature for the init function
  ,  receiveSigs :: Map Text SchemaType -- ^ Type signatures for the receive functions
  }
  deriving (Eq, Show, Generic)

instance AE.ToJSON ContractSchema

instance S.Serialize ContractSchema where
  get = S.label "ContractSchema" $ do
    state <- S.label "state" S.get
    initSig <- S.label "initSig" S.get
    receiveSigs <- S.label "receiveSigs" $ getMapOfWithSizeLen Four getText S.get
    pure ContractSchema{..}
  put ContractSchema {..} = S.put state <> S.put initSig <> putMapOfWithSizeLen Four putText S.put receiveSigs

-- |Parallel to Fields defined in contracts-common (Rust).
-- Must stay in sync.
data Fields
  = Named [(Text, SchemaType)] -- ^ Represents a named enum or struct.
  | Unnamed [SchemaType] -- ^ Represents an unnamed enum or struct.
  | None -- ^ Represents an empty enum or struct.
  deriving (Eq, Generic, Show)

instance Hashable Fields

instance AE.ToJSON Fields where
  toJSON (Named fields) = AE.object . map (\(name, value) -> name .= value) $ fields
  toJSON (Unnamed fields) = AE.toJSON fields
  toJSON None = AE.Array . V.fromList $ []

instance S.Serialize Fields where
  get = S.label "Fields" $ do
    tag <- S.getWord8
    case tag of
      0 -> S.label "Named" $ Named <$> getListOfWithSizeLen Four (S.getTwoOf getText S.get)
      1 -> S.label "Unnamed" $ Unnamed <$> getListOfWithSizeLen Four S.get
      2 -> S.label "None" $ pure None
      x -> fail [i|Invalid Fields tag: #{x}|]

  put fields = case fields of
    Named pairs -> S.putWord8 0 <> putListOfWithSizeLen Four (S.putTwoOf putText S.put) pairs
    Unnamed types -> S.putWord8 1 <> putListOfWithSizeLen Four S.put types
    None -> S.putWord8 2

-- |Parallel to Type defined in contracts-common (Rust).
-- Must stay in sync.
data SchemaType =
    Unit
  | Bool
  | UInt8
  | UInt16
  | UInt32
  | UInt64
  | Int8
  | Int16
  | Int32
  | Int64
  | Amount
  | AccountAddress
  | ContractAddress
  | Timestamp
  | Duration
  | Pair SchemaType SchemaType
  | List SizeLength SchemaType
  | Set SizeLength SchemaType
  | Map SizeLength SchemaType SchemaType
  | Array Word32 SchemaType
  | Struct Fields
  | Enum [(Text, Fields)]
  | String SizeLength
<<<<<<< HEAD
  | ContractName SizeLength
  | ReceiveName SizeLength
=======
  | UInt128
  | Int128
>>>>>>> 4cd61d1f
  deriving (Eq, Generic, Show)

instance Hashable SchemaType

-- |This should match the format used in `getJSONUsingSchema` so the user can copy this and use it for
-- creating a parameter file in json format. The only difference is for enums, in which all of its
-- variants are shown here, but only one should be used in the parameter file.
instance AE.ToJSON SchemaType where
  toJSON = \case
    Struct fields -> AE.toJSON fields
    Enum variants -> AE.object ["Enum" .= (AE.Array . V.fromList . map (\(k, v) -> AE.object [k .= v]) $ variants)]
    Pair typA typB -> AE.Array . V.fromList $ [AE.toJSON typA, AE.toJSON typB]
    x -> AE.String . Text.pack . show $ x

instance S.Serialize SchemaType where
  get = S.label "SchemaType" $ do
    tag <- S.label "tag" S.getWord8
    case tag of
      0  -> S.label "Unit" $ pure Unit
      1  -> S.label "Bool" $ pure Bool
      2  -> S.label "UInt8"   $ pure UInt8
      3  -> S.label "UInt16"  $ pure UInt16
      4  -> S.label "UInt32"  $ pure UInt32
      5  -> S.label "UInt64"  $ pure UInt64
      6  -> S.label "Int8"    $ pure Int8
      7  -> S.label "Int16"   $ pure Int16
      8  -> S.label "Int32"   $ pure Int32
      9  -> S.label "Int64"   $ pure Int64
      10 -> S.label "Amount"  $ pure Amount
      11 -> S.label "AccountAddress"  $ pure AccountAddress
      12 -> S.label "ContractAddress" $ pure ContractAddress
      13 -> S.label "Timestamp" $ pure Timestamp
      14 -> S.label "Duration"  $ pure Duration
      15 -> S.label "Pair"   $ Pair <$> S.get <*> S.get
      16 -> S.label "List"   $ List <$> S.get <*> S.get
      17 -> S.label "Set"    $ Set <$> S.get <*> S.get
      18 -> S.label "Map"    $ Map <$> S.get <*> S.get <*> S.get
      19 -> S.label "Array"  $ Array <$> S.getWord32le <*> S.get
      20 -> S.label "Struct" $ Struct <$> S.get
      21 -> S.label "Enum"   $ Enum <$> getListOfWithSizeLen Four (S.getTwoOf getText S.get)
      22 -> S.label "String" $ String <$> S.get
<<<<<<< HEAD
      25 -> S.label "ContractName" $ ContractName <$> S.get
      26 -> S.label "ReceiveName"  $ ReceiveName <$> S.get
=======
      23 -> S.label "UInt128" $ pure UInt128
      24 -> S.label "Int128"  $ pure Int128
>>>>>>> 4cd61d1f
      x  -> fail [i|Invalid SchemaType tag: #{x}|]

  put typ = case typ of
    Unit -> S.putWord8 0
    Bool -> S.putWord8 1
    UInt8   -> S.putWord8 2
    UInt16  -> S.putWord8 3
    UInt32  -> S.putWord8 4
    UInt64  -> S.putWord8 5
    Int8   -> S.putWord8 6
    Int16  -> S.putWord8 7
    Int32  -> S.putWord8 8
    Int64  -> S.putWord8 9
    Amount -> S.putWord8 10
    AccountAddress  -> S.putWord8 11
    ContractAddress -> S.putWord8 12
    Timestamp -> S.putWord8 13
    Duration  -> S.putWord8 14
    Pair a b  -> S.putWord8 15 <> S.put a <> S.put b
    List sl a -> S.putWord8 16 <> S.put sl <> S.put a
    Set sl a  -> S.putWord8 17 <> S.put sl <> S.put a
    Map sl k v    -> S.putWord8 18 <> S.put sl <> S.put k <> S.put v
    Array len a   -> S.putWord8 19 <> S.putWord32le len <> S.put a
    Struct fields -> S.putWord8 20 <> S.put fields
    Enum enum     -> S.putWord8 21 <> putListOfWithSizeLen Four (S.putTwoOf putText S.put) enum
    String sl     -> S.putWord8 22 <> S.put sl
<<<<<<< HEAD
    ContractName sl     -> S.putWord8 25 <> S.put sl
    ReceiveName sl      -> S.putWord8 26 <> S.put sl
=======
    UInt128 -> S.putWord8 23
    Int128  -> S.putWord8 24
>>>>>>> 4cd61d1f

-- |Parallel to SizeLength defined in contracts-common (Rust).
-- Must stay in sync.
data SizeLength
  = One
  | Two
  | Four
  | Eight
  deriving (Eq, Generic, Show)

instance AE.ToJSON SizeLength where
  toJSON One   = AE.String "One"
  toJSON Two   = AE.String "Two"
  toJSON Four  = AE.String "Four"
  toJSON Eight = AE.String "Eight"

instance Hashable SizeLength

instance S.Serialize SizeLength where
  get = S.label "SizeLength" $ do
    tag <- S.label "tag" S.getWord8
    case tag of
      0 -> S.label "One"   $ pure One
      1 -> S.label "Two"   $ pure Two
      2 -> S.label "Four"  $ pure Four
      3 -> S.label "Eight" $ pure Eight
      x  -> fail [i|Invalid SizeLength tag: #{x}|]

  put sizeLen = case sizeLen of
    One   -> S.putWord8 0
    Two   -> S.putWord8 1
    Four  -> S.putWord8 2
    Eight -> S.putWord8 3

-- |A function name for a function inside a smart contract.
data FuncName
  = InitFuncName !Text -- ^ Name of an init function.
  | ReceiveFuncName !Text !Text -- ^ Name of a receive function.
  deriving Eq

-- |Try to find an embedded `ModuleSchema` inside a WasmModule and decode it.
-- Returns `Nothing` if no schema is embedded.
getEmbeddedSchemaFromModule :: S.Get (Maybe ModuleSchema)
getEmbeddedSchemaFromModule = do
  mhBs <- S.getByteString 4
  unless (mhBs == wasmMagicHash) $ fail "Unknown magic value. This is likely not a Wasm module."
  vBs <- S.getByteString 4
  unless (vBs == wasmVersion) $ fail "Unsupported Wasm version."
  go

  where
    go :: S.Get (Maybe ModuleSchema)
    go = do
      isEmpty <- S.isEmpty
      -- Not all modules contain a schema.
      -- We reached the end of input without finding the schema.
      if isEmpty then
        return Nothing
      else do
        sectionId <- S.label "sectionId" S.getWord8
        sectionSize <- S.label "sectionSize" $ fromIntegral <$> getLEB128Word32le
        if sectionId == 0
        then do
          name <- S.label "Custom Section Name" getTextWithLEB128Len
          if name == "concordium-schema-v1"
          then Just <$> S.get
          else S.skip sectionSize *> go
        else S.skip sectionSize *> go

    getTextWithLEB128Len :: S.Get Text
    getTextWithLEB128Len = S.label "Text with LEB128 Length" $ do
      len <- getLEB128Word32le
      txt <- Text.decodeUtf8' . BS.pack <$> getListOfWithKnownLen len S.get
      case txt of
        Left err -> fail [i|Could not decode Text with LEB128 len: #{err}|]
        Right txt' -> pure txt'

    -- |Get a LEB128-encoded Word32. This uses an encoding compatible with the Wasm standard,
    -- which means that the encoding will use at most 5 bytes.
    getLEB128Word32le :: S.Get Word32
    getLEB128Word32le = S.label "Word32LEB128" $ decode7 0 5 1
      where
        decode7 :: Word64 -> Word8 -> Word64 -> S.Get Word32
        decode7 acc left multiplier = do
          unless (left > 0) $ fail "Section size byte overflow"
          byte <- S.getWord8
          if Bits.testBit byte 7
            then decode7 (acc + multiplier * fromIntegral (Bits.clearBit byte 7)) (left-1) (multiplier * 128)
          else do
            let value = acc + multiplier * fromIntegral byte
            unless (value <= fromIntegral (maxBound :: Word32)) $ fail "Section size value overflow"
            return . fromIntegral $ value

    -- |4 bytes that start every valid Wasm module in binary.
    wasmMagicHash :: BS.ByteString
    wasmMagicHash = BS.pack [0x00, 0x61, 0x73, 0x6D]

    -- |The currently supported version of the Wasm specification.
    wasmVersion :: BS.ByteString
    wasmVersion = BS.pack [0x01, 0x00, 0x00, 0x00]


-- HELPERS

-- Nearly identical to Data.Serialize.getListOf implementation (except for length).
getListOfWithKnownLen :: (Integral len, Show len) => len -> S.Get a -> S.Get [a]
getListOfWithKnownLen len ga = S.label ("List of known length " ++ show len) $ go [] len
  where
    go as 0 = return $! reverse as
    go as l = do x <- ga
                 x `seq` go (x:as) (l - 1)

getListOfWithSizeLen :: SizeLength -> S.Get a -> S.Get [a]
getListOfWithSizeLen sl ga = S.label "List" $ do
  len <- S.label "Length" $ case sl of
    One   -> toInteger <$> S.getWord8
    Two   -> toInteger <$> S.getWord16le
    Four  -> toInteger <$> S.getWord32le
    Eight -> toInteger <$> S.getWord64le
  S.label [i|#{len} elements|] $ getListOfWithKnownLen len ga

putListOfWithSizeLen :: SizeLength -> S.Putter a -> S.Putter [a]
putListOfWithSizeLen sl pa ls = do
  putLenWithSizeLen sl $ length ls
  mapM_ pa ls

putLenWithSizeLen :: SizeLength -> S.Putter Int
putLenWithSizeLen sl len = case sl of
  One   -> S.putWord8    $ fromIntegral len
  Two   -> S.putWord16le $ fromIntegral len
  Four  -> S.putWord32le $ fromIntegral len
  Eight -> S.putWord64le $ fromIntegral len


-- * Map *

getMapOfWithSizeLen :: Ord k => SizeLength -> S.Get k -> S.Get v -> S.Get (Map k v)
getMapOfWithSizeLen sl gt gv = S.label "Map" $ Map.fromList <$> getListOfWithSizeLen sl (S.getTwoOf gt gv)

putMapOfWithSizeLen :: SizeLength -> S.Putter k -> S.Putter v -> S.Putter (Map k v)
putMapOfWithSizeLen sl pv pk = putListOfWithSizeLen sl (S.putTwoOf pv pk) . Map.toList


-- * Text *

getText :: S.Get Text
getText = do
  txt <- S.label "Text" $ Text.decodeUtf8' . BS.pack <$> getListOfWithSizeLen Four S.get
  case txt of
    Left err -> fail [i|Could not decode Text: #{err}|]
    Right txt' -> pure txt'

-- Serialize text in utf8 encoding. The liength is output as 4 bytes, little endian.
putText :: S.Putter Text
putText = putListOfWithSizeLen Four S.put . BS.unpack . Text.encodeUtf8<|MERGE_RESOLUTION|>--- conflicted
+++ resolved
@@ -122,13 +122,10 @@
   | Struct Fields
   | Enum [(Text, Fields)]
   | String SizeLength
-<<<<<<< HEAD
+  | UInt128
+  | Int128
   | ContractName SizeLength
   | ReceiveName SizeLength
-=======
-  | UInt128
-  | Int128
->>>>>>> 4cd61d1f
   deriving (Eq, Generic, Show)
 
 instance Hashable SchemaType
@@ -170,13 +167,10 @@
       20 -> S.label "Struct" $ Struct <$> S.get
       21 -> S.label "Enum"   $ Enum <$> getListOfWithSizeLen Four (S.getTwoOf getText S.get)
       22 -> S.label "String" $ String <$> S.get
-<<<<<<< HEAD
+      23 -> S.label "UInt128" $ pure UInt128
+      24 -> S.label "Int128"  $ pure Int128
       25 -> S.label "ContractName" $ ContractName <$> S.get
       26 -> S.label "ReceiveName"  $ ReceiveName <$> S.get
-=======
-      23 -> S.label "UInt128" $ pure UInt128
-      24 -> S.label "Int128"  $ pure Int128
->>>>>>> 4cd61d1f
       x  -> fail [i|Invalid SchemaType tag: #{x}|]
 
   put typ = case typ of
@@ -203,13 +197,10 @@
     Struct fields -> S.putWord8 20 <> S.put fields
     Enum enum     -> S.putWord8 21 <> putListOfWithSizeLen Four (S.putTwoOf putText S.put) enum
     String sl     -> S.putWord8 22 <> S.put sl
-<<<<<<< HEAD
+    UInt128 -> S.putWord8 23
+    Int128  -> S.putWord8 24
     ContractName sl     -> S.putWord8 25 <> S.put sl
     ReceiveName sl      -> S.putWord8 26 <> S.put sl
-=======
-    UInt128 -> S.putWord8 23
-    Int128  -> S.putWord8 24
->>>>>>> 4cd61d1f
 
 -- |Parallel to SizeLength defined in contracts-common (Rust).
 -- Must stay in sync.
