--- conflicted
+++ resolved
@@ -155,14 +155,10 @@
   | AccountRemoveKeys
     { arkKeys :: ![KeyIndex]
     , arkThreshold :: !(Maybe SignatureThreshold)
-<<<<<<< HEAD
-    , arkTransactionOpts :: !TransactionOpts }
+    , arkTransactionOpts :: !(TransactionOpts (Maybe Energy)) }
   | AccountUpdateThreshold
     { autThreshold :: !SignatureThreshold
     , autTransactionOtps :: !TransactionOpts } --todo simon what does this do
-=======
-    , arkTransactionOpts :: !(TransactionOpts (Maybe Energy)) }
->>>>>>> 5f131bb2
   -- |Transfer part of the public balance to the encrypted balance of the
   -- account.
   | AccountEncrypt
