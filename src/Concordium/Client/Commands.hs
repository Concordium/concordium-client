module Concordium.Client.Commands
  ( optsParser
  , backendParser
  , Verbose
  , Options(..)
  , Backend(..)
  , Cmd(..)
  , ConfigCmd(..)
  , AccountExportFormat(..)
  , ConfigAccountCmd(..)
  , TransactionOpts(..)
  , Interval(..)
  , InteractionOpts(..)
  , TransactionCmd(..)
  , AccountCmd(..)
  , ModuleCmd(..)
  , ContractCmd(..)
  , LegacyCmd(..)
  , ConsensusCmd(..)
  , BlockCmd(..)
  , BakerCmd(..)
  , IdentityCmd(..)
  , IdentityShowCmd(..)
  ) where

import Data.Text hiding (map, unlines)
import Data.Version (showVersion)
import Data.Word (Word64)
import Data.Time.Format.ISO8601
import Network.HTTP2.Client
import Options.Applicative
import Paths_concordium_client (version)
import Concordium.Client.LegacyCommands
import Concordium.Client.Types.Account
import Concordium.Client.Utils
import Concordium.Common.Time
import Concordium.ID.Types (CredentialIndex, KeyIndex, CredentialRegistrationID)
import Concordium.Types
import Text.Printf
import qualified Text.PrettyPrint.ANSI.Leijen as P
import Control.Monad
import Options.Applicative.Help.Pretty (hang, softline, fillCat)

type Verbose = Bool

data Options =
  Options
  { optsCmd :: Cmd
  , optsBackend :: Backend
  , optsConfigDir :: Maybe FilePath
  , optsVerbose :: Verbose }
  deriving (Show)

data Backend =
  GRPC
    { grpcHost   :: !HostName
    , grpcPort   :: !PortNumber
    , grpcAuthenticationToken :: !String
    , grpcTarget :: !(Maybe String)
    , grpcRetryNum :: !Int }
  deriving (Show)

data Cmd
  = LegacyCmd
    { legacyCmd  :: LegacyCmd }
  | ConfigCmd
    { configCmd :: ConfigCmd }
  | TransactionCmd
    { transactionCmd :: TransactionCmd }
  | AccountCmd
    { accountCmd :: AccountCmd }
  | ModuleCmd
    { moduleCmd :: ModuleCmd }
  | ContractCmd
    { contractCmd :: ContractCmd }
  | ConsensusCmd
    { consensusCmd :: ConsensusCmd }
  | BlockCmd
    { blockCmd :: BlockCmd }
  | BakerCmd
    { bakerCmd :: BakerCmd }
  | IdentityCmd
    { identityCmd :: IdentityCmd }
  deriving (Show)

data ConfigCmd
  = ConfigInit
  | ConfigShow
  | ConfigBackupExport
    { cbeFileName :: !FilePath }
  | ConfigBackupImport
    { cbiFileName :: !FilePath
    , cbiSkipExisting :: !Bool }
  | ConfigAccountCmd -- groups 'config account' commands
    { configAccountCmd :: ConfigAccountCmd }
  deriving (Show)

data ConfigAccountCmd
  = ConfigAccountName
    { caaAddr :: !Text
    , caaName :: !Text }
  | ConfigAccountRemove
    { carAddr :: !Text }
  | ConfigAccountImport
    { caiFile :: !FilePath
    , caiName :: !(Maybe Text)
    , caiFormat :: !AccountExportFormat 
    , caiSkipExisting :: !Bool }
  | ConfigAccountAddKeys
    { caakAddr :: !Text
    , caakKeysFile :: !FilePath }
  | ConfigAccountUpdateKeys
    { caukAddr :: !Text
    , caukKeysFile :: !FilePath }
  | ConfigAccountChangeKeyPassword
    { cackpName :: !Text 
    , cackpIndex :: !KeyIndex }
  | ConfigAccountRemoveKeys
    { carkAddr :: !Text
    , carkCidx :: !CredentialIndex
    , carkKeys :: ![KeyIndex]
    }
  | ConfigAccountRemoveName
    { carnText :: !Text }
  deriving (Show)

data Interval = Minute -- 60 secs
              | Hour -- 60 mins
              | Day -- 24 hours
              | Week -- 7 days
              | Month -- 30 days
              | Year -- 365 days
              deriving (Show, Read)

data TransactionCmd
  = TransactionSubmit
    { tsFile :: !FilePath
    , tsInteractionOpts :: !InteractionOpts }
  | TransactionStatus
    { tsHash :: !Text }
  | TransactionSendGtu
    { tsgReceiver :: !Text
    , tsgAmount :: !Amount
    , tsgOpts :: !(TransactionOpts (Maybe Energy)) }
  | TransactionSendWithSchedule
    { twsReceiver :: !Text
    , twsSchedule :: !(Either (Amount, Interval, Int, Timestamp) [(Timestamp, Amount)]) -- ^Eiher total amount, interval, number of intervals and starting time or a raw list of timestamps and amounts.
    , twsOpts :: !(TransactionOpts (Maybe Energy)) }
  | TransactionDeployCredential
    { tdcFile :: !FilePath
    , tdcInteractionOpts :: !InteractionOpts }
  | TransactionEncryptedTransfer
    { tetTransactionOpts :: !(TransactionOpts (Maybe Energy)),
      -- | Address of the receiver.
      tetReceiver :: !Text,
      -- | Amount to send.
      tetAmount :: !Amount,
      -- | Which indices to use as inputs to the encrypted amount transfer.
      -- If none are provided all existing ones will be used.
      tetIndex :: !(Maybe Int) }
  -- | Register data on chain.
  | TransactionRegisterData
    { -- | File containing the data.
      trdFile :: !FilePath,
      -- | Options for transaction.
      trdTransactionOptions :: !(TransactionOpts (Maybe Energy))
    }

  deriving (Show)

data AccountCmd
  = AccountShow
    { asAddress :: !(Maybe Text)
    , asBlockHash :: !(Maybe Text)
    , asShowEncryptedBalance :: !Bool
    , asDecryptEncryptedBalance :: !Bool }
  | AccountList
    { alBlockHash :: !(Maybe Text) }
  | AccountUpdateKeys
    { aukKeys :: !FilePath
    , aukCredId :: !CredentialRegistrationID
    , aukTransactionOpts :: !(TransactionOpts (Maybe Energy)) }
  -- |Transfer part of the public balance to the encrypted balance of the
  -- account.
  | AccountEncrypt
    { aeTransactionOpts :: !(TransactionOpts (Maybe Energy)),
      -- | Amount to transfer from public to encrypted balance.
      aeAmount :: !Amount
    }
  -- |Transfer part of the encrypted balance to the public balance of the
  -- account.
  | AccountDecrypt
    { adTransactionOpts :: !(TransactionOpts (Maybe Energy)),
      -- |Amount to transfer from encrypted to public balance.
      adAmount :: !Amount,
      -- | Which indices of incoming amounts to use as inputs.
      -- If none are provided all existing ones will be used.
      adIndex :: !(Maybe Int)
    }
  deriving (Show)

data ModuleCmd
  -- |Deploy the provided smart contract module on chain.
  = ModuleDeploy
    { -- |Path to the module.
      mdModuleFile :: !FilePath
      -- |Local alias for the module reference.
    , mdName :: !(Maybe Text)
      -- |Options for transaction.
    , mdTransactionOpts :: !(TransactionOpts (Maybe Energy)) }
  -- |List all modules.
  | ModuleList
    { -- |Hash of the block (default "best").
      mlBlockHash :: !(Maybe Text) }
  -- |Output the binary source code of the module to the provided file.
  | ModuleShow
    { -- |Reference to the module OR a module name.
      msModuleRefOrName :: !Text
      -- |Output the module to this file.
      -- Use '-' to output to stdout.
    , msOutFile :: !FilePath
      -- |Hash of the block (default "best").
    , msBlockHash :: !(Maybe Text) }
  -- |Show the functions available in a module, including type signatures if schema is provided.
  | ModuleInspect
    { -- |Reference to the module OR a module name.
      miModuleRefOrName :: !Text
      -- |Path to a contract schema, used to display the type signatures.
    , miSchema :: !(Maybe FilePath)
      -- |Hash of the block (default "best").
    , miBlockHash :: !(Maybe Text) }
  -- |Add a local name to a module.
  | ModuleName
    { -- |Module reference OR path to the module (reference then calculated by hashing).
      mnModule :: !String
      -- |Name for the module.
    , mnName :: !Text
    }
  deriving (Show)

data ContractCmd
  -- |Show the state of specified contract.
  = ContractShow
    { -- |Index of the contract address OR a contract name.
      csAddressIndexOrName :: !Text
      -- |Subindex of the address for the contract (default: 0).
    , csAddressSubindex :: !(Maybe Word64)
      -- |Path to a contract schema, used to display the contract info.
    , csSchema :: !(Maybe FilePath)
      -- |Hash of the block (default "best").
    , csBlockHash :: !(Maybe Text) }
  -- |List all contracts on chain.
  | ContractList
    { -- |Hash of the block (default "best").
      clBlockHash :: !(Maybe Text) }
  -- |Initialize a contract from a module on chain.
  | ContractInit
    { -- |Module reference OR module name OR (if ciPath == True) path to the module (reference then calculated by hashing).
      ciModule :: !String
      -- |Name of the contract to initialize. This corresponds to a specific init function.
    , ciContractName :: !Text
      -- |Path to a JSON file containing parameters for the init function (only one type of parameter is allowed).
    , ciParameterFileJSON :: !(Maybe FilePath)
      -- |Path to a binary file containing parameters for the init function.
    , ciParameterFileBinary :: !(Maybe FilePath)
      -- |Path to a contract schema.
    , ciSchema :: !(Maybe FilePath)
      -- |Local alias for the contract address.
    , ciName :: !(Maybe Text)
      -- |Determines whether ciModule should be interpreted as a path.
    , ciPath :: !Bool
      -- |Amount to be send to contract (default: 0).
    , ciAmount :: !Amount
      -- |Options for transaction.
    , ciTransactionOpts :: !(TransactionOpts Energy) }
  -- |Update an existing contract, i.e. invoke a receive function.
  | ContractUpdate
    { -- |Index of the contract address OR a contract name.
      cuAddressIndexOrName :: !Text
      -- |Subindex of the address for the contract to invoke (default: 0).
    , cuAddressSubindex :: !(Maybe Word64)
      -- |Name of the receive function to use.
    , cuReceiveName :: !Text
      -- |Path to a JSON file containing parameters for the receive function (only one type of parameter is allowed).
    , cuParameterFileJSON :: !(Maybe FilePath)
      -- |Path to a binary file containing parameters for the receive function.
    , cuParameterFileBinary :: !(Maybe FilePath)
      -- |Path to a contract schema.
    , cuSchema :: !(Maybe FilePath)
      -- |Amount to invoke the receive function with (default: 0).
    , cuAmount :: !Amount
      -- |Options for transaction.
    , cuTransactionOpts :: !(TransactionOpts Energy) }
  -- |Add a local name to a contract.
  | ContractName
    { -- |Index of the address for the contract.
      cnAddressIndex :: !Word64
      -- |Subindex of the address for the contract (default: 0).
    , cnAddressSubindex :: !(Maybe Word64)
      -- |Name for the contract.
    , cnName :: !Text }
  deriving (Show)

-- | The type parameter 'energyOrMaybe' should be Energy or Maybe Energy.
data TransactionOpts energyOrMaybe =
  TransactionOpts
  { toSender :: !(Maybe Text)
  , toKeys :: !(Maybe FilePath)
  , toSigners :: !(Maybe Text)
  , toNonce :: !(Maybe Nonce)
  , toMaxEnergyAmount :: !energyOrMaybe
  , toExpiration :: !(Maybe Text)
  , toInteractionOpts :: !InteractionOpts }
  deriving (Show)

data InteractionOpts =
  InteractionOpts
  { ioConfirm :: !Bool
  , ioTail :: !Bool }
  deriving (Show)

data ConsensusCmd
  = ConsensusStatus
  | ConsensusShowParameters
    { cspBlockHash :: !(Maybe Text)
    , cspIncludeBakers :: !Bool }
  | ConsensusChainUpdate
    { ccuUpdate :: !FilePath
    , ccuAuthorizations :: !FilePath
    , ccuKeys :: ![FilePath]
    , ccuInteractionOpts :: !InteractionOpts }
  deriving (Show)

data BlockCmd
  = BlockShow
    { bsBlockHash :: !(Maybe Text) }
  deriving (Show)

data BakerCmd
  = BakerGenerateKeys
    { bgkFile :: !(Maybe FilePath) }
  | BakerAdd
    { baFile :: !FilePath
    , baTransactionOpts :: !(TransactionOpts (Maybe Energy))
    , baStake :: !Amount
    , baAutoAddEarnings :: !Bool
    , outputFile :: Maybe FilePath }
  | BakerSetKeys
    { bsaKeysFile :: !FilePath
    , bsaTransactionOpts :: !(TransactionOpts (Maybe Energy))
    , bsaOutputFile :: Maybe FilePath }
  | BakerRemove
    { brTransactionOpts :: !(TransactionOpts (Maybe Energy)) }
  | BakerUpdateStake
    { busStake :: !Amount
    , busTransactionOpts :: !(TransactionOpts (Maybe Energy)) }
  | BakerUpdateRestakeEarnings
    { bursRestake :: !Bool
    , bursTransactionOpts :: !(TransactionOpts (Maybe Energy)) }
  deriving (Show)

data IdentityCmd
  = IdentityShow
    { identityShow :: IdentityShowCmd } -- groups `identity show` commands
  deriving (Show)

data IdentityShowCmd
  = IdentityShowIPs
    { isipsBlockHash :: !(Maybe Text) }
  | IdentityShowARs
    { isarsBlockHash :: !(Maybe Text) }
  deriving (Show)

type ShowAllOpts = Bool

internalUnless :: ShowAllOpts -> Mod f a
internalUnless showAllOpts = if showAllOpts then idm else internal

visibleHelper :: Parser (a -> a)
visibleHelper = abortOption ShowHelpText $ mconcat
  [ long "help"
  , short 'h'
  , help "Show detailed help text." ]

optsParser :: ShowAllOpts -> ParserInfo Options
optsParser showAllOpts =
  info
    (programOptions showAllOpts <**> versionOption <**> visibleHelper)
    (fullDesc <> progDesc "Concordium Client CLI." <>
     header "concordium-client - a client to interact with the concordium network.")

versionOption :: Parser (a -> a)
versionOption =
  infoOption (showVersion version) (hidden <> long "version" <> help "Show version.")

backendParser :: Parser Backend
backendParser = GRPC <$> hostParser <*> portParser <*> grpcAuthenticationTokenParser <*> targetParser <*> retryNumParser

hostParser :: Parser HostName
hostParser =
  strOption
    (long "grpc-ip" <>
     metavar "GRPC-IP" <>
     value "localhost" <> -- default value
     showDefault <>
     help "IP address on which the gRPC server is listening.")

portParser :: Parser PortNumber
portParser =
  option
    auto
    (long "grpc-port" <>
     metavar "GRPC-PORT" <>
     value 10000 <> -- default value to match the node default GRPC port
     showDefault <>
     help "Port where the gRPC server is listening.")

grpcAuthenticationTokenParser :: Parser String
grpcAuthenticationTokenParser =
  strOption
    (long "grpc-authentication-token" <>
     metavar "GRPC-AUTHENTICATION-TOKEN" <>
     value "rpcadmin" <> -- default value matches the default value for the node
     showDefault <>
     help "gRPC authentication token used to talk to the node")

targetParser :: Parser (Maybe String)
targetParser =
  optional $
  strOption
    (hidden <>
     long "grpc-target" <>
     metavar "GRPC-TARGET" <>
     help "Target node name when using a proxy.")

retryNumParser :: Parser Int
retryNumParser =
    option auto
    (hidden <>
     long "grpc-retry" <>
     value 0 <> -- default is to only try once
     showDefault <>
     metavar "GRPC-RETRY" <>
     help "How many times to retry the connection if it fails the first time.")

-- |Parse transactionOpts with an optional energy flag
transactionOptsParser :: Parser (TransactionOpts (Maybe Energy))
transactionOptsParser = transactionOptsParserBuilder $
    optional (option (eitherReader energyFromStringInform) (long "energy" <> metavar "MAX-ENERGY" <> help "Maximum allowed amount of energy to spend on transaction."))

-- |Parse transactionOpts with a required energy flag
requiredEnergyTransactionOptsParser :: Parser (TransactionOpts Energy)
requiredEnergyTransactionOptsParser = transactionOptsParserBuilder $
    option (eitherReader energyFromStringInform) (long "energy" <> metavar "MAX-ENERGY" <> help "Maximum allowed amount of energy to spend on transaction.")

-- |Helper function to build an transactionOptsParser with or without a required energy flag
transactionOptsParserBuilder :: Parser energyOrMaybe -> Parser (TransactionOpts energyOrMaybe)
transactionOptsParserBuilder energyOrMaybeParser =
  TransactionOpts <$>
    optional (strOption (long "sender" <> metavar "SENDER" <> help "Name or address of the transaction sender.")) <*>
    -- TODO Specify / refer to format of JSON file when new commands (e.g. account add-keys) that accept same format are
    -- added.
    optional (strOption (long "keys" <> metavar "KEYS" <> help "Any number of sign/verify keys specified in a JSON file.")) <*>
    optional (strOption (long "signers" <> metavar "SIGNERS" <> help "Specification of which (local) keys to sign with. Example: \"0:1,0:2,3:0,3:1\" specifies that credential holder 0 signs with keys 1 and 2, while credential holder 3 signs with keys 0 and 1")) <*>
    optional (option auto (long "nonce" <> metavar "NONCE" <> help "Transaction nonce.")) <*>
    energyOrMaybeParser <*>
    optional (strOption (long "expiry" <> metavar "EXPIRY" <> help "Expiration time of a transaction, specified as a relative duration (\"30s\", \"5m\", etc.) or UNIX epoch timestamp.")) <*>
    interactionOptsParser

interactionOptsParser :: Parser InteractionOpts
interactionOptsParser =
  InteractionOpts <$>
    (not <$> switch (long "no-confirm" <> help "Do not ask for confirmation before proceeding to send the transaction.")) <*>
    (not <$> switch (long "no-wait" <> help "Exit right after sending the transaction without waiting for it to be committed and finalized."))

programOptions :: ShowAllOpts -> Parser Options
programOptions showAllOpts =
  Options <$>
    hsubparser
     (metavar "command" <>
      transactionCmds <>
      accountCmds <>
      moduleCmds <>
      contractCmds <>
      configCmds showAllOpts <>
      consensusCmds <>
      blockCmds <>
      bakerCmds <>
      identityCmds <>
      rawCmds
     ) <*>
    backendParser <*>
    optional (strOption (long "config" <> metavar "DIR" <> help "Path to the configuration directory.")) <*>
    switch (hidden <> long "verbose" <> short 'v' <> help "Make output verbose.")

rawCmds :: Mod CommandFields Cmd
rawCmds =
  command
    "raw"
    (info
      (LegacyCmd <$> legacyProgramOptions)
      (progDesc "Commands that directly expose the node's GRPC interface."))

transactionCmds :: Mod CommandFields Cmd
transactionCmds =
  command
    "transaction"
    (info
      (TransactionCmd <$>
        hsubparser
          (transactionSubmitCmd <>
           transactionStatusCmd <>
           transactionSendGtuCmd <>
           transactionWithScheduleCmd <>
           transactionDeployCredentialCmd <>
           transactionEncryptedTransferCmd <>
           transactionRegisterDataCmd))
      (progDesc "Commands for submitting and inspecting transactions."))

transactionSubmitCmd :: Mod CommandFields TransactionCmd
transactionSubmitCmd =
  command
    "submit"
    (info
      (TransactionSubmit <$>
        strArgument (metavar "FILE" <> help "File containing the transaction parameters in JSON format.") <*>
        interactionOptsParser)
      (progDesc "Parse transaction and send it to the baker."))

transactionDeployCredentialCmd :: Mod CommandFields TransactionCmd
transactionDeployCredentialCmd =
  command
    "deploy-credential"
    (info
      (TransactionDeployCredential <$>
        strArgument (metavar "FILE" <> help "File containing the credential deployment information.") <*>
        interactionOptsParser)
      (progDesc "Parse credential and send it to the baker."))

transactionStatusCmd :: Mod CommandFields TransactionCmd
transactionStatusCmd =
  command
    "status"
    (info
      (TransactionStatus <$>
        strArgument (metavar "TX-HASH" <> help "Hash of the transaction."))
      (progDesc "Get status of a transaction."))

transactionSendGtuCmd :: Mod CommandFields TransactionCmd
transactionSendGtuCmd =
  command
    "send-gtu"
    (info
      (TransactionSendGtu <$>
       strOption (long "receiver" <> metavar "RECEIVER-ACCOUNT" <> help "Address of the receiver.") <*>
       option (eitherReader amountFromStringInform) (long "amount" <> metavar "GTU-AMOUNT" <> help "Amount of GTUs to send.") <*>
       transactionOptsParser)
      (progDesc "Transfer GTU from one account to another."))

transactionWithScheduleCmd :: Mod CommandFields TransactionCmd
transactionWithScheduleCmd =
  command
   "send-gtu-scheduled"
   (info
     (let implicit = (\a b c d -> Left (a, b, c, d)) <$>
                     option (eitherReader amountFromStringInform) (long "amount" <> metavar "GTU-AMOUNT" <> help "Total amount of GTU to send.") <*>
                     option auto (long "every" <> metavar "INTERVAL" <> help "Interval between releases, one of 'Minute', 'Hour', 'Day', 'Week', 'Month' (30 days), or 'Year' (365 days). ") <*>
                     option auto (long "for" <> metavar "N" <> help "Number of releases.") <*>
                     option (eitherReader timeFromString) (long "starting" <> metavar "starting" <>
                                                           help "Start time of the first release, as a ISO8601 UTC time string, e.g., 2021-12-31T00:00:00Z.")
          explicit = Right <$>
                     option (eitherReader eitherParseScheduleInform)  (long "schedule" <> metavar "schedule" <> help "Explicit schedule in the form of a comma separated list of elements of the form '3.0 at 2020-12-13T23:35:59Z' (send 3 GTU on December 13, 2020). Timestamps must be given in UTC.")
       in
         TransactionSendWithSchedule <$>
         strOption (long "receiver" <> metavar "RECEIVER-ACCOUNT" <> help "Address of the receiver.") <*> (implicit <|> explicit) <*> transactionOptsParser)
     (progDescDoc . Just $ fillCat [
         "Transfer GTU from one account to another with the provided schedule of releases.",
         "Releases can be specified in one of two ways, either as regular releases via intervals," <>
         softline <> "or as an explicit schedule at specific timestamps.",
         "",
         "To specify the release via regular intervals use the options" <> softline <> "'--amount', '--every', '--for', and '--starting'.",
         "To specify an explicit schedule provide a list of releases in" <>
         softline <> "the form of a '--schedule' flag, which takes a comma separated list of releases.",
         "Each release must be of the form 100 at 2020-12-13T23:23:23Z.",
         "",
         "For example, to supply three releases, of 100, 150, and 200 GTU," <> softline <>
         "on January 1, 2021, February 15, 2021, and December 31, 2021," <> softline <>
         "the following input would be used. All releases are at the beginning of" <> softline <> "the day in the UTC time zone.",
         "",
         hang 4 "\"100 at 2021-01-01T00:00:00Z, 150 at 2021-02-15T00:00:00Z, 200 at 2021-12-31T00:00:00Z\"",
         "",
         "Times are parsed according to the ISO8601 standard for the UTC time zone."
         ]))
  where
    eitherParseScheduleInform :: String -> Either String [(Timestamp, Amount)]
    eitherParseScheduleInform s =
      let items = map Data.Text.words (splitOn "," (pack s))
      in forM items $ \case 
          [amountString, "at", timeString] ->
            case amountFromString (unpack amountString) of
              Nothing -> Left "Could not parse amount."
              Just amount ->
                case iso8601ParseM (unpack timeString) of
                  Nothing -> Left "Could not parse a timestamp."
                  Just time -> return (utcTimeToTimestamp time, amount)
          _ -> Left "Could not parse schedule. It should be a comma separated list of the form '3.0 at 2020-12-13T23:23:23Z'."

    timeFromString :: String -> Either String Timestamp
    timeFromString s = 
      case iso8601ParseM s of
        Nothing -> Left "Starting point could not be read."
        Just time -> return (utcTimeToTimestamp time)

transactionEncryptedTransferCmd :: Mod CommandFields TransactionCmd
transactionEncryptedTransferCmd =
  command
    "send-gtu-encrypted"
    (info
      (TransactionEncryptedTransfer <$>
         transactionOptsParser <*>
         strOption (long "receiver" <> metavar "RECEIVER-ACCOUNT" <> help "Address of the receiver.") <*>
         option (eitherReader amountFromStringInform) (long "amount" <> metavar "GTU-AMOUNT" <> help "Amount of GTUs to send.") <*>
         optional (option auto (long "index" <> metavar "INDEX" <> help "Optionally specify the index up to which incoming encrypted amounts should be used.")))
      (progDesc "Transfer GTU from the encrypted balance of the account to the encrypted balance of another account."))

transactionRegisterDataCmd :: Mod CommandFields TransactionCmd
transactionRegisterDataCmd =
  command
    "register-data"
    (info
      (TransactionRegisterData <$>
        strArgument (metavar "FILE" <> help "File containing the data to register.") <*>
        transactionOptsParser)
      (progDesc "Register data on the chain."))

accountCmds :: Mod CommandFields Cmd
accountCmds =
  command
    "account"
    (info
      (AccountCmd <$>
        hsubparser
          (accountShowCmd <>
           accountListCmd <>
           accountUpdateKeysCmd <>
           accountEncryptCmd <>
           accountDecryptCmd))
      (progDesc "Commands for inspecting and modifying accounts."))

accountShowCmd :: Mod CommandFields AccountCmd
accountShowCmd =
  command
    "show"
    (info
       (AccountShow <$>
         optional (strArgument (metavar "ACCOUNT" <> help "Name or address of the account.")) <*>
         optional (strOption (long "block" <> metavar "BLOCK" <> help "Hash of the block (default: \"best\").")) <*>
         switch (long "encrypted" <> help "Show encrypted balance") <*>
         switch (long "decrypt-encrypted" <> help "Show the encrypted balance, but also decrypt all the amounts (potentially slow)."))
       (progDesc "Display account details."))

accountListCmd :: Mod CommandFields AccountCmd
accountListCmd =
  command
    "list"
    (info
       (AccountList <$>
         optional (strOption (long "block" <> metavar "BLOCK" <> help "Hash of the block (default: \"best\").")))
       (progDesc "List all accounts."))

accountEncryptCmd :: Mod CommandFields AccountCmd
accountEncryptCmd =
  command
    "encrypt"
    (info
      (AccountEncrypt <$>
        transactionOptsParser <*>
        option (eitherReader amountFromStringInform) (long "amount" <> metavar "GTU-AMOUNT" <> help "The amount to transfer to encrypted balance."))
      (progDesc "Transfer an amount from public to encrypted balance of the account."))

accountDecryptCmd :: Mod CommandFields AccountCmd
accountDecryptCmd =
  command
    "decrypt"
    (info
      (AccountDecrypt <$>
        transactionOptsParser <*>
        option (maybeReader amountFromString) (long "amount" <> metavar "GTU-AMOUNT" <> help "The amount to transfer to public balance.") <*>
        optional (option auto (long "index" <> metavar "INDEX" <> help "Optionally specify the index up to which encrypted amounts should be combined.")))
      (progDesc "Transfer an amount from encrypted to public balance of the account."))

accountUpdateKeysCmd :: Mod CommandFields AccountCmd
accountUpdateKeysCmd =
  command
    "update-keys"
    (info
      (AccountUpdateKeys <$>
        strArgument (metavar "FILE" <> help "File containing the new account keys.") <*>
        option (eitherReader credIdFromStringInform) (long "credId" <> metavar "CRED-ID" <> help "The credential registration id of the credential whose keys we want to update.") <*>
        transactionOptsParser)
      (progDescDoc $ docFromLines
        [ "Set keys for the credential. Expected format of the key file:"
        , "   {"
        , "     idx: {"
        , "       \"verifyKey\": ..."
        , "     },"
        , "     ..."
        , "   }"
        , "where idx is the key index associated to the corresponding verify key." ]))


moduleCmds :: Mod CommandFields Cmd
moduleCmds =
  command
    "module"
    (info
      (ModuleCmd <$>
        hsubparser
          (moduleDeployCmd <>
           moduleListCmd <>
           moduleShowCmd <>
           moduleInspectCmd <>
           moduleNameCmd))
      (progDesc "Commands for inspecting and deploying modules."))

moduleDeployCmd :: Mod CommandFields ModuleCmd
moduleDeployCmd =
  command
    "deploy"
    (info
      (ModuleDeploy <$>
        strArgument (metavar "FILE" <> help "Path to the smart contract module.") <*>
        optional (strOption (long "name" <> metavar "NAME" <> help "Name for the module.")) <*>
        transactionOptsParser)
      (progDesc "Deploy a smart contract module on the chain, optionally naming the module."))

moduleListCmd :: Mod CommandFields ModuleCmd
moduleListCmd =
  command
    "list"
    (info
      (ModuleList <$>
        optional (strOption (long "block" <> metavar "BLOCK" <> help "Hash of the block (default: \"best\").")))
      (progDesc "List all modules."))

moduleShowCmd :: Mod CommandFields ModuleCmd
moduleShowCmd =
  command
    "show"
    (info
      (ModuleShow <$>
        strArgument (metavar "MODULE-OR-NAME" <> help "Module reference OR a module name.") <*>
        strOption (long "out" <> metavar "FILE" <> help "File to output the source code to (use '-' for stdout).") <*>
        optional (strOption (long "block" <> metavar "BLOCK" <> help "Hash of the block (default: \"best\").")))
      (progDesc "Get the source code for a module."))

moduleInspectCmd :: Mod CommandFields ModuleCmd
moduleInspectCmd =
  command
    "inspect"
    (info
      (ModuleInspect <$>
        strArgument (metavar "MODULE-OR-NAME" <> help "Module reference OR a module name.") <*>
        optional (strOption (long "schema" <> metavar "SCHEMA" <> help "Path to a schema file, used to display the type signatures of the functions.")) <*>
        optional (strOption (long "block" <> metavar "BLOCK" <> help "Hash of the block (default: \"best\").")))
      (progDesc "Show the functions from a module, including type signatures if a schema is provided."))

moduleNameCmd :: Mod CommandFields ModuleCmd
moduleNameCmd =
  command
    "name"
    (info
      (ModuleName <$>
        strArgument (metavar "MODULE" <> help "Module reference OR path to the module.") <*>
        strOption (long "name" <> metavar "NAME" <> help "Name for the module."))
      (progDesc "Name a module."))

contractCmds :: Mod CommandFields Cmd
contractCmds =
  command
    "contract"
    (info
      (ContractCmd <$>
        hsubparser
          (contractShowCmd <>
           contractListCmd <>
           contractInitCmd <>
           contractUpdateCmd <>
           contractNameCmd))
      (progDesc "Commands for inspecting and initializing smart contracts."))

contractShowCmd :: Mod CommandFields ContractCmd
contractShowCmd =
  command
    "show"
    (info
      (ContractShow <$>
        strArgument (metavar "INDEX-OR-NAME" <> help "Index of the contract address OR a contract name.") <*>
        optional (option auto (long "subindex" <> metavar "SUBINDEX"
                            <> help "Subindex of address for the contract (default: 0)")) <*>
        optional (strOption (long "schema" <> metavar "SCHEMA" <> help "Path to a schema file, used to display the contract info.")) <*>
        optional (strOption (long "block" <> metavar "BLOCK" <> help "Hash of the block (default: \"best\").")))
      (progDesc "Display contract state at given block."))

contractListCmd :: Mod CommandFields ContractCmd
contractListCmd =
  command
    "list"
    (info
      (ContractList <$>
        optional (strOption (long "block" <> metavar "BLOCK" <> help "Hash of the block (default: \"best\").")))
    (progDesc "List all contracts on a specific block."))

contractInitCmd :: Mod CommandFields ContractCmd
contractInitCmd =
  command
    "init"
    (info
      (ContractInit <$>
        strArgument (metavar "MODULE" <> help "Module reference OR module name OR (if --path is used) path to a module.") <*>
        strOption (long "contract" <> metavar "CONTRACT-NAME"
                             <> help "Name of the contract (i.e. init function) in the module.") <*>
        optional (strOption (long "parameter-json" <> metavar "FILE"
                             <> help "JSON file with parameters for init function. This parameter format should be used if a schema is supplied (default: no parameters).")) <*>
        optional (strOption (long "parameter-bin" <> metavar "FILE"
                             <> help "Binary file with parameters for init function. This should _not_ be used if a schema is supplied (default: no parameters).")) <*>
        optional (strOption (long "schema" <> metavar "SCHEMA" <> help "Path to a schema file, used to parse the params file.")) <*>
        optional (strOption (long "name" <> metavar "NAME" <> help "Name for the contract.")) <*>
        switch (long "path" <> help "Use when MODULE is a path to a module file.") <*>
        option (eitherReader amountFromStringInform) (long "amount" <> metavar "GTU-AMOUNT" <> value 0
                                                      <> help "Amount of GTU to transfer to the contract.") <*>
        requiredEnergyTransactionOptsParser)
      (progDesc "Initialize contract from already deployed module, optionally naming the contract."))

contractUpdateCmd :: Mod CommandFields ContractCmd
contractUpdateCmd =
  command
    "update"
    (info
      (ContractUpdate <$>
        strArgument (metavar "INDEX-OR-NAME" <> help "Index of the contract address OR a contract name.") <*>
        optional (option auto (long "subindex" <> metavar "SUBINDEX" <>
                     help "Subindex of address for the contract on chain (default: 0)")) <*>
        strOption (long "func" <> metavar "RECEIVE-NAME"
                             <> help "Name of the specific receive function in the module.") <*>
        optional (strOption (long "parameter-json" <> metavar "FILE"
                             <> help "JSON file with parameters for receive function. This parameter format should be used if a schema is supplied (default: no parameters).")) <*>
        optional (strOption (long "parameter-bin" <> metavar "FILE"
                             <> help "Binary file with parameters for receive function. This should _not_ be used if a schema is supplied (default: no parameters).")) <*>
        optional (strOption (long "schema" <> metavar "SCHEMA" <> help "Path to a schema file, used to parse the params file.")) <*>
        option (eitherReader amountFromStringInform) (long "amount" <> metavar "GTU-AMOUNT" <> value 0
                                                                <> help "Amount of GTU to transfer to the contract.") <*>
        requiredEnergyTransactionOptsParser)
      (progDesc "Update an existing contract."))

contractNameCmd :: Mod CommandFields ContractCmd
contractNameCmd =
  command
    "name"
    (info
      (ContractName <$>
        argument auto (metavar "INDEX" <> help "Index of the contract address to be named.") <*>
        optional (option auto (long "subindex" <> metavar "SUBINDEX"
                            <> help "Subindex of contract address to be named (default: 0)")) <*>
        strOption (long "name" <> metavar "NAME" <> help "Name for the contract."))
      (progDesc "Name a contract."))

configCmds :: ShowAllOpts -> Mod CommandFields Cmd
configCmds showAllOpts =
  command
    "config"
    (info
      (ConfigCmd <$>
        hsubparser
          (configInitCmd <>
           configShowCmd <>
           configBackupExportCmd <>
           configBackupImportCmd <>
           configAccountCmds showAllOpts))
      (progDesc "Commands for inspecting and changing local configuration."))

configInitCmd :: Mod CommandFields ConfigCmd
configInitCmd =
  command
    "init"
    (info
      (pure ConfigInit)
      (progDesc "Initialize configuration."))

configShowCmd :: Mod CommandFields ConfigCmd
configShowCmd =
  command
    "show"
    (info
      (pure ConfigShow)
      (progDesc "Show configuration."))

configBackupExportCmd :: Mod CommandFields ConfigCmd
configBackupExportCmd = 
  command
    "export-backup"
    (info
      (ConfigBackupExport <$>
        strArgument (metavar "FILE" <> help "Name for backup file")
      )
      (progDesc "Save config to backup file, optionally encrypted with a password"))


configBackupImportCmd :: Mod CommandFields ConfigCmd
configBackupImportCmd = 
  command
    "import-backup"
    (info
      (ConfigBackupImport <$>
        strArgument (metavar "FILE" <> help "Backup file name") <*>
        switch (long "skip-existing" <> short 's' <> help "Automatically skip importing accounts when the keydirectory already exists")
      )
      (progDesc "Import config backup file, requires password if encrypted"))

configAccountCmds :: ShowAllOpts -> Mod CommandFields ConfigCmd
configAccountCmds showAllOpts =
  command
    "account"
    (info
      (ConfigAccountCmd <$>
        hsubparser
          (configAccountNameCmd <>
           configAccountRemove <>
           configAccountImportCmd showAllOpts <>
           configAccountAddKeysCmd <>
           configAccountUpdateKeysCmd <>
           configAccountChangeKeyPasswordCmd <>
           configAccountRemoveKeysCmd <>
           configAccountRemoveNameCmd
           ))
      (progDesc "Commands for inspecting and changing account-specific configuration."))

configAccountNameCmd :: Mod CommandFields ConfigAccountCmd
configAccountNameCmd =
  command
    "name"
    (info
      (ConfigAccountName <$>
        strArgument (metavar "ADDRESS" <> help "Address of the account.") <*>
        strOption (long "name" <> metavar "NAME" <> help "Name of the account."))
      (progDesc "Adds a named account address to persistent config"))

configAccountRemove :: Mod CommandFields ConfigAccountCmd
configAccountRemove =
  command
    "remove"
    (info
      (ConfigAccountRemove <$>
        strArgument (metavar "ACCOUNT" <> help "Name or address of the account."))
      (progDesc "Remove the account from the persistent config."))

configAccountImportCmd :: ShowAllOpts -> Mod CommandFields ConfigAccountCmd
configAccountImportCmd showAllOpts =
  command
    "import"
    (info
      (ConfigAccountImport <$>
        strArgument (metavar "FILE" <> help "Account file exported from the wallet. By default all accounts will be imported.") <*>
        optional (strOption (long "name" <> metavar "NAME" <> help nameOptionHelp)) <*>
        option readAccountExportFormat (internalUnless showAllOpts <> long "format" <> metavar "FORMAT" <> value FormatMobile <> help "Export format. Supported values are 'mobile' and 'genesis' (default: 'mobile').") <*>
        switch (long "skip-existing" <> short 's' <> help "Automatically skip importing accounts when the keydirectory already exists")
      )
      (progDesc "Import an account to persistent config."))
  where nameOptionHelp =
          if showAllOpts then
             "Name of the account. For the 'genesis' format, this sets the name to assign to the account. For the 'mobile' format (which contains multiple already named accounts), it selects which account to import."
          else
             "Name of a single account in the wallet. This will cause the client to only import that account."

configAccountAddKeysCmd :: Mod CommandFields ConfigAccountCmd
configAccountAddKeysCmd =
  command
    "add-keys"
    (info
      (ConfigAccountAddKeys <$>
        strOption (long "account" <> metavar "ACCOUNT" <> help "Name or address of the account.") <*>
        strOption (long "keys" <> metavar "KEYS" <> help "Any number of sign/verify keys specified in a JSON file."))
      (progDescDoc $ docFromLines $
       [ "Add one or several key pairs to a specific account configuration."
       , "Expected format of the key file:"
       ] ++ expectedAddOrUpdateKeysFileFormat))

configAccountUpdateKeysCmd :: Mod CommandFields ConfigAccountCmd
configAccountUpdateKeysCmd =
  command
    "update-keys"
    (info
      (ConfigAccountUpdateKeys <$>
        strOption (long "account" <> metavar "ACCOUNT" <> help "Name or address of the account.") <*>
        strOption (long "keys" <> metavar "KEYS" <> help "Any number of sign/verify keys specified in a JSON file."))

      (progDescDoc $ docFromLines $
       [ "Update one or several key pairs to a specific account configuration."
       , "Expected format of the key file:"
       ] ++ expectedAddOrUpdateKeysFileFormat))

expectedAddOrUpdateKeysFileFormat :: [String]
expectedAddOrUpdateKeysFileFormat =
  ["   {"
  , "     idx: {"
  , "       \"encryptedSignKey\": {"
  , "         \"metadata\": {"
  , "           \"encryptionMethod\": \"AES-256\","
  , "           \"iterations\": ...,"
  , "           \"salt\": ...,"
  , "           \"initializationVector\": ...,"
  , "           \"keyDerivationMethod\": \"PBKDF2WithHmacSHA256\""
  , "         },"
  , "         \"cipherText\": ..."
  , "       },"
  , "       \"verifyKey\": ...,"
  , "       \"schemeId\": \"Ed25519\""
  , "     },"
  , "     ..."
  , "   }"
  , "where idx is the index of the respective key pair."
  ]

<<<<<<< HEAD
configAccountChangeKeyPasswordCmd :: Mod CommandFields ConfigAccountCmd
configAccountChangeKeyPasswordCmd = 
  command
    "change-password"
    (info
      (ConfigAccountChangeKeyPassword <$>
          strOption (long "account" <> metavar "ACCOUNT" <> help "Name or Address of account to update the keypair of") <*>
          (option (eitherReader indexFromStringInform) (long "index" <> metavar "INDEX" <> help "Key index to update password for"))
      )
      (progDesc "Change the password used to encrypt the account keys"))

configAccountRemoveKeysCmd :: Mod CommandFields ConfigAccountCmd
=======
configAccountRemoveKeysCmd :: Mod CommandFields ConfigAccountCmd 
>>>>>>> c6890355
configAccountRemoveKeysCmd =
  command
    "remove-keys"
    (info
      (ConfigAccountRemoveKeys <$>
        strOption (long "account" <> metavar "ACCOUNT" <> help "Name or address of the account.") <*>
        option (eitherReader credentialIndexFromStringInform) (long "credential-index" <> metavar "CREDENTIALINDEX" <> help "Index of the credential containing the keys to remove") <*>
        some (argument auto (metavar "KEYINDICES" <> help "space-separated list of indices of the keys to remove."))
        )
      (progDescDoc $ docFromLines
        [ "Removes the keys from the account at the specified indices.",
          "The --threshold option may be used to update the signature threshold." ]))

readAccountExportFormat :: ReadM AccountExportFormat
readAccountExportFormat = str >>= \case
  "mobile" -> return FormatMobile
  "genesis" -> return FormatGenesis
  s -> readerError $ printf "invalid format: %s (supported values: 'mobile' and 'genesis')" (s :: String)

configAccountRemoveNameCmd :: Mod CommandFields ConfigAccountCmd
configAccountRemoveNameCmd =
  command
    "remove-name"
    (info
      (ConfigAccountRemoveName <$>
        strArgument (metavar "NAME" <> help "Name of the account"))
    (progDescDoc $ docFromLines
      [ "Removes the given name from the list of named accounts" ]))

consensusCmds :: Mod CommandFields Cmd
consensusCmds =
  command
    "consensus"
    (info
      (ConsensusCmd <$>
        (hsubparser
          (consensusStatusCmd <>
           consensusShowParametersCmd) <|>
        hsubparser
          (commandGroup "internal" <> consensusChainUpdateCmd <> internal)))
      (progDesc "Commands for inspecting chain health (branching, finalization), block content/history (including listing transactions), election (Birk) and reward/minting parameters."))

consensusStatusCmd :: Mod CommandFields ConsensusCmd
consensusStatusCmd =
  command
    "status"
    (info
      (pure ConsensusStatus)
      (progDesc "List various parameters related to the current state of the consensus protocol."))

consensusShowParametersCmd :: Mod CommandFields ConsensusCmd
consensusShowParametersCmd =
  command
    "show-parameters"
    (info
      (ConsensusShowParameters <$>
        optional (strOption (long "block" <> metavar "BLOCK" <> help "Hash of the block (default: \"best\").")) <*>
        switch (long "include-bakers" <> help "Include the \"lottery power\" of individual bakers."))
      (progDesc "Show election parameters for given block."))

consensusChainUpdateCmd :: Mod CommandFields ConsensusCmd
consensusChainUpdateCmd =
  command
    "chain-update"
    (info
      (ConsensusChainUpdate <$>
        strArgument (metavar "UPDATE" <> help "File containing the update command in JSON format.") <*>
        strOption (long "authorizations" <> metavar "FILE" <> help "File containing the public update authorizations.") <*>
        some (strOption (long "key" <> metavar "FILE" <> help "File containing key-pair to sign the update command. This option can be provided multiple times, once for each key-pair to use.")) <*>
        interactionOptsParser
        )
      (progDesc "Send a chain-update command to the chain."))

blockCmds :: Mod CommandFields Cmd
blockCmds =
  command
    "block"
    (info
      (BlockCmd <$>
        hsubparser
          blockShowCmd)
      (progDesc "Commands for inspecting individual blocks."))

blockShowCmd :: Mod CommandFields BlockCmd
blockShowCmd =
  command
    "show"
    (info
      (BlockShow <$>
        optional (strArgument (metavar "BLOCK" <> help "Hash of the block (default: \"best\").")))
      (progDesc "Show the backend's information about a specific block. Note that some fields (e.g. slot time) are objective while others (e.g. arrival time) are specific to the particular baker being queried."))

bakerCmds :: Mod CommandFields Cmd
bakerCmds =
  command
    "baker"
    (info
      (BakerCmd <$>
        hsubparser
          (bakerGenerateKeysCmd <>
           bakerAddCmd <>
           bakerRemoveCmd <>
           bakerSetKeysCmd <>
           bakerUpdateRestakeCmd <>
           bakerUpdateStakeCmd))
      (progDesc "Commands for creating and deploying baker credentials."))

bakerGenerateKeysCmd :: Mod CommandFields BakerCmd
bakerGenerateKeysCmd =
  command
    "generate-keys"
    (info
      (BakerGenerateKeys <$>
        optional (strArgument (metavar "FILE" <> help "Target file of generated credentials.")))
      (progDescDoc $ docFromLines
        [ "Create baker credentials and write them to a file or stdout. Format:"
        , "    {"
        , "      \"signatureSignKey\": ...,"
        , "      \"signatureVerifyKey\": ...,"
        , "      \"aggregationSignKey\": ...,"
        , "      \"aggregationVerifyKey\": ...,"
        , "      \"electionPrivateKey\": ...,"
        , "      \"electionVerifyKey\": ..."
        , "    }" ]))

bakerAddCmd :: Mod CommandFields BakerCmd
bakerAddCmd =
  command
    "add"
    (info
      (BakerAdd <$>
        strArgument (metavar "FILE" <> help "File containing the baker credentials.") <*>
        transactionOptsParser <*>
        option (eitherReader amountFromStringInform) (long "stake" <> metavar "GTU-AMOUNT" <> help "The amount of GTU to stake.") <*>
        (not <$> switch (long "no-restake" <> help "If supplied, the earnings will not be added to the baker stake automatically.")) <*>
        optional (strOption (long "out" <> metavar "FILE" <> help "File to write the baker credentials to, in case of succesful transaction. These can be used to start the node."))
      )
      (progDesc "Deploy baker credentials to the chain."))

bakerSetKeysCmd :: Mod CommandFields BakerCmd
bakerSetKeysCmd =
  command
    "set-key"
    (info
      (BakerSetKeys <$>
        strArgument (metavar "FILE" <> help "File containing the new public and private keys.") <*>
        transactionOptsParser <*>
        optional (strOption (long "out" <> metavar "FILE" <> help "File to write the baker credentials to, in case of succesful transaction. These can be used to start the node.")))
      (progDescDoc $ docFromLines
        [ "Update the keys of a baker. Expected format of the key file:"
        , "   {"
        , "     \"signatureSignKey\": ...,"
        , "     \"signatureVerifyKey\": ..."
        , "     \"aggregationSignKey\": ...,"
        , "     \"aggregationVerifyKey\": ..."
        , "     \"electionPrivateKey\": ...,"
        , "     \"electionVerifyKey\": ...,"
        , "   }" ]))

bakerRemoveCmd :: Mod CommandFields BakerCmd
bakerRemoveCmd =
  command
    "remove"
    (info
      (BakerRemove <$>
        transactionOptsParser)
      (progDesc "Remove a baker from the chain."))

bakerUpdateRestakeCmd :: Mod CommandFields BakerCmd
bakerUpdateRestakeCmd =
  command
   "update-restake"
   (info
     (BakerUpdateRestakeEarnings <$>
       argument auto (metavar "UPDATE" <> help "True|False") <*>
       transactionOptsParser)
     (progDesc "Change whether to restake the earnings automatically or not"))

bakerUpdateStakeCmd :: Mod CommandFields BakerCmd
bakerUpdateStakeCmd =
  command
   "update-stake"
   (info
     (BakerUpdateStake <$>
       option (eitherReader amountFromStringInform) (long "stake" <> metavar "GTU-AMOUNT" <> help "The amount of GTU to stake.") <*>
       transactionOptsParser)
     (progDesc "Update the amount staked for the baker."))

identityCmds :: Mod CommandFields Cmd
identityCmds =
  command
    "identity"
    (info
      (IdentityCmd <$>
        hsubparser
          identityShowCmd)
      (progDesc "Commands for interacting with the ID layer."))

identityShowCmd :: Mod CommandFields IdentityCmd
identityShowCmd=
  command
    "show"
    (info
      (IdentityShow <$>
        hsubparser
         (identityShowIPsCmd <>
          identityShowARsCmd))
      (progDesc "Show ID layer values at a given block."))

identityShowIPsCmd :: Mod CommandFields IdentityShowCmd
identityShowIPsCmd =
  command
    "identity-providers"
    (info
      (IdentityShowIPs <$>
        optional (strOption (long "block" <> metavar "BLOCK" <> help "Hash of the block (default: \"best\").")))
    (progDesc "Show identity providers at a given block."))

identityShowARsCmd :: Mod CommandFields IdentityShowCmd
identityShowARsCmd =
  command
    "anonymity-revokers"
    (info
      (IdentityShowARs <$>
        optional (strOption (long "block" <> metavar "BLOCK" <> help "Hash of the block (default: \"best\").")))
      (progDesc "Show anonymity revokers at a given block."))

docFromLines :: [String] -> Maybe P.Doc
docFromLines = Just . P.vsep . map P.text<|MERGE_RESOLUTION|>--- conflicted
+++ resolved
@@ -114,6 +114,7 @@
     , caukKeysFile :: !FilePath }
   | ConfigAccountChangeKeyPassword
     { cackpName :: !Text 
+    , cackpCIndex :: !CredentialIndex
     , cackpIndex :: !KeyIndex }
   | ConfigAccountRemoveKeys
     { carkAddr :: !Text
@@ -1021,7 +1022,6 @@
   , "where idx is the index of the respective key pair."
   ]
 
-<<<<<<< HEAD
 configAccountChangeKeyPasswordCmd :: Mod CommandFields ConfigAccountCmd
 configAccountChangeKeyPasswordCmd = 
   command
@@ -1029,14 +1029,12 @@
     (info
       (ConfigAccountChangeKeyPassword <$>
           strOption (long "account" <> metavar "ACCOUNT" <> help "Name or Address of account to update the keypair of") <*>
-          (option (eitherReader indexFromStringInform) (long "index" <> metavar "INDEX" <> help "Key index to update password for"))
+          option (eitherReader credentialIndexFromStringInform) (long "cred-index" <> metavar "CREDINDEX" <> help "Credential index for the key to update password for") <*>
+          option (eitherReader indexFromStringInform) (long "key-index" <> metavar "KEYINDEX" <> help "Key index to update password for")
       )
       (progDesc "Change the password used to encrypt the account keys"))
 
 configAccountRemoveKeysCmd :: Mod CommandFields ConfigAccountCmd
-=======
-configAccountRemoveKeysCmd :: Mod CommandFields ConfigAccountCmd 
->>>>>>> c6890355
 configAccountRemoveKeysCmd =
   command
     "remove-keys"
