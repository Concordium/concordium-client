--- conflicted
+++ resolved
@@ -78,12 +78,26 @@
   | GetPeerData
       { includeBootstrapper :: !Bool -- ^Whether to include bootstrapper node in the stats or not.
       } -- ^Get all data as pertaining to the node's role as a member of the P2P network.
-<<<<<<< HEAD
   | StartBaker
   | StopBaker
   | PeerConnect
       { ip     :: !Text
       , portPC :: !Int
+      }
+  | MakeBakerPayload {
+        -- |JSON file with baker keys (leadership election and signing).
+        bakerKeysFile :: !FilePath,
+        -- |JSON file with with account keys.
+        accountKeysFile :: !FilePath,
+        -- |File to output the payload.
+        payloadFIle :: !FilePath
+      }
+  | SendTransactionPayload {
+      -- |JSON file with minimum header data
+      headerFile :: !FilePath,
+      -- |JSON file with serialized payload.
+      payloadInputFile :: !FilePath,
+      networkId :: !Int
       }
   | GetPeerUptime
   | SendMessage
@@ -132,23 +146,6 @@
       , networkId   :: !Int
       }
   | GetSkovStats
-=======
-  | MakeBakerPayload {
-        -- |JSON file with baker keys (leadership election and signing).
-        bakerKeysFile :: !FilePath,
-        -- |JSON file with with account keys.
-        accountKeysFile :: !FilePath,
-        -- |File to output the payload.
-        payloadFIle :: !FilePath
-      }
-  | SendTransactionPayload {
-      -- |JSON file with minimum header data
-      headerFile :: !FilePath,
-      -- |JSON file with serialized payload.
-      payloadInputFile :: !FilePath,
-      networkId :: !Int
-      }
->>>>>>> 88b6af61
 
 -- |Parser for the command line arguments
 optsParser :: ParserInfo Command
@@ -181,7 +178,6 @@
      getNodeInfoCommand <>
      getBakerPrivateDataCommand <>
      getPeerDataCommand <>
-<<<<<<< HEAD
      startBakerCommand <>
      stopBakerCommand <>
      peerConnectCommand <>
@@ -202,11 +198,9 @@
      dumpStartCommand <>
      dumpStopCommand <>
      retransmitRequestCommand <>
-     getSkovStatsCommand
-=======
+     getSkovStatsCommand <>
      getMakeBakerPayloadCommand <>
      sendTransactionPayloadCommand
->>>>>>> 88b6af61
     ) <*>
   grpcBackend
 
