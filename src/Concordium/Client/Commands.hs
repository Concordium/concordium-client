--- conflicted
+++ resolved
@@ -110,17 +110,14 @@
     { carkAddr :: !Text
     , carkKeys :: ![KeyIndex]
     , carkThreshold :: !(Maybe SignatureThreshold) }
-<<<<<<< HEAD
   | ConfigAccountAddName
     { canAddr :: !Text
     , canName :: !Text }
   | ConfigAccountRemoveName
     { carnText :: !Text }
-=======
   | ConfigAccountSetThreshold
     { cuatAddr :: !Text
     , cuatThreshold :: !SignatureThreshold }
->>>>>>> 2fd26c12
   deriving (Show)
 
 data Interval = Minute -- 60 secs
@@ -944,14 +941,11 @@
            configAccountImportCmd showAllOpts <>
            configAccountAddKeysCmd <>
            configAccountUpdateKeysCmd <>
-<<<<<<< HEAD
            configAccountRemoveKeysCmd <>
            configAccountAddNameCmd <>
-           configAccountRemoveNameCmd))
-=======
+           configAccountRemoveNameCmd
            configAccountSetThresholdCmd <>
            configAccountRemoveKeysCmd))
->>>>>>> 2fd26c12
       (progDesc "Commands for inspecting and changing account-specific configuration."))
 
 configAccountAddCmd :: Mod CommandFields ConfigAccountCmd
