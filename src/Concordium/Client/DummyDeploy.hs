<<<<<<< HEAD
{-# LANGUAGE LambdaCase        #-}
{-# LANGUAGE OverloadedStrings #-}

=======
>>>>>>> 88b6af61
module Concordium.Client.DummyDeploy where

import           Concordium.Client.Commands
import           Concordium.Client.GRPC
import           Concordium.Client.Runner
import           Concordium.GlobalState.Transactions
import qualified Concordium.Scheduler.Types          as Types
import           Concordium.Types                    as Types

import qualified Concordium.Crypto.SignatureScheme   as Sig

import           Acorn.Core                          as Core

import           Data.Aeson                          (Value)
import           Data.Maybe
import           Data.Text (pack)
import           Prelude                             hiding (mod)

import qualified Concordium.ID.Account               as IDA

helper :: Sig.KeyPair -> Nonce -> Energy -> Types.Payload -> BareTransaction
helper kp nonce energy spayload =
      let header = Types.makeTransactionHeader
                         Sig.Ed25519
                         (Sig.verifyKey kp)
                         (Types.payloadSize encPayload)
                         nonce
                         energy
          encPayload = Types.encodePayload spayload
      in Types.signTransaction kp header encPayload

deployModuleWithKey ::
     Sig.KeyPair
  -> Backend
  -> Maybe Nonce
  -> Energy
  -> [Module UA]
  -> IO [(BareTransaction, Either String Value)]
deployModuleWithKey kp back mnonce energy amodules = runInClient back comp
  where
    tx nonce mod = helper kp nonce energy (Types.DeployModule mod)

    comp = do
      nonce <- flip fromMaybe mnonce <$> (getAccountNonce (IDA.accountAddress (Sig.verifyKey kp) Sig.Ed25519) =<< getBestBlockHash)
      let transactions = zipWith tx [nonce..] amodules
      mapM (\ctx -> do
                txReturn <- hookTransaction (pack . show $ Types.transactionHash ctx)
                sendTransactionToBaker ctx 100
                return (ctx, txReturn)
            ) transactions


initContractWithKey ::
     Sig.KeyPair
  -> Backend
  -> Maybe Nonce
  -> Energy
  -> Amount
  -> Core.ModuleRef
  -> Core.TyName
  -> Core.Expr Core.UA Core.ModuleName
  -> IO (BareTransaction, Either String Value)
initContractWithKey kp back mnonce energy initAmount homeModule contractName contractFlags = runInClient back comp
  where
    tx nonce = helper kp nonce energy initContract

    initContract =
      Types.InitContract
        initAmount
        homeModule
        contractName
        contractFlags

    comp = do
      nonce <- flip fromMaybe mnonce <$> (getAccountNonce (IDA.accountAddress (Sig.verifyKey kp) Sig.Ed25519) =<< getBestBlockHash)
      let transaction = tx nonce
      txReturn <- hookTransaction (pack . show $ Types.transactionHash transaction)
      sendTransactionToBaker transaction 100
      return (transaction, txReturn)


updateContractWithKey ::
     Sig.KeyPair
  -> Backend
  -> Maybe Nonce
  -> Energy
  -> Amount
  -> ContractAddress
  -> Core.Expr Core.UA Core.ModuleName
  -> IO (BareTransaction, Either String Value)
updateContractWithKey kp back mnonce energy transferAmount address msg = runInClient back comp
  where
    tx nonce = helper kp nonce energy updateContract

    updateContract = Types.Update transferAmount address msg

    comp = do
      nonce <- flip fromMaybe mnonce <$> (getAccountNonce (IDA.accountAddress (Sig.verifyKey kp) Sig.Ed25519) =<< getBestBlockHash)
      let transaction = tx nonce
      txReturn <- hookTransaction (pack . show $ Types.transactionHash transaction)
      sendTransactionToBaker transaction 100
      return (transaction, txReturn)<|MERGE_RESOLUTION|>--- conflicted
+++ resolved
@@ -1,9 +1,3 @@
-<<<<<<< HEAD
-{-# LANGUAGE LambdaCase        #-}
-{-# LANGUAGE OverloadedStrings #-}
-
-=======
->>>>>>> 88b6af61
 module Concordium.Client.DummyDeploy where
 
 import           Concordium.Client.Commands
