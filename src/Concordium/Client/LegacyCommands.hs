module Concordium.Client.LegacyCommands (
    LegacyCmd (..),
    legacyProgramOptions,
) where

import Concordium.Types
import Data.Text
import Options.Applicative

data LegacyCmd
    = -- | Loads a transaction in the context of the local database and sends it to the specified RPC server
      SendTransaction
        { legacySourceFile :: !FilePath
        }
    | -- | Queries the gRPC for the information about the execution of a transaction
      GetTransactionStatus
        { legacyTransactionHash :: !Text
        }
    | -- |Get non finalized transactions for a given account.
      GetAccountNonFinalized
        { legacyAddress :: !Text
        }
    | -- |Get non finalized transactions for a given account.
      GetNextAccountNonce
        { legacyAddress :: !Text
        }
    | -- | Queries the gRPC server for the consensus information
      GetConsensusInfo
    | -- | Queries the gRPC server for the information of a specific block
      GetBlockInfo
        { legacyEvery :: !Bool,
          legacyBlockHash :: !(Maybe Text)
        }
    | GetBlockPendingUpdates
        { legacyBlockHash :: !(Maybe Text)
        } --  ^Queries the gRPC server for the pending updates in a specific block.
    | GetBlockTransactionEvents
        { legacyBlockHash :: !(Maybe Text)
        } --  ^Queries the gRPC server for the transaction events in a specific block.
    | GetBlockSpecialEvents
        { legacyBlockHash :: !(Maybe Text)
        } --  ^Queries the gRPC server for the special events in a specific block.
    | GetBlockChainParameters
        { legacyBlockHash :: !(Maybe Text)
        } --  ^Queries the gRPC server for the chain parameters in a specific block.
    | GetBlockFinalizationSummary
        { legacyBlockHash :: !(Maybe Text)
        } --  ^Queries the gRPC server for the finalization summary in a specific block.
    | -- | Queries the gRPC server for the list of blocks with a given height.
      GetBlocksAtHeight
        { legacyBlockHeight :: !BlockHeight,
          legacyFromGenesisIndex :: !(Maybe GenesisIndex),
          legacyRestrictToGenesis :: !(Maybe Bool)
        }
    | -- | Queries the gRPC server for the list of accounts on a specific block
      GetAccountList
        { legacyBlockHash :: !(Maybe Text)
        }
    | -- | Queries the gRPC server for the list of instances on a specific block
      GetInstances
        { legacyBlockHash :: !(Maybe Text)
        }
    | -- | Queries the gRPC server for the information of an account on a specific block
      GetAccountInfo
        { legacyAddress :: !Text,
          legacyBlockHash :: !(Maybe Text)
        }
    | -- | Queries the gRPC server for the status of a pool on a specific block
      GetPoolStatus
        { legacyPool :: !(Maybe BakerId),
          legacyBlockHash :: !(Maybe Text)
        }
    | -- | Queries the gRPC server for the list of bakers on a specific block
      GetBakerList
        { legacyBlockHash :: !(Maybe Text)
        }
    | -- | Queries the gRPC server for the information of an instance on a specific block
      GetInstanceInfo
        { legacyContractAddress :: !Text,
          legacyBlockHash :: !(Maybe Text)
        }
    | -- | Invokes a contract locally on the node.
      InvokeContract
        { legacyContextFile :: !FilePath,
          legacyBlockHash :: !(Maybe Text)
        }
    | -- | Queries the gRPC server for the reward status on a specific block
      GetRewardStatus
        { legacyBlockHash :: !(Maybe Text)
        }
    | -- | Queries the gRPC server for the Birk parameters on a specific block
      GetBirkParameters
        { legacyBlockHash :: !(Maybe Text)
        }
    | -- | Queries the gRPC server for the list of modules on a specific block
      GetModuleList
        { legacyBlockHash :: !(Maybe Text)
        }
    | -- |Queries the gRPC server for the node information.
      GetNodeInfo
    | GetPeerData
        { -- | Whether to include bootstrapper node in the stats or not.
          legacyIncludeBootstrapper :: !Bool
        }
    | -- \^ Get all data as pertaining to the node's role as a member of the P2P network.
      PeerConnect
        { legacyIp :: !Text,
          legacyPortPC :: !Int
        }
    | PeerDisconnect
        { legacyIp :: !Text,
          legacyPortPC :: !Int
        }
    | GetPeerUptime
    | BanNode
        { legacyNodeIp :: !Text
        }
    | UnbanNode
        { legacyNodeIp :: !Text
        }
    | GetAncestors
        { legacyAmount :: !Int,
          legacyBlockHash :: !(Maybe Text) -- defaults to last finalized block
        }
    | GetBranches
    | GetBannedPeers
    | Shutdown
    | DumpStart
        { -- | Path of the file to write the dumped packages to
          legacyFilepath :: !Text,
          -- | Dump raw packages if true
          legacyRaw :: !Bool
        }
    | DumpStop
    | GetIdentityProviders
        {legacyBlockHash :: !(Maybe Text)}
    | GetAnonymityRevokers
        {legacyBlockHash :: !(Maybe Text)}
    | GetCryptographicParameters
        {legacyBlockHash :: !(Maybe Text)}
    | GetNextUpdateSequenceNumbers
        {legacyBlockHash :: !(Maybe Text)}
<<<<<<< HEAD
    | GetBlockCertificates
=======
    | GetBakersRewardPeriod
>>>>>>> 08ae946a
        {legacyBlockHash :: !(Maybe Text)}
    deriving (Show)

legacyProgramOptions :: Parser LegacyCmd
legacyProgramOptions =
    hsubparser
        ( sendTransactionCommand
            <> getTransactionStatusCommand
            <> getConsensusInfoCommand
            <> getBlockInfoCommand
            <> getBlockPendingUpdatesCommand
            <> getBlockTransactionEventsCommand
            <> getBlockSpecialEventsCommand
            <> getBlockChainParametersCommand
            <> getBlockFinalizationSummaryCommand
            <> getBlocksAtHeightCommand
            <> getAccountListCommand
            <> getInstancesCommand
            <> getAccountInfoCommand
            <> getAccountNonFinalizedCommand
            <> getNextAccountNonceCommand
            <> getInstanceInfoCommand
            <> invokeContractCommand
            <> getPoolStatusCommand
            <> getBakerListCommand
            <> getRewardStatusCommand
            <> getBirkParametersCommand
            <> getModuleListCommand
            <> getNodeInfoCommand
            <> getPeerDataCommand
            <> peerConnectCommand
            <> peerDisconnectCommand
            <> getPeerUptimeCommand
            <> banNodeCommand
            <> unbanNodeCommand
            <> getAncestorsCommand
            <> getBranchesCommand
            <> getBannedPeersCommand
            <> shutdownCommand
            <> dumpStartCommand
            <> dumpStopCommand
            <> getIdentityProvidersCommand
            <> getAnonymityRevokersCommand
            <> getCryptographicParametersCommand
            <> getNextUpdateSequenceNumbersCommand
<<<<<<< HEAD
            <> getBlockCertificatesCommand
=======
            <> getBakersRewardPeriodCommand
>>>>>>> 08ae946a
        )

getPeerDataCommand :: Mod CommandFields LegacyCmd
getPeerDataCommand =
    command
        "GetPeerData"
        ( info
            (GetPeerData <$> switch (long "bootstrapper" <> help "Include the bootstrapper in the peer data"))
            (progDesc "Query the gRPC server for the node information.")
        )

getNodeInfoCommand :: Mod CommandFields LegacyCmd
getNodeInfoCommand =
    command
        "GetNodeInfo"
        ( info
            (pure GetNodeInfo)
            (progDesc "Query the gRPC server for the node information.")
        )

sendTransactionCommand :: Mod CommandFields LegacyCmd
sendTransactionCommand =
    command
        "SendTransaction"
        ( info
            ( SendTransaction
                <$> strArgument
                    (metavar "TX-SOURCE" <> help "JSON file with the transaction")
            )
            ( progDesc
                "Parse transaction in current context and send it to the baker."
            )
        )

getTransactionStatusCommand :: Mod CommandFields LegacyCmd
getTransactionStatusCommand =
    command
        "GetTransactionStatus"
        ( info
            ( GetTransactionStatus
                <$> strArgument
                    (metavar "TX-HASH" <> help "Hash of the transaction to query for")
            )
            ( progDesc
                "Query the gRPC for the information about the execution of a transaction."
            )
        )

getConsensusInfoCommand :: Mod CommandFields LegacyCmd
getConsensusInfoCommand =
    command
        "GetConsensusInfo"
        ( info
            (pure GetConsensusInfo)
            (progDesc "Query the gRPC server for the consensus information.")
        )

getBlockInfoCommand :: Mod CommandFields LegacyCmd
getBlockInfoCommand =
    command
        "GetBlockInfo"
        ( info
            ( GetBlockInfo
                <$> switch (short 'a' <> long "all" <> help "Traverse all parent blocks and get their info as well")
                <*> optional (strArgument (metavar "BLOCK-HASH" <> help "Hash of the block to query (default: Query the best block)"))
            )
            (progDesc "Query the gRPC server for a specific block.")
        )

getBlockPendingUpdatesCommand :: Mod CommandFields LegacyCmd
getBlockPendingUpdatesCommand =
    command
        "GetBlockPendingUpdates"
        ( info
            ( GetBlockPendingUpdates
                <$> optional (strArgument (metavar "BLOCK-HASH" <> help "Hash of the block to query (default: Query the best block)"))
            )
            (progDesc "Query the gRPC server for the pending updates in a specific block.")
        )

getBlockTransactionEventsCommand :: Mod CommandFields LegacyCmd
getBlockTransactionEventsCommand =
    command
        "GetBlockTransactionEvents"
        ( info
            ( GetBlockTransactionEvents
                <$> optional (strArgument (metavar "BLOCK-HASH" <> help "Hash of the block to query (default: Query the best block)"))
            )
            (progDesc "Query the gRPC server for the transaction events in a specific block.")
        )

getBlockSpecialEventsCommand :: Mod CommandFields LegacyCmd
getBlockSpecialEventsCommand =
    command
        "GetBlockSpecialEvents"
        ( info
            ( GetBlockSpecialEvents
                <$> optional (strArgument (metavar "BLOCK-HASH" <> help "Hash of the block to query (default: Query the best block)"))
            )
            (progDesc "Query the gRPC server for the special events in a specific block.")
        )

getBlockChainParametersCommand :: Mod CommandFields LegacyCmd
getBlockChainParametersCommand =
    command
        "GetBlockChainParameters"
        ( info
            ( GetBlockChainParameters
                <$> optional (strArgument (metavar "BLOCK-HASH" <> help "Hash of the block to query (default: Query the best block)"))
            )
            (progDesc "Query the gRPC server for the chain parameters at a specific block.")
        )

getBlockFinalizationSummaryCommand :: Mod CommandFields LegacyCmd
getBlockFinalizationSummaryCommand =
    command
        "GetBlockFinalizationSummary"
        ( info
            ( GetBlockFinalizationSummary
                <$> optional (strArgument (metavar "BLOCK-HASH" <> help "Hash of the block to query (default: Query the best block)"))
            )
            (progDesc "Query the gRPC server for the finalization summary in a specific block.")
        )

getBlocksAtHeightCommand :: Mod CommandFields LegacyCmd
getBlocksAtHeightCommand =
    command
        "GetBlocksAtHeight"
        ( info
            ( GetBlocksAtHeight
                <$> argument auto (metavar "HEIGHT" <> help "Height of the blocks to query")
                <*> optional (option auto (long "genesis-index" <> metavar "GENINDEX" <> help "Base genesis index"))
                <*> flag Nothing (Just True) (long "restrict" <> help "Restrict to specified genesis index")
            )
            (progDesc "Query the gRPC server for all blocks at the given height.")
        )

getAccountListCommand :: Mod CommandFields LegacyCmd
getAccountListCommand =
    command
        "GetAccountList"
        ( info
            ( GetAccountList
                <$> optional (strArgument (metavar "BLOCK-HASH" <> help "Hash of the block to query (default: Query the best block)"))
            )
            (progDesc "Query the gRPC server for the list of accounts.")
        )

getInstancesCommand :: Mod CommandFields LegacyCmd
getInstancesCommand =
    command
        "GetInstances"
        ( info
            ( GetInstances
                <$> optional (strArgument (metavar "BLOCK-HASH" <> help "Hash of the block to query (default: Query the best block)"))
            )
            (progDesc "Query the gRPC server for the list of instances.")
        )

getAccountInfoCommand :: Mod CommandFields LegacyCmd
getAccountInfoCommand =
    command
        "GetAccountInfo"
        ( info
            ( GetAccountInfo
                <$> strArgument (metavar "IDENTIFIER" <> help "Account address, account index or credential id to be queried about")
                <*> optional (strArgument (metavar "BLOCK-HASH" <> help "Hash of the block to query (default: Query the best block)"))
            )
            (progDesc "Query the gRPC server for the information of an account.")
        )

getAccountNonFinalizedCommand :: Mod CommandFields LegacyCmd
getAccountNonFinalizedCommand =
    command
        "GetAccountNonFinalized"
        ( info
            ( GetAccountNonFinalized
                <$> strArgument (metavar "ACCOUNT" <> help "Account to be queried about")
            )
            (progDesc "Query the gRPC server for the information on non-finalized transactions for an account.")
        )

getNextAccountNonceCommand :: Mod CommandFields LegacyCmd
getNextAccountNonceCommand =
    command
        "GetNextAccountNonce"
        ( info
            ( GetNextAccountNonce
                <$> strArgument (metavar "ACCOUNT" <> help "Account to be queried about")
            )
            (progDesc "Query the gRPC server for the best guess on the next account nonce.")
        )

getNextUpdateSequenceNumbersCommand :: Mod CommandFields LegacyCmd
getNextUpdateSequenceNumbersCommand =
    command
        "GetNextUpdateSequenceNumbers"
        ( info
            ( GetNextUpdateSequenceNumbers
                <$> optional (strArgument (metavar "BLOCK-HASH" <> help "Hash of the block to query (default: Query the best block)"))
            )
            (progDesc "Query the gRPC server for the next update sequence numbers for all update queues.")
        )

<<<<<<< HEAD
getBlockCertificatesCommand :: Mod CommandFields LegacyCmd
getBlockCertificatesCommand =
      command
        "GetBlockCertificates"
        ( info
            ( GetBlockCertificates
                <$> optional (strArgument (metavar "BLOCK-HASH" <> help "Hash of the block to query (default: Query the best block)"))
            )
            (progDesc "Query the gRPC server for the certificates of a block.")
=======
getBakersRewardPeriodCommand :: Mod CommandFields LegacyCmd
getBakersRewardPeriodCommand =
    command
        "GetBakersRewardPeriod"
        ( info
            ( GetBakersRewardPeriod
                <$> optional (strArgument (metavar "BLOCK-HASH" <> help "Hash of the block to query (default: Query the best block)"))
            )
            (progDesc "Query the gRPC server for the bakers of the reward period given by the block.")
>>>>>>> 08ae946a
        )

getInstanceInfoCommand :: Mod CommandFields LegacyCmd
getInstanceInfoCommand =
    command
        "GetInstanceInfo"
        ( info
            ( GetInstanceInfo
                <$> strArgument (metavar "INSTANCE" <> help "Contract address to be queried about")
                <*> optional
                    ( strArgument
                        ( metavar "BLOCK-HASH"
                            <> help "Hash of the block to query (default: Query the best block)"
                        )
                    )
            )
            (progDesc "Query the gRPC server for the information of an instance.")
        )

invokeContractCommand :: Mod CommandFields LegacyCmd
invokeContractCommand =
    command
        "InvokeContract"
        ( info
            ( InvokeContract
                <$> strArgument (metavar "CONTEXT" <> help "JSON file with the context")
                <*> optional
                    ( strArgument
                        ( metavar "BLOCK-HASH"
                            <> help "Hash of the block to query (default: Query the best block)"
                        )
                    )
            )
            (progDesc "Invoke a smart contract in the state of the given block.")
        )
getPoolStatusCommand :: Mod CommandFields LegacyCmd
getPoolStatusCommand =
    command
        "GetPoolStatus"
        ( info
            ( GetPoolStatus
                <$> optional (option auto (long "pool" <> metavar "POOL" <> help "Baker ID of pool. If not provided, status of passive delegation is queried."))
                <*> optional
                    ( strArgument
                        ( metavar "BLOCK-HASH"
                            <> help "Hash of the block to query (default: Query the best block)"
                        )
                    )
            )
            (progDesc "Query the gRPC server for the status of a baker pool or passive delegation.")
        )

getBakerListCommand :: Mod CommandFields LegacyCmd
getBakerListCommand =
    command
        "GetBakerList"
        ( info
            ( GetBakerList
                <$> optional
                    ( strArgument
                        ( metavar "BLOCK-HASH"
                            <> help "Hash of the block to query (default: Query the best block)"
                        )
                    )
            )
            (progDesc "Query the gRPC server for the list of bakers.")
        )

getRewardStatusCommand :: Mod CommandFields LegacyCmd
getRewardStatusCommand =
    command
        "GetRewardStatus"
        ( info
            ( GetRewardStatus
                <$> optional (strArgument (metavar "BLOCK-HASH" <> help "Hash of the block to query (default: Query the best block)"))
            )
            (progDesc "Query the gRPC server for the reward status.")
        )

getBirkParametersCommand :: Mod CommandFields LegacyCmd
getBirkParametersCommand =
    command
        "GetBirkParameters"
        ( info
            ( GetBirkParameters
                <$> optional (strArgument (metavar "BLOCK-HASH" <> help "Hash of the block to query (default: Query the best block)"))
            )
            (progDesc "Query the gRPC server for the Birk parameters.")
        )

getModuleListCommand :: Mod CommandFields LegacyCmd
getModuleListCommand =
    command
        "GetModuleList"
        ( info
            ( GetModuleList
                <$> optional (strArgument (metavar "BLOCK-HASH" <> help "Hash of the block to query (default: Query the best block)"))
            )
            (progDesc "Query the gRPC server for the list of modules.")
        )

peerConnectCommand :: Mod CommandFields LegacyCmd
peerConnectCommand =
    command
        "PeerConnect"
        ( info
            ( PeerConnect
                <$> strArgument (metavar "PEER-IP" <> help "IP of the peer we want to connect to")
                <*> argument
                    auto
                    (metavar "PEER-PORT" <> help "Port of the peer we want to connect to")
            )
            (progDesc "Connect to a specified peer.")
        )

peerDisconnectCommand :: Mod CommandFields LegacyCmd
peerDisconnectCommand =
    command
        "PeerDisconnect"
        ( info
            ( PeerDisconnect
                <$> strArgument (metavar "PEER-IP" <> help "IP of the peer we want to disconnect from")
                <*> argument
                    auto
                    (metavar "PEER-PORT" <> help "Port of the peer we want to disconnect from")
            )
            (progDesc "Disconnect from a specified peer.")
        )

getPeerUptimeCommand :: Mod CommandFields LegacyCmd
getPeerUptimeCommand =
    command
        "GetPeerUptime"
        ( info
            (pure GetPeerUptime)
            (progDesc "Get the node uptime in milliseconds.")
        )

banNodeCommand :: Mod CommandFields LegacyCmd
banNodeCommand =
    command
        "BanNode"
        ( info
            ( BanNode
                <$> strArgument
                    (metavar "NODE-IP" <> help "IP of the node to be banned")
            )
            (progDesc "Ban a node.")
        )

unbanNodeCommand :: Mod CommandFields LegacyCmd
unbanNodeCommand =
    command
        "UnbanNode"
        ( info
            ( UnbanNode
                <$> strArgument
                    (metavar "NODE-IP" <> help "IP of the node to be unbanned")
            )
            (progDesc "Unban a node.")
        )

getAncestorsCommand :: Mod CommandFields LegacyCmd
getAncestorsCommand =
    command
        "GetAncestors"
        ( info
            ( GetAncestors
                <$> argument
                    auto
                    (metavar "AMOUNT" <> help "How many ancestors")
                <*> optional (strArgument (metavar "BLOCK-HASH" <> help "Hash of the block to query (default: Query the best block)"))
            )
            (progDesc "Get the ancestors of a block.")
        )

getBranchesCommand :: Mod CommandFields LegacyCmd
getBranchesCommand =
    command
        "GetBranches"
        ( info
            (pure GetBranches)
            (progDesc "Get branches in consensus.")
        )

getBannedPeersCommand :: Mod CommandFields LegacyCmd
getBannedPeersCommand =
    command
        "GetBannedPeers"
        ( info
            (pure GetBannedPeers)
            (progDesc "Get banned peers.")
        )

shutdownCommand :: Mod CommandFields LegacyCmd
shutdownCommand =
    command
        "Shutdown"
        ( info
            (pure Shutdown)
            (progDesc "Request the node to shut down its P2P network layer. This does not terminate the node process and the node will still respond to consensus queries.")
        )

dumpStartCommand :: Mod CommandFields LegacyCmd
dumpStartCommand =
    command
        "DumpStart"
        ( info
            ( DumpStart
                <$> strArgument
                    (metavar "FILE" <> help "Path of the file to write the dumped packages to")
                <*> flag False True (long "restrict" <> help "Dump raw packages")
            )
            (progDesc "Start dumping the packages.")
        )

dumpStopCommand :: Mod CommandFields LegacyCmd
dumpStopCommand =
    command
        "DumpStop"
        ( info
            (pure DumpStop)
            (progDesc "Stop dumping the packages.")
        )

getIdentityProvidersCommand :: Mod CommandFields LegacyCmd
getIdentityProvidersCommand =
    command
        "GetIdentityProviders"
        ( info
            ( GetIdentityProviders
                <$> optional (strArgument (metavar "BLOCK-HASH" <> help "Hash of the block to query (default: Query the best block)"))
            )
            (progDesc "Query the gRPC server for the identity providers in a specific block.")
        )

getAnonymityRevokersCommand :: Mod CommandFields LegacyCmd
getAnonymityRevokersCommand =
    command
        "GetAnonymityRevokers"
        ( info
            ( GetAnonymityRevokers
                <$> optional (strArgument (metavar "BLOCK-HASH" <> help "Hash of the block to query (default: Query the best block)"))
            )
            (progDesc "Query the gRPC server for the anonymity revokers in a specific block.")
        )

getCryptographicParametersCommand :: Mod CommandFields LegacyCmd
getCryptographicParametersCommand =
    command
        "GetCryptographicParameters"
        ( info
            ( GetCryptographicParameters
                <$> optional (strArgument (metavar "BLOCK-HASH" <> help "Hash of the block to query (default: Query the best block)"))
            )
            (progDesc "Query the gRPC server for the cryptographic parameters in a specific block.")
        )<|MERGE_RESOLUTION|>--- conflicted
+++ resolved
@@ -140,11 +140,9 @@
         {legacyBlockHash :: !(Maybe Text)}
     | GetNextUpdateSequenceNumbers
         {legacyBlockHash :: !(Maybe Text)}
-<<<<<<< HEAD
+    | GetBakersRewardPeriod
+        {legacyBlockHash :: !(Maybe Text)}
     | GetBlockCertificates
-=======
-    | GetBakersRewardPeriod
->>>>>>> 08ae946a
         {legacyBlockHash :: !(Maybe Text)}
     deriving (Show)
 
@@ -190,11 +188,8 @@
             <> getAnonymityRevokersCommand
             <> getCryptographicParametersCommand
             <> getNextUpdateSequenceNumbersCommand
-<<<<<<< HEAD
+            <> getBakersRewardPeriodCommand
             <> getBlockCertificatesCommand
-=======
-            <> getBakersRewardPeriodCommand
->>>>>>> 08ae946a
         )
 
 getPeerDataCommand :: Mod CommandFields LegacyCmd
@@ -399,27 +394,26 @@
             (progDesc "Query the gRPC server for the next update sequence numbers for all update queues.")
         )
 
-<<<<<<< HEAD
+getBakersRewardPeriodCommand :: Mod CommandFields LegacyCmd
+getBakersRewardPeriodCommand =
+    command
+        "GetBakersRewardPeriod"
+        ( info
+            ( GetBakersRewardPeriod
+                <$> optional (strArgument (metavar "BLOCK-HASH" <> help "Hash of the block to query (default: Query the best block)"))
+            )
+            (progDesc "Query the gRPC server for the bakers of the reward period given by the block.")
+        )
+
 getBlockCertificatesCommand :: Mod CommandFields LegacyCmd
 getBlockCertificatesCommand =
-      command
+    command
         "GetBlockCertificates"
         ( info
             ( GetBlockCertificates
                 <$> optional (strArgument (metavar "BLOCK-HASH" <> help "Hash of the block to query (default: Query the best block)"))
             )
             (progDesc "Query the gRPC server for the certificates of a block.")
-=======
-getBakersRewardPeriodCommand :: Mod CommandFields LegacyCmd
-getBakersRewardPeriodCommand =
-    command
-        "GetBakersRewardPeriod"
-        ( info
-            ( GetBakersRewardPeriod
-                <$> optional (strArgument (metavar "BLOCK-HASH" <> help "Hash of the block to query (default: Query the best block)"))
-            )
-            (progDesc "Query the gRPC server for the bakers of the reward period given by the block.")
->>>>>>> 08ae946a
         )
 
 getInstanceInfoCommand :: Mod CommandFields LegacyCmd
