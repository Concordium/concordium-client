module Concordium.Client.LegacyCommands (
    LegacyCmd (..),
    legacyProgramOptions,
) where

import Concordium.Types
import Data.Text
import Options.Applicative

data LegacyCmd
    = -- | Loads a transaction in the context of the local database and sends it to the specified RPC server
      SendTransaction
        { legacySourceFile :: !FilePath
        }
    | -- | Queries the gRPC for the information about the execution of a transaction
      GetTransactionStatus
        { legacyTransactionHash :: !Text
        }
    | -- | Get non finalized transactions for a given account.
      GetAccountNonFinalized
        { legacyAddress :: !Text
        }
    | -- | Get non finalized transactions for a given account.
      GetNextAccountNonce
        { legacyAddress :: !Text
        }
    | -- | Queries the gRPC server for the consensus information
      GetConsensusInfo
    | -- | Queries the gRPC server for the information of a specific block
      GetBlockInfo
        { legacyEvery :: !Bool,
          legacyBlockHash :: !(Maybe Text)
        }
    | GetBlockPendingUpdates
        { legacyBlockHash :: !(Maybe Text)
        } --  ^Queries the gRPC server for the pending updates in a specific block.
    | GetBlockTransactionEvents
        { legacyBlockHash :: !(Maybe Text)
        } --  ^Queries the gRPC server for the transaction events in a specific block.
    | GetBlockSpecialEvents
        { legacyBlockHash :: !(Maybe Text)
        } --  ^Queries the gRPC server for the special events in a specific block.
    | GetBlockChainParameters
        { legacyBlockHash :: !(Maybe Text)
        } --  ^Queries the gRPC server for the chain parameters in a specific block.
    | GetBlockFinalizationSummary
        { legacyBlockHash :: !(Maybe Text)
        } --  ^Queries the gRPC server for the finalization summary in a specific block.
    | -- | Queries the gRPC server for the list of blocks with a given height.
      GetBlocksAtHeight
        { legacyBlockHeight :: !BlockHeight,
          legacyFromGenesisIndex :: !(Maybe GenesisIndex),
          legacyRestrictToGenesis :: !(Maybe Bool)
        }
    | -- | Queries the gRPC server for the list of accounts on a specific block
      GetAccountList
        { legacyBlockHash :: !(Maybe Text)
        }
    | -- | Queries the gRPC server for the list of instances on a specific block
      GetInstances
        { legacyBlockHash :: !(Maybe Text)
        }
    | -- | Queries the gRPC server for the information of an account on a specific block
      GetAccountInfo
        { legacyAddress :: !Text,
          legacyBlockHash :: !(Maybe Text)
        }
    | -- | Queries the gRPC server for the status of a pool on a specific block
      GetPoolStatus
        { legacyPool :: !(Maybe BakerId),
          legacyBlockHash :: !(Maybe Text)
        }
    | -- | Queries the gRPC server for the list of bakers on a specific block
      GetBakerList
        { legacyBlockHash :: !(Maybe Text)
        }
    | -- | Queries the gRPC server for the information of an instance on a specific block
      GetInstanceInfo
        { legacyContractAddress :: !Text,
          legacyBlockHash :: !(Maybe Text)
        }
    | -- | Invokes a contract locally on the node.
      InvokeContract
        { legacyContextFile :: !FilePath,
          legacyBlockHash :: !(Maybe Text)
        }
    | -- | Queries the gRPC server for the reward status on a specific block
      GetRewardStatus
        { legacyBlockHash :: !(Maybe Text)
        }
    | -- | Queries the gRPC server for the Birk parameters on a specific block
      GetBirkParameters
        { legacyBlockHash :: !(Maybe Text)
        }
    | -- | Queries the gRPC server for the list of modules on a specific block
      GetModuleList
        { legacyBlockHash :: !(Maybe Text)
        }
    | -- | Queries the gRPC server for the node information.
      GetNodeInfo
    | GetPeerData
        { -- | Whether to include bootstrapper node in the stats or not.
          legacyIncludeBootstrapper :: !Bool
        }
    | -- \^ Get all data as pertaining to the node's role as a member of the P2P network.
      PeerConnect
        { legacyIp :: !Text,
          legacyPortPC :: !Int
        }
    | PeerDisconnect
        { legacyIp :: !Text,
          legacyPortPC :: !Int
        }
    | GetPeerUptime
    | BanNode
        { legacyNodeIp :: !Text
        }
    | UnbanNode
        { legacyNodeIp :: !Text
        }
    | GetAncestors
        { legacyAmount :: !Int,
          legacyBlockHash :: !(Maybe Text) -- defaults to last finalized block
        }
    | GetBranches
    | GetBannedPeers
    | Shutdown
    | DumpStart
        { -- | Path of the file to write the dumped packages to
          legacyFilepath :: !Text,
          -- | Dump raw packages if true
          legacyRaw :: !Bool
        }
    | DumpStop
    | GetIdentityProviders
        {legacyBlockHash :: !(Maybe Text)}
    | GetAnonymityRevokers
        {legacyBlockHash :: !(Maybe Text)}
    | GetCryptographicParameters
        {legacyBlockHash :: !(Maybe Text)}
    | GetNextUpdateSequenceNumbers
        {legacyBlockHash :: !(Maybe Text)}
<<<<<<< HEAD
    | GetBakerEarliestWinTime
        { legacyBakerId :: !BakerId
        }
=======
    | GetBakersRewardPeriod
        {legacyBlockHash :: !(Maybe Text)}
    | GetBlockCertificates
        {legacyBlockHash :: !(Maybe Text)}
>>>>>>> fe29a31f
    deriving (Show)

legacyProgramOptions :: Parser LegacyCmd
legacyProgramOptions =
    hsubparser
        ( sendTransactionCommand
            <> getTransactionStatusCommand
            <> getConsensusInfoCommand
            <> getBlockInfoCommand
            <> getBlockPendingUpdatesCommand
            <> getBlockTransactionEventsCommand
            <> getBlockSpecialEventsCommand
            <> getBlockChainParametersCommand
            <> getBlockFinalizationSummaryCommand
            <> getBlocksAtHeightCommand
            <> getAccountListCommand
            <> getInstancesCommand
            <> getAccountInfoCommand
            <> getAccountNonFinalizedCommand
            <> getNextAccountNonceCommand
            <> getInstanceInfoCommand
            <> invokeContractCommand
            <> getPoolStatusCommand
            <> getBakerListCommand
            <> getRewardStatusCommand
            <> getBirkParametersCommand
            <> getModuleListCommand
            <> getNodeInfoCommand
            <> getPeerDataCommand
            <> peerConnectCommand
            <> peerDisconnectCommand
            <> getPeerUptimeCommand
            <> banNodeCommand
            <> unbanNodeCommand
            <> getAncestorsCommand
            <> getBranchesCommand
            <> getBannedPeersCommand
            <> shutdownCommand
            <> dumpStartCommand
            <> dumpStopCommand
            <> getIdentityProvidersCommand
            <> getAnonymityRevokersCommand
            <> getCryptographicParametersCommand
            <> getNextUpdateSequenceNumbersCommand
<<<<<<< HEAD
            <> getBakerEarliestWinTimeCommand
=======
            <> getBakersRewardPeriodCommand
            <> getBlockCertificatesCommand
>>>>>>> fe29a31f
        )

getPeerDataCommand :: Mod CommandFields LegacyCmd
getPeerDataCommand =
    command
        "GetPeerData"
        ( info
            (GetPeerData <$> switch (long "bootstrapper" <> help "Include the bootstrapper in the peer data"))
            (progDesc "Query the gRPC server for the node information.")
        )

getNodeInfoCommand :: Mod CommandFields LegacyCmd
getNodeInfoCommand =
    command
        "GetNodeInfo"
        ( info
            (pure GetNodeInfo)
            (progDesc "Query the gRPC server for the node information.")
        )

sendTransactionCommand :: Mod CommandFields LegacyCmd
sendTransactionCommand =
    command
        "SendTransaction"
        ( info
            ( SendTransaction
                <$> strArgument
                    (metavar "TX-SOURCE" <> help "JSON file with the transaction")
            )
            ( progDesc
                "Parse transaction in current context and send it to the baker."
            )
        )

getTransactionStatusCommand :: Mod CommandFields LegacyCmd
getTransactionStatusCommand =
    command
        "GetTransactionStatus"
        ( info
            ( GetTransactionStatus
                <$> strArgument
                    (metavar "TX-HASH" <> help "Hash of the transaction to query for")
            )
            ( progDesc
                "Query the gRPC for the information about the execution of a transaction."
            )
        )

getConsensusInfoCommand :: Mod CommandFields LegacyCmd
getConsensusInfoCommand =
    command
        "GetConsensusInfo"
        ( info
            (pure GetConsensusInfo)
            (progDesc "Query the gRPC server for the consensus information.")
        )

getBlockInfoCommand :: Mod CommandFields LegacyCmd
getBlockInfoCommand =
    command
        "GetBlockInfo"
        ( info
            ( GetBlockInfo
                <$> switch (short 'a' <> long "all" <> help "Traverse all parent blocks and get their info as well")
                <*> optional (strArgument (metavar "BLOCK-HASH" <> help "Hash of the block to query (default: Query the best block)"))
            )
            (progDesc "Query the gRPC server for a specific block.")
        )

getBlockPendingUpdatesCommand :: Mod CommandFields LegacyCmd
getBlockPendingUpdatesCommand =
    command
        "GetBlockPendingUpdates"
        ( info
            ( GetBlockPendingUpdates
                <$> optional (strArgument (metavar "BLOCK-HASH" <> help "Hash of the block to query (default: Query the best block)"))
            )
            (progDesc "Query the gRPC server for the pending updates in a specific block.")
        )

getBlockTransactionEventsCommand :: Mod CommandFields LegacyCmd
getBlockTransactionEventsCommand =
    command
        "GetBlockTransactionEvents"
        ( info
            ( GetBlockTransactionEvents
                <$> optional (strArgument (metavar "BLOCK-HASH" <> help "Hash of the block to query (default: Query the best block)"))
            )
            (progDesc "Query the gRPC server for the transaction events in a specific block.")
        )

getBlockSpecialEventsCommand :: Mod CommandFields LegacyCmd
getBlockSpecialEventsCommand =
    command
        "GetBlockSpecialEvents"
        ( info
            ( GetBlockSpecialEvents
                <$> optional (strArgument (metavar "BLOCK-HASH" <> help "Hash of the block to query (default: Query the best block)"))
            )
            (progDesc "Query the gRPC server for the special events in a specific block.")
        )

getBlockChainParametersCommand :: Mod CommandFields LegacyCmd
getBlockChainParametersCommand =
    command
        "GetBlockChainParameters"
        ( info
            ( GetBlockChainParameters
                <$> optional (strArgument (metavar "BLOCK-HASH" <> help "Hash of the block to query (default: Query the best block)"))
            )
            (progDesc "Query the gRPC server for the chain parameters at a specific block.")
        )

getBlockFinalizationSummaryCommand :: Mod CommandFields LegacyCmd
getBlockFinalizationSummaryCommand =
    command
        "GetBlockFinalizationSummary"
        ( info
            ( GetBlockFinalizationSummary
                <$> optional (strArgument (metavar "BLOCK-HASH" <> help "Hash of the block to query (default: Query the best block)"))
            )
            (progDesc "Query the gRPC server for the finalization summary in a specific block.")
        )

getBlocksAtHeightCommand :: Mod CommandFields LegacyCmd
getBlocksAtHeightCommand =
    command
        "GetBlocksAtHeight"
        ( info
            ( GetBlocksAtHeight
                <$> argument auto (metavar "HEIGHT" <> help "Height of the blocks to query")
                <*> optional (option auto (long "genesis-index" <> metavar "GENINDEX" <> help "Base genesis index"))
                <*> flag Nothing (Just True) (long "restrict" <> help "Restrict to specified genesis index")
            )
            (progDesc "Query the gRPC server for all blocks at the given height.")
        )

getAccountListCommand :: Mod CommandFields LegacyCmd
getAccountListCommand =
    command
        "GetAccountList"
        ( info
            ( GetAccountList
                <$> optional (strArgument (metavar "BLOCK-HASH" <> help "Hash of the block to query (default: Query the best block)"))
            )
            (progDesc "Query the gRPC server for the list of accounts.")
        )

getInstancesCommand :: Mod CommandFields LegacyCmd
getInstancesCommand =
    command
        "GetInstances"
        ( info
            ( GetInstances
                <$> optional (strArgument (metavar "BLOCK-HASH" <> help "Hash of the block to query (default: Query the best block)"))
            )
            (progDesc "Query the gRPC server for the list of instances.")
        )

getAccountInfoCommand :: Mod CommandFields LegacyCmd
getAccountInfoCommand =
    command
        "GetAccountInfo"
        ( info
            ( GetAccountInfo
                <$> strArgument (metavar "IDENTIFIER" <> help "Account address, account index or credential id to be queried about")
                <*> optional (strArgument (metavar "BLOCK-HASH" <> help "Hash of the block to query (default: Query the best block)"))
            )
            (progDesc "Query the gRPC server for the information of an account.")
        )

getAccountNonFinalizedCommand :: Mod CommandFields LegacyCmd
getAccountNonFinalizedCommand =
    command
        "GetAccountNonFinalized"
        ( info
            ( GetAccountNonFinalized
                <$> strArgument (metavar "ACCOUNT" <> help "Account to be queried about")
            )
            (progDesc "Query the gRPC server for the information on non-finalized transactions for an account.")
        )

getNextAccountNonceCommand :: Mod CommandFields LegacyCmd
getNextAccountNonceCommand =
    command
        "GetNextAccountNonce"
        ( info
            ( GetNextAccountNonce
                <$> strArgument (metavar "ACCOUNT" <> help "Account to be queried about")
            )
            (progDesc "Query the gRPC server for the best guess on the next account nonce.")
        )

getNextUpdateSequenceNumbersCommand :: Mod CommandFields LegacyCmd
getNextUpdateSequenceNumbersCommand =
    command
        "GetNextUpdateSequenceNumbers"
        ( info
            ( GetNextUpdateSequenceNumbers
                <$> optional (strArgument (metavar "BLOCK-HASH" <> help "Hash of the block to query (default: Query the best block)"))
            )
            (progDesc "Query the gRPC server for the next update sequence numbers for all update queues.")
        )

<<<<<<< HEAD
getBakerEarliestWinTimeCommand :: Mod CommandFields LegacyCmd
getBakerEarliestWinTimeCommand =
    command
        "GetBakerEarliestWinTime"
        ( info
            ( GetBakerEarliestWinTime
                <$> argument auto (metavar "BAKER-ID" <> help "Baker ID of the baker.")
            )
            ( progDesc
                "Query the gRPC server for the earliest time that a given baker is expected \
                \to bake."
            )
=======
getBakersRewardPeriodCommand :: Mod CommandFields LegacyCmd
getBakersRewardPeriodCommand =
    command
        "GetBakersRewardPeriod"
        ( info
            ( GetBakersRewardPeriod
                <$> optional (strArgument (metavar "BLOCK-HASH" <> help "Hash of the block to query (default: Query the best block)"))
            )
            (progDesc "Query the gRPC server for the bakers of the reward period given by the block.")
        )

getBlockCertificatesCommand :: Mod CommandFields LegacyCmd
getBlockCertificatesCommand =
    command
        "GetBlockCertificates"
        ( info
            ( GetBlockCertificates
                <$> optional (strArgument (metavar "BLOCK-HASH" <> help "Hash of the block to query (default: Query the best block)"))
            )
            (progDesc "Query the gRPC server for the certificates of a block.")
>>>>>>> fe29a31f
        )

getInstanceInfoCommand :: Mod CommandFields LegacyCmd
getInstanceInfoCommand =
    command
        "GetInstanceInfo"
        ( info
            ( GetInstanceInfo
                <$> strArgument (metavar "INSTANCE" <> help "Contract address to be queried about")
                <*> optional
                    ( strArgument
                        ( metavar "BLOCK-HASH"
                            <> help "Hash of the block to query (default: Query the best block)"
                        )
                    )
            )
            (progDesc "Query the gRPC server for the information of an instance.")
        )

invokeContractCommand :: Mod CommandFields LegacyCmd
invokeContractCommand =
    command
        "InvokeContract"
        ( info
            ( InvokeContract
                <$> strArgument (metavar "CONTEXT" <> help "JSON file with the context")
                <*> optional
                    ( strArgument
                        ( metavar "BLOCK-HASH"
                            <> help "Hash of the block to query (default: Query the best block)"
                        )
                    )
            )
            (progDesc "Invoke a smart contract in the state of the given block.")
        )
getPoolStatusCommand :: Mod CommandFields LegacyCmd
getPoolStatusCommand =
    command
        "GetPoolStatus"
        ( info
            ( GetPoolStatus
                <$> optional (option auto (long "pool" <> metavar "POOL" <> help "Baker ID of pool. If not provided, status of passive delegation is queried."))
                <*> optional
                    ( strArgument
                        ( metavar "BLOCK-HASH"
                            <> help "Hash of the block to query (default: Query the best block)"
                        )
                    )
            )
            (progDesc "Query the gRPC server for the status of a baker pool or passive delegation.")
        )

getBakerListCommand :: Mod CommandFields LegacyCmd
getBakerListCommand =
    command
        "GetBakerList"
        ( info
            ( GetBakerList
                <$> optional
                    ( strArgument
                        ( metavar "BLOCK-HASH"
                            <> help "Hash of the block to query (default: Query the best block)"
                        )
                    )
            )
            (progDesc "Query the gRPC server for the list of bakers.")
        )

getRewardStatusCommand :: Mod CommandFields LegacyCmd
getRewardStatusCommand =
    command
        "GetRewardStatus"
        ( info
            ( GetRewardStatus
                <$> optional (strArgument (metavar "BLOCK-HASH" <> help "Hash of the block to query (default: Query the best block)"))
            )
            (progDesc "Query the gRPC server for the reward status.")
        )

getBirkParametersCommand :: Mod CommandFields LegacyCmd
getBirkParametersCommand =
    command
        "GetBirkParameters"
        ( info
            ( GetBirkParameters
                <$> optional (strArgument (metavar "BLOCK-HASH" <> help "Hash of the block to query (default: Query the best block)"))
            )
            (progDesc "Query the gRPC server for the Birk parameters.")
        )

getModuleListCommand :: Mod CommandFields LegacyCmd
getModuleListCommand =
    command
        "GetModuleList"
        ( info
            ( GetModuleList
                <$> optional (strArgument (metavar "BLOCK-HASH" <> help "Hash of the block to query (default: Query the best block)"))
            )
            (progDesc "Query the gRPC server for the list of modules.")
        )

peerConnectCommand :: Mod CommandFields LegacyCmd
peerConnectCommand =
    command
        "PeerConnect"
        ( info
            ( PeerConnect
                <$> strArgument (metavar "PEER-IP" <> help "IP of the peer we want to connect to")
                <*> argument
                    auto
                    (metavar "PEER-PORT" <> help "Port of the peer we want to connect to")
            )
            (progDesc "Connect to a specified peer.")
        )

peerDisconnectCommand :: Mod CommandFields LegacyCmd
peerDisconnectCommand =
    command
        "PeerDisconnect"
        ( info
            ( PeerDisconnect
                <$> strArgument (metavar "PEER-IP" <> help "IP of the peer we want to disconnect from")
                <*> argument
                    auto
                    (metavar "PEER-PORT" <> help "Port of the peer we want to disconnect from")
            )
            (progDesc "Disconnect from a specified peer.")
        )

getPeerUptimeCommand :: Mod CommandFields LegacyCmd
getPeerUptimeCommand =
    command
        "GetPeerUptime"
        ( info
            (pure GetPeerUptime)
            (progDesc "Get the node uptime in milliseconds.")
        )

banNodeCommand :: Mod CommandFields LegacyCmd
banNodeCommand =
    command
        "BanNode"
        ( info
            ( BanNode
                <$> strArgument
                    (metavar "NODE-IP" <> help "IP of the node to be banned")
            )
            (progDesc "Ban a node.")
        )

unbanNodeCommand :: Mod CommandFields LegacyCmd
unbanNodeCommand =
    command
        "UnbanNode"
        ( info
            ( UnbanNode
                <$> strArgument
                    (metavar "NODE-IP" <> help "IP of the node to be unbanned")
            )
            (progDesc "Unban a node.")
        )

getAncestorsCommand :: Mod CommandFields LegacyCmd
getAncestorsCommand =
    command
        "GetAncestors"
        ( info
            ( GetAncestors
                <$> argument
                    auto
                    (metavar "AMOUNT" <> help "How many ancestors")
                <*> optional (strArgument (metavar "BLOCK-HASH" <> help "Hash of the block to query (default: Query the best block)"))
            )
            (progDesc "Get the ancestors of a block.")
        )

getBranchesCommand :: Mod CommandFields LegacyCmd
getBranchesCommand =
    command
        "GetBranches"
        ( info
            (pure GetBranches)
            (progDesc "Get branches in consensus.")
        )

getBannedPeersCommand :: Mod CommandFields LegacyCmd
getBannedPeersCommand =
    command
        "GetBannedPeers"
        ( info
            (pure GetBannedPeers)
            (progDesc "Get banned peers.")
        )

shutdownCommand :: Mod CommandFields LegacyCmd
shutdownCommand =
    command
        "Shutdown"
        ( info
            (pure Shutdown)
            (progDesc "Request the node to shut down its P2P network layer. This does not terminate the node process and the node will still respond to consensus queries.")
        )

dumpStartCommand :: Mod CommandFields LegacyCmd
dumpStartCommand =
    command
        "DumpStart"
        ( info
            ( DumpStart
                <$> strArgument
                    (metavar "FILE" <> help "Path of the file to write the dumped packages to")
                <*> flag False True (long "restrict" <> help "Dump raw packages")
            )
            (progDesc "Start dumping the packages.")
        )

dumpStopCommand :: Mod CommandFields LegacyCmd
dumpStopCommand =
    command
        "DumpStop"
        ( info
            (pure DumpStop)
            (progDesc "Stop dumping the packages.")
        )

getIdentityProvidersCommand :: Mod CommandFields LegacyCmd
getIdentityProvidersCommand =
    command
        "GetIdentityProviders"
        ( info
            ( GetIdentityProviders
                <$> optional (strArgument (metavar "BLOCK-HASH" <> help "Hash of the block to query (default: Query the best block)"))
            )
            (progDesc "Query the gRPC server for the identity providers in a specific block.")
        )

getAnonymityRevokersCommand :: Mod CommandFields LegacyCmd
getAnonymityRevokersCommand =
    command
        "GetAnonymityRevokers"
        ( info
            ( GetAnonymityRevokers
                <$> optional (strArgument (metavar "BLOCK-HASH" <> help "Hash of the block to query (default: Query the best block)"))
            )
            (progDesc "Query the gRPC server for the anonymity revokers in a specific block.")
        )

getCryptographicParametersCommand :: Mod CommandFields LegacyCmd
getCryptographicParametersCommand =
    command
        "GetCryptographicParameters"
        ( info
            ( GetCryptographicParameters
                <$> optional (strArgument (metavar "BLOCK-HASH" <> help "Hash of the block to query (default: Query the best block)"))
            )
            (progDesc "Query the gRPC server for the cryptographic parameters in a specific block.")
        )<|MERGE_RESOLUTION|>--- conflicted
+++ resolved
@@ -140,16 +140,13 @@
         {legacyBlockHash :: !(Maybe Text)}
     | GetNextUpdateSequenceNumbers
         {legacyBlockHash :: !(Maybe Text)}
-<<<<<<< HEAD
-    | GetBakerEarliestWinTime
-        { legacyBakerId :: !BakerId
-        }
-=======
     | GetBakersRewardPeriod
         {legacyBlockHash :: !(Maybe Text)}
     | GetBlockCertificates
         {legacyBlockHash :: !(Maybe Text)}
->>>>>>> fe29a31f
+    | GetBakerEarliestWinTime
+        { legacyBakerId :: !BakerId
+        }
     deriving (Show)
 
 legacyProgramOptions :: Parser LegacyCmd
@@ -194,12 +191,9 @@
             <> getAnonymityRevokersCommand
             <> getCryptographicParametersCommand
             <> getNextUpdateSequenceNumbersCommand
-<<<<<<< HEAD
-            <> getBakerEarliestWinTimeCommand
-=======
             <> getBakersRewardPeriodCommand
             <> getBlockCertificatesCommand
->>>>>>> fe29a31f
+            <> getBakerEarliestWinTimeCommand
         )
 
 getPeerDataCommand :: Mod CommandFields LegacyCmd
@@ -404,7 +398,28 @@
             (progDesc "Query the gRPC server for the next update sequence numbers for all update queues.")
         )
 
-<<<<<<< HEAD
+getBakersRewardPeriodCommand :: Mod CommandFields LegacyCmd
+getBakersRewardPeriodCommand =
+    command
+        "GetBakersRewardPeriod"
+        ( info
+            ( GetBakersRewardPeriod
+                <$> optional (strArgument (metavar "BLOCK-HASH" <> help "Hash of the block to query (default: Query the best block)"))
+            )
+            (progDesc "Query the gRPC server for the bakers of the reward period given by the block.")
+        )
+
+getBlockCertificatesCommand :: Mod CommandFields LegacyCmd
+getBlockCertificatesCommand =
+    command
+        "GetBlockCertificates"
+        ( info
+            ( GetBlockCertificates
+                <$> optional (strArgument (metavar "BLOCK-HASH" <> help "Hash of the block to query (default: Query the best block)"))
+            )
+            (progDesc "Query the gRPC server for the certificates of a block.")
+        )
+
 getBakerEarliestWinTimeCommand :: Mod CommandFields LegacyCmd
 getBakerEarliestWinTimeCommand =
     command
@@ -417,28 +432,6 @@
                 "Query the gRPC server for the earliest time that a given baker is expected \
                 \to bake."
             )
-=======
-getBakersRewardPeriodCommand :: Mod CommandFields LegacyCmd
-getBakersRewardPeriodCommand =
-    command
-        "GetBakersRewardPeriod"
-        ( info
-            ( GetBakersRewardPeriod
-                <$> optional (strArgument (metavar "BLOCK-HASH" <> help "Hash of the block to query (default: Query the best block)"))
-            )
-            (progDesc "Query the gRPC server for the bakers of the reward period given by the block.")
-        )
-
-getBlockCertificatesCommand :: Mod CommandFields LegacyCmd
-getBlockCertificatesCommand =
-    command
-        "GetBlockCertificates"
-        ( info
-            ( GetBlockCertificates
-                <$> optional (strArgument (metavar "BLOCK-HASH" <> help "Hash of the block to query (default: Query the best block)"))
-            )
-            (progDesc "Query the gRPC server for the certificates of a block.")
->>>>>>> fe29a31f
         )
 
 getInstanceInfoCommand :: Mod CommandFields LegacyCmd
