{-# LANGUAGE OverloadedStrings #-}
{-# LANGUAGE QuasiQuotes #-}
{-# LANGUAGE ScopedTypeVariables #-}
{-# LANGUAGE TypeApplications #-}
{-# LANGUAGE TypeFamilies #-}

module Concordium.Client.Config where

import Concordium.Client.Cli
import Concordium.Client.Commands
import Concordium.Client.Types.Account
import Concordium.Client.Utils
import Concordium.ID.Types (CredentialIndex, KeyIndex, addressFromText)
import qualified Concordium.ID.Types as IDTypes
import Concordium.Types as Types

import Control.Exception
import Control.Monad.Except
import Control.Monad.Trans.Except
import qualified Data.Aeson as AE
import qualified Data.Aeson.Encode.Pretty as AE
import qualified Data.ByteString.Lazy as BSL
import Data.Either
import Data.Maybe

import Concordium.Common.Version
import Data.Aeson ((.:), (.=))

import Data.Char
import Data.List (find, foldl', sortOn)
import Data.List.Split
import qualified Data.Map.Strict as M
import Data.String (IsString)
import Data.String.Interpolate (i, iii)
import Data.Text (Text, pack, strip, unpack)
import qualified Data.Text as T
import Data.Text.Encoding (decodeUtf8, decodeUtf8', encodeUtf8)
import qualified Data.Text.IO as T
import System.Directory
import System.FilePath
import System.IO.Error
import Text.Printf
import Text.Read (readMaybe)

-- |
--The layout of the config directory is shown in this example:
--
<<<<<<< HEAD
--@
=======
-- @
>>>>>>> 925e4c77
--  <baseConfigDir>
--  ├── accounts
--  │   ├── names.map
--  │   ├── <account1>
--  │   │   ├── <credId1>
--  │   │   │   ├── keypair0.json
--  │   │   │   ├── keypair1.json
--  │   │   │   ├── <credId1>.threshold
--  │   │   │   ├── <credId1>.index
--  │   │   ...
--  │   │   │   └── encSecretKey.json
--  │   │   ├── <credId2>
--  │   │   │   ├── keypair0.json
--  │   │   │   ├── keypair1.json
--  │   │   │   ├── <credId2>.threshold
--  │   │   │   ├── <credId2>.index
--  │   │   ...
--  │   │   │   └── encSecretKey.json
--  │   ├── <account1>.threshold
--  │   ├── <account2>
--  │   │   ├── <credId1>
--  │   │   │   ├── keypair0.json
--  │   │   │   ├── keypair1.json
--  │   │   │   ├── <credId1>.threshold
--  │   │   │   ├── <credId1>.index
--  │   │   ...
--  │   │   │   └── encSecretKey.json
--  │   │   ├── <credId2>
--  │   │   │   ├── keypair0.json
--  │   │   │   ├── keypair1.json
--  │   │   │   ├── <credId2>.threshold
--  │   │   │   ├── <credId2>.index
--  │   │   ...
--  │   │   │   └── encSecretKey.json
--  │   ├── <account2>.threshold
--  └── contracts
--      ├── contractNames.map
--      └── moduleNames.map
<<<<<<< HEAD
--@
=======
-- @
>>>>>>> 925e4c77
type BaseConfigDir = FilePath

type AccountConfigDir = FilePath
type ContractConfigDir = FilePath

-- JSON HELPERS

-- |Serialize to JSON and pretty-print.
showPrettyJSON :: AE.ToJSON a => a -> String
showPrettyJSON = unpack . decodeUtf8 . BSL.toStrict . AE.encodePretty

-- |Serialize to JSON, order by keys, and pretty-print.
showSortedPrettyJSON :: AE.ToJSON a => a -> String
showSortedPrettyJSON = unpack . decodeUtf8 . BSL.toStrict . AE.encodePretty' config
  where
    config = AE.defConfig{AE.confCompare = compare}

-- |Serialize to JSON, order by keys, and pretty-print without whitespace.
showCompactPrettyJSON :: AE.ToJSON a => a -> String
showCompactPrettyJSON = unpack . decodeUtf8 . BSL.toStrict . AE.encodePretty' config
  where
    config = AE.defConfig{AE.confIndent = AE.Spaces 0, AE.confCompare = compare}

-- |The default location of the config root directory.
getDefaultBaseConfigDir :: IO BaseConfigDir
getDefaultBaseConfigDir = getXdgDirectory XdgConfig "concordium"

-- ** Helper functions to construct paths to account keys storage.
accountConfigDir :: BaseConfigDir -> AccountConfigDir
accountConfigDir baseCfgDir = baseCfgDir </> "accounts"

-- |The default location of the data root directory.
getDefaultDataDir :: IO FilePath
getDefaultDataDir = getXdgDirectory XdgData "concordium"

-- |Get the path to the account names map file.
accountNameMapFile :: AccountConfigDir -> FilePath
accountNameMapFile accountCfgDir = accountCfgDir </> "names.map"

-- |Get the name of the directory with keys of an account.
accountKeysDir :: AccountConfigDir -> Types.AccountAddress -> FilePath
accountKeysDir accCfgDir addr = accCfgDir </> show addr

-- |Get the name of the file which contains the threshold for the amount of
-- signatures needed to sign a transaction.
accountThresholdFile :: AccountConfigDir -> Types.AccountAddress -> FilePath
accountThresholdFile accCfgDir addr = accCfgDir </> show addr <.> "threshold"

accountKeyFileExt :: String
accountKeyFileExt = "json"

accountKeyFilePrefix :: String
accountKeyFilePrefix = "keypair"

-- |Return file path of the key with the given index in the provided key directory.
accountKeyFile :: FilePath -> KeyIndex -> FilePath
accountKeyFile keysDir idx = keysDir </> accountKeyFilePrefix ++ show idx <.> accountKeyFileExt

-- |Return file path of the decryption key for encrypted amounts in the provided key directory.
accountEncryptionSecretKeyFile :: FilePath -> FilePath
accountEncryptionSecretKeyFile keysDir = keysDir </> "encSecretKey.json"

-- |For a filename (without directory but with extension) determine whether it is a valid name
-- of an account key file (as it would be produced by 'accountKeyFile').
parseAccountKeyFileName :: FilePath -> Maybe KeyIndex
parseAccountKeyFileName fileName =
    if takeExtension fileName == "." ++ accountKeyFileExt
        then readMaybe (drop (length accountKeyFilePrefix) $ takeBaseName fileName)
        else Nothing

-- |For a credential folder name, find the corresponding credential index
-- of an account key file (as it would be produced by 'accountKeyFile').
parseCredentialFolder :: FilePath -> Maybe CredentialIndex
parseCredentialFolder fileName =
    if takeExtension fileName == "." ++ accountKeyFileExt
        then readMaybe (drop (length accountKeyFilePrefix) $ takeBaseName fileName)
        else Nothing

-- |Name to use if no account name is provided.
defaultAccountName :: Text
defaultAccountName = "default"

-- |Get path to contracts config directory from the base config.
contractConfigDir :: BaseConfigDir -> ContractConfigDir
contractConfigDir = (</> "contracts")

-- |Get path to contractNames.map file.
contractNameMapFile :: ContractConfigDir -> FilePath
contractNameMapFile = (</> "contractNames.map")

-- |Get path to moduleNames.map file.
moduleNameMapFile :: ContractConfigDir -> FilePath
moduleNameMapFile = (</> "moduleNames.map")

-- |Mapping builder from a name to a provided type.
type NameMap = M.Map Text

-- |Mapping from account names to their addresses.
type AccountNameMap = NameMap Types.AccountAddress

-- |Mapping from contract names to their addresses.
type ContractNameMap = NameMap Types.ContractAddress

-- |Mapping from module names to their references.
type ModuleNameMap = NameMap Types.ModuleRef

-- |Base configuration consists of the account name mapping and location of
-- account keys to be loaded on demand.
data BaseConfig = BaseConfig
    { bcVerbose :: Bool,
      bcAccountNameMap :: AccountNameMap,
      bcAccountCfgDir :: AccountConfigDir,
      bcContractNameMap :: ContractNameMap,
      bcModuleNameMap :: ModuleNameMap,
      bcContractCfgDir :: ContractConfigDir
    }
    deriving (Show)

-- |Initialize an empty config structure and returns the corresponding base config.
initBaseConfig :: Maybe FilePath -> Verbose -> IO BaseConfig
initBaseConfig f verbose = do
    baseCfgDir <- getBaseConfigDir f
    when verbose $ logInfo [[i|initializing configuration structure in directory '#{baseCfgDir}'|]]

    baseCfgDirExists <- doesDirectoryExist baseCfgDir
    if baseCfgDirExists
        then when verbose $ logInfo [[i|skipping '#{baseCfgDir}': directory already exists|]]
        else -- Only explicitly handle a permission error since that is likely the most common one.

            handleJust
                (guard . isPermissionError)
                (\_ -> logFatal ["cannot create directory, permission denied"])
                (createDirectoryIfMissing True baseCfgDir)

    let accCfgDir = accountConfigDir baseCfgDir
        accMapFile = accountNameMapFile accCfgDir

        contrCfgDir = contractConfigDir baseCfgDir
        contrMapFile = contractNameMapFile contrCfgDir
        moduleMapFile = moduleNameMapFile contrCfgDir

    -- Create all map files
    mapM_
        (uncurry $ handleWriteFile BSL.writeFile AllowOverwrite verbose)
        [(accMapFile, mempty), (contrMapFile, emptyMapContentJSON), (moduleMapFile, emptyMapContentJSON)]

    accNameMap <- loadAccountNameMap accMapFile
    contrNameMap <- loadNameMapFromJSON contrMapFile
    moduleNameMap <- loadNameMapFromJSON moduleMapFile

    logSuccess ["configuration initialized"]
    return
        BaseConfig
            { bcVerbose = False,
              bcAccountCfgDir = accCfgDir,
              bcAccountNameMap = accNameMap,
              bcContractCfgDir = contrCfgDir,
              bcContractNameMap = contrNameMap,
              bcModuleNameMap = moduleNameMap
            }

-- |Ensure the basic account config is initialized.
ensureAccountConfigInitialized :: BaseConfig -> IO ()
ensureAccountConfigInitialized baseCfg = do
    let accCfgDir = bcAccountCfgDir baseCfg
    ensureDirCreated False accCfgDir

-- |Ensure the basic contract config is initialized.
ensureContractConfigInitialized :: BaseConfig -> IO ()
ensureContractConfigInitialized baseCfg = do
    let conCfgDir = bcContractCfgDir baseCfg
    ensureDirCreated False conCfgDir

-- |Ensure the basic module config is initialized.
ensureModuleConfigInitialized :: BaseConfig -> IO ()
ensureModuleConfigInitialized baseCfg = do
    let modCfgDir = bcContractCfgDir baseCfg
    ensureDirCreated False modCfgDir

-- |Ensure a directory is created and, if Verbose, logInfo actions.
ensureDirCreated :: Verbose -> FilePath -> IO ()
ensureDirCreated verbose dir = do
    when verbose $ logInfo [[i|creating directory '#{dir}'|]]
    dirExists <- doesDirectoryExist dir
    if dirExists
        then when verbose $ logInfo [[i|skipping '#{dir}': directory already exists|]]
        else createDirectoryIfMissing True dir

initAccountConfigEither ::
    BaseConfig ->
    NamedAddress ->
    -- | True if we are in a cli environment
    Bool ->
    -- | True if skip-existing flag is set
    Bool ->
    -- | Return either an error or a triple of an update base config, a new account config
    -- and a boolean indicating whether the new account config was written to disk.
    IO (Either String (BaseConfig, AccountConfig, Bool))
initAccountConfigEither baseCfg namedAddr inCLI skipExisting = runExceptT $ do
    let NamedAddress{naAddr = addr, naNames = names} = namedAddr
    case names of
        [] -> logInfo [[i|adding account #{addr} without a name|]]
        names' -> logInfo [[i|adding account #{addr} with name(s) #{showNameList names'}|]]

    -- Check if config has been initialized.
    let accCfgDir = bcAccountCfgDir baseCfg
        mapFile = accountNameMapFile accCfgDir
    liftIO $ ensureAccountConfigInitialized baseCfg

    -- Create keys directory.
    let keysDir = accountKeysDir accCfgDir addr
    keysDirExists <- liftIO $ doesDirectoryExist keysDir
    written <-
        if keysDirExists
            then
                if skipExisting
                    then do
                        logInfo [printf "skipped existing account '%s' as keydir '%s' already exists" (show addr) keysDir]
                        return False
                    else do
                        if inCLI
                            then do
                                logWarn
                                    [ printf "account is already initialized: directory '%s' exists." keysDir,
                                      "overwriting the directory would erase all the currently stored keys",
                                      "This is a destructive operation and cannot be undone",
                                      "Are you certain that you want to proceed with this operation?"
                                    ]
                                ovwt <- liftIO $ askConfirmation Nothing
                                if ovwt
                                    then do
                                        liftIO $ removePathForcibly keysDir
                                        logInfo [printf "overwriting directory '%s'" keysDir]
                                        liftIO $ createDirectoryIfMissing False keysDir
                                        logSuccess ["overwrote key directory"]
                                        return True
                                    else do
                                        liftIO $ logInfo [printf "Account '%s' will not be imported" (show addr)]
                                        return False
                            else do
                                throwE $ printf "account is already initialized: directory '%s' exists, retry using the CLI for more options" keysDir
            else do
                logInfo [printf "creating directory '%s'" keysDir]
                liftIO $ createDirectoryIfMissing False keysDir
                logSuccess ["created key directory"]
                return True

    -- Add name mapping.
    baseCfg' <-
        if not written
            then return baseCfg
            else case names of
                [] -> return baseCfg
                names' -> do
                    let accountNameMap = bcAccountNameMap baseCfg
                    (updatedNameMap, addedNames) <-
                        foldM
                            ( \(nameMap, newNames) name -> do
                                newName <- liftIO $ checkNameUntilNoCollision "account" validateAccountName nameMap name addr
                                return (M.insert newName addr nameMap, newNames ++ [newName])
                            )
                            (accountNameMap, [])
                            names'
                    liftIO $ writeNameMap True mapFile updatedNameMap
                    mapM_ (\n -> logSuccess [[i|added name mapping: '#{n}' --> '#{addr}'|]]) addedNames
                    return baseCfg{bcAccountNameMap = updatedNameMap}

    return
        ( baseCfg',
          AccountConfig
            { acAddr = namedAddr,
              acKeys = M.empty,
              acCids = M.empty,
              acEncryptionKey = Nothing
            },
          written
        )

-- |Add an account to the configuration by creating its key directory and
-- optionally a name mapping.
initAccountConfig ::
    BaseConfig ->
    NamedAddress ->
    -- | True if we are in a cli environment
    Bool ->
    -- | Skip-existing flag
    Bool ->
    IO (BaseConfig, AccountConfig, Bool)
initAccountConfig baseCfg namedAddr inCLI skipExisting = do
    res <- initAccountConfigEither baseCfg namedAddr inCLI skipExisting
    case res of
        Left err -> logFatal [err]
        Right config -> return config

-- |Remove a name from the account name map. If the name is not in use
-- |it does nothing
-- |Returns the potentially updated baseConfig
removeAccountNameAndWrite :: BaseConfig -> Text -> Verbose -> IO BaseConfig
removeAccountNameAndWrite baseCfg name verbose = do
    -- Check if config has been initialized.
    let accCfgDir = bcAccountCfgDir baseCfg
        mapFile = accountNameMapFile accCfgDir
    liftIO $ ensureAccountConfigInitialized baseCfg

    let m = M.delete name $ bcAccountNameMap baseCfg
    liftIO $ writeNameMap verbose mapFile m
    logSuccess ["removed account name mapping"]
    return baseCfg{bcAccountNameMap = m}

-- |Remove a name from the contract name map. If the name is not in use,
-- |it does nothing.
-- |Returns the potentially updated baseConfig.
removeContractNameAndWrite :: BaseConfig -> Text -> Verbose -> IO BaseConfig
removeContractNameAndWrite baseCfg name verbose = do
    -- Check if config has been initialized.
    let conCfgDir = bcContractCfgDir baseCfg
        mapFile = contractNameMapFile conCfgDir
    liftIO $ ensureContractConfigInitialized baseCfg

    let m = M.delete name $ bcContractNameMap baseCfg
    liftIO $ writeNameMapAsJSON verbose mapFile m
    logSuccess ["removed contract name mapping"]
    return baseCfg{bcContractNameMap = m}

-- |Remove a name from the module name map. If the name is not in use
-- |it does nothing
-- |Returns the potentially updated baseConfig
removeModuleNameAndWrite :: BaseConfig -> Text -> Verbose -> IO BaseConfig
removeModuleNameAndWrite baseCfg name verbose = do
    -- Check if config has been initialized.
    -- module namemap file is in contract directory
    let conCfgDir = bcContractCfgDir baseCfg
        mapFile = moduleNameMapFile conCfgDir
    liftIO $ ensureModuleConfigInitialized baseCfg

    let m = M.delete name $ bcModuleNameMap baseCfg
    liftIO $ writeNameMapAsJSON verbose mapFile m
    logSuccess ["removed module name mapping"]
    return baseCfg{bcModuleNameMap = m}

removeAccountConfig :: BaseConfig -> NamedAddress -> IO BaseConfig
removeAccountConfig baseCfg@BaseConfig{..} NamedAddress{..} = do
    -- Remove the keys directory
    let keysDir = accountKeysDir bcAccountCfgDir naAddr
    liftIO $ removePathForcibly keysDir

    -- Remove the threshold file
    let thresholdFilePath = accountThresholdFile bcAccountCfgDir naAddr
    liftIO $ removePathForcibly thresholdFilePath

    -- If an alias was removed, write the new map
    when nameWasRemoved (liftIO $ writeNameMap True (accountNameMapFile bcAccountCfgDir) accountNameMap')

    return baseCfg{bcAccountNameMap = accountNameMap'}
  where
    (accountNameMap', nameWasRemoved) = case naNames of
        [] ->
            (bcAccountNameMap, False)
        names ->
            -- Remove the alias, if it exists
            (foldr M.delete bcAccountNameMap names, True)

-- |Import the contents of a `ConfigBackup` and log information about each step in the process.
-- Naming conflicts are handled by prompting the user for new names.
importConfigBackup :: Verbose -> BaseConfig -> Bool -> ([AccountConfig], ContractNameMap, ModuleNameMap) -> IO BaseConfig
importConfigBackup verbose baseCfg skipExistingAccounts (accs, cnm, mnm) = do
    logInfo ["\nImporting accounts..."]
    baseCfg' <- importAccountConfig baseCfg accs skipExistingAccounts
    logSuccess ["accounts successfully imported"]

    logInfo ["\nImporting contract instance names..."]
    baseCfg'' <- importContractNameMap baseCfg' cnm
    logSuccess ["contract instance names successfully imported"]

    logInfo ["\nImporting module names..."]
    baseCfg''' <- importModuleNameMap baseCfg'' mnm
    logSuccess ["module names successfully imported"]

    return baseCfg'''
  where
    -- \|Write the provided configuration to disk in the expected formats.
    -- If any account names collide with existing ones,
    -- the user is prompted to provide a new, non-colliding name.
    -- skipExisting flag automatically skips accounts for which the key folder already exists
    importAccountConfig :: BaseConfig -> [AccountConfig] -> Bool -> IO BaseConfig
    importAccountConfig bCfg accCfgs skipExisting = do
        -- foldM f bCfg accCfgs
        (bc', skipped) <- foldM f (bCfg, 0 :: Int) accCfgs
        when (skipExisting && (skipped > 0)) $ logInfo [printf "`%d` pre-existing account[s] automatically skipped. To overwrite these keys, re-import the backup without the skip-existing flag" skipped]
        return bc'
      where
        f (bc, skipped) accCfg = do
            (bc', _, t) <- initAccountConfig bc (acAddr accCfg) True skipExisting
            when t $ writeAccountKeys bc' accCfg verbose
            if skipExisting && (not t)
                then return (bc', skipped + 1)
                else return (bc', skipped)

    -- \|Import ContractNameMap by merging it with the existing namemap from BaseConfig.
    -- Then write it to disk in the expected format.
    -- Name conflicts are handled by prompting the user for a new name.
    importContractNameMap :: BaseConfig -> ContractNameMap -> IO BaseConfig
    importContractNameMap bCfg importedNameMap = do
        let currentNameMap = bcContractNameMap bCfg
        let mapFile = contractNameMapFile . bcContractCfgDir $ bCfg
        mergedNameMap <- mergeNameMapsWithPromptsToRename "contract instance" validateContractOrModuleName currentNameMap importedNameMap
        unless (M.null mergedNameMap) $ liftIO $ writeNameMapAsJSON verbose mapFile mergedNameMap
        return $ bCfg{bcContractNameMap = mergedNameMap}

    -- \|Import ModuleNameMap by merging it with the existing namemap from BaseConfig.
    -- Then write it to disk in the expected format.
    -- Name conflicts are handled by prompting the user for a new name.
    importModuleNameMap :: BaseConfig -> ModuleNameMap -> IO BaseConfig
    importModuleNameMap bCfg importedNameMap = do
        let currentNameMap = bcModuleNameMap bCfg
        let mapFile = moduleNameMapFile . bcContractCfgDir $ bCfg
        mergedNameMap <- mergeNameMapsWithPromptsToRename "module" validateContractOrModuleName currentNameMap importedNameMap
        unless (M.null mergedNameMap) $ liftIO $ writeNameMapAsJSON verbose mapFile mergedNameMap
        return $ bCfg{bcModuleNameMap = mergedNameMap}

    -- \|Merge two namemaps and use `checkNameUntilNoCollision` to resolve name collisions.
    mergeNameMapsWithPromptsToRename :: (Eq v, Show v) => Text -> (Text -> Either String ()) -> NameMap v -> NameMap v -> IO (NameMap v)
    mergeNameMapsWithPromptsToRename typeOfValue validateName currentNM newNM = go currentNM $ M.toList newNM
      where
        go nm [] = return nm
        go nm ((name, val) : xs) = do
            newName <- checkAndPrompt nm name val
            let nm' = M.insert newName val nm
            go nm' xs

        checkAndPrompt = checkNameUntilNoCollision typeOfValue validateName

-- |Check if the provided name (key) is invalid or already used,
-- and continually prompt the user to provide an alternative,
-- until a valid and non-colliding one is entered.
-- Returns a valid and non-colliding name.
checkNameUntilNoCollision ::
    (Eq v, Show v) =>
    -- | Name of the value type, fx "account" or "module". Used in the prompt.
    Text ->
    -- | A validation function for the name.
    (Text -> Either String ()) ->
    -- | The namemap to check collision against.
    NameMap v ->
    -- | The name provided.
    Text ->
    -- | The value.
    v ->
    -- | A valid and non-colliding name.
    IO Text
checkNameUntilNoCollision typeOfValue validateName nm unvalidatedName newVal = do
    validName <- ensureValidName unvalidatedName
    case M.lookup validName nm of
        Just existingVal | existingVal /= newVal -> do
            logWarn [[i|Adding #{typeOfValue} name '#{validName}', but this name is already used for #{typeOfValue} '#{show existingVal}'|]]
            userInput <- promptNameUntilValid
            checkNameUntilNoCollision typeOfValue validateName nm userInput newVal
        _ -> return validName
  where
    -- \|Prompt the user to input a name repeatedly until it passes validation.
    promptNameUntilValid :: MonadIO m => m Text
    promptNameUntilValid = liftIO $ do
        putStr $ prettyMsg ": " [i|specify a new name to map to this #{typeOfValue}|]
        input <- T.getLine >>= ensureValidName
        return input

    ensureValidName name =
        case validateName name of
            Left err -> do
                logError [err]
                putStr "Input valid name: "
                T.getLine >>= ensureValidName
            Right () -> return name

-- |Add a name to the account name map.
-- If the name is invalid or collides with an existing one, `checkNameUntilNoCollision` is
-- used to resolve the conflict and find a new name.
-- Returns the name that was actually added.
addAccountNameAndWrite :: Verbose -> BaseConfig -> Text -> AccountAddress -> IO Text
addAccountNameAndWrite verbose baseCfg name accountAddr = do
    newName <- checkNameUntilNoCollision "account" validateAccountName nameMap name accountAddr
    let updatedNameMap = M.insert newName accountAddr nameMap
    liftIO $ writeNameMap verbose mapFile updatedNameMap
    return newName
  where
    accCfgDir = bcAccountCfgDir baseCfg
    mapFile = accountNameMapFile accCfgDir
    nameMap = bcAccountNameMap baseCfg

-- |Add a contract name and write it to 'contractNames.map'.
-- If the name collides with an existing one, `checkNameUntilNoCollision` is
-- used to resolve the conflict and find a new name.
-- Returns the name that was actually added.
-- Logs fatally, if 'contractNames.map' cannot be written to.
addContractNameAndWrite :: Verbose -> BaseConfig -> Text -> ContractAddress -> IO Text
addContractNameAndWrite verbose baseCfg name contrAddr = do
    newName <- checkNameUntilNoCollision "contract instance" validateContractOrModuleName nameMap name contrAddr
    let updatedNameMap = M.insert newName contrAddr nameMap
    writeNameMapAsJSON verbose mapFile updatedNameMap
    return newName
  where
    mapFile = contractNameMapFile . bcContractCfgDir $ baseCfg
    nameMap = bcContractNameMap baseCfg

-- |Add a module name and write it to 'moduleNames.map'.
-- If the name collides with an existing one, `checkNameUntilNoCollision` is
-- used to resolve the conflict and find a new name.
-- Returns the name that was actually added.
-- Logs fatally, if 'moduleNames.map' cannot be written to.
addModuleNameAndWrite :: Verbose -> BaseConfig -> Text -> ModuleRef -> IO Text
addModuleNameAndWrite verbose baseCfg name modRef = do
    newName <- checkNameUntilNoCollision "module" validateContractOrModuleName nameMap name modRef
    let updatedNameMap = M.insert newName modRef nameMap
    writeNameMapAsJSON verbose mapFile updatedNameMap
    return newName
  where
    mapFile = moduleNameMapFile . bcContractCfgDir $ baseCfg
    nameMap = bcModuleNameMap baseCfg

-- |A contract address along with a list of local names.
data NamedContractAddress = NamedContractAddress
    { -- | The contract address.
      ncaAddr :: Types.ContractAddress,
      -- | The local names for the contract.
      ncaNames :: [Text]
    }
    deriving (Show)

-- |A module reference along with a list of local names.
data NamedModuleRef = NamedModuleRef
    { -- | The module reference.
      nmrRef :: Types.ModuleRef,
      -- | The local names for the module.
      nmrNames :: [Text]
    }
    deriving (Show)

-- |Write the name map to a file in a pretty JSON format.
writeNameMapAsJSON :: AE.ToJSON v => Verbose -> FilePath -> NameMap v -> IO ()
writeNameMapAsJSON verbose file = void . handledWriteFile file . AE.encodePretty' config
  where
    config = AE.defConfig{AE.confCompare = compare}
    handledWriteFile = handleWriteFile BSL.writeFile AllowOverwrite verbose

-- |Write the name map to a file in the expected format.
writeNameMap :: Show v => Verbose -> FilePath -> NameMap v -> IO ()
writeNameMap verbose file = void . handledWriteFile file . BSL.fromStrict . encodeUtf8 . T.pack . unlines . map f . M.toAscList
  where
    f (name, val) = printf "%s = %s" name (show val)
    handledWriteFile = handleWriteFile BSL.writeFile AllowOverwrite verbose

-- |Used in `handleWriteFile` to determine how already exisiting files should be handled.
data OverwriteSetting
    = -- | The user should be prompted to confirm before overwriting.
      PromptBeforeOverwrite
    | -- | Simply overwrite the file.
      AllowOverwrite
    deriving (Eq)

-- |Write to a file with the provided function and handle IO errors with an appropriate logging of errors.
-- Also ensures that the parent folders are created if missing.
-- If `OverwriteSetting == PromptBeforeOverwrite` then the user is prompted to confirm.
-- Return True if write was attempted, and False otherwise.
handleWriteFile :: (FilePath -> s -> IO ()) -> OverwriteSetting -> Verbose -> FilePath -> s -> IO Bool
handleWriteFile wrtFile overwriteSetting verbose file contents = do
    writeConfirmed <- case overwriteSetting of
        AllowOverwrite -> return True
        PromptBeforeOverwrite -> do
            fileExists <- doesFileExist file
            if fileExists
                then logWarn [[i|'#{file}' already exists.|]] >> askConfirmation (Just "overwrite it")
                else return True
    if writeConfirmed
        then do
            catchIOError
                ( do
                    createDirectoryIfMissing True $ takeDirectory file
                    when verbose $ logInfo [[i|writing file '#{file}'|]]
                    wrtFile file contents
                )
                logFatalOnErrors
            return True
        else return False
  where
    logFatalOnErrors e
        | isDoesNotExistError e = logFatal [[i|the file '#{file}' does not exist and cannot be created|]]
        | isPermissionError e = logFatal [[i|you do not have permissions to write to the file '#{file}'|]]
        | otherwise = logFatal [[i|something went wrong while writing to the file '#{file}', err: '#{e}'|]]

-- |Read a file with the provided function and handle IO errors with an appropriate logging of errors.
handleReadFile :: (FilePath -> IO s) -> FilePath -> IO s
handleReadFile rdFile file = catchIOError (rdFile file) logFatalOnErrors
  where
    logFatalOnErrors e
        | isDoesNotExistError e = logFatal [[i|the file '#{file}' does not exist and cannot be read|]]
        | isPermissionError e = logFatal [[i|you do not have permissions to read the file '#{file}'|]]
        | otherwise = logFatal [[i|something went wrong while reading the file '#{file}', err: '#{e}'|]]

-- |Write the account keys structure into the directory of the given account.
-- Each 'EncryptedAccountKeyPair' is written to a JSON file the name of which
-- is determined by 'accountKeyFile'.
writeAccountKeys :: BaseConfig -> AccountConfig -> Verbose -> IO ()
writeAccountKeys baseCfg accCfg verbose = do
    let accCfgDir = bcAccountCfgDir baseCfg
        keysDir = accountKeysDir accCfgDir $ acAddress accCfg
        cidmap = acCids accCfg
    forM_ (M.toList $ acKeys accCfg) $ \(cidx, kpmap) ->
        case M.lookup cidx cidmap of
            Nothing -> logFatal [printf "Couldn't find credential with index " ++ show cidx ++ "; map size=" ++ show (M.size cidmap)]
            Just cid -> do
                let credDir = keysDir </> show cid
                _ <- handleWriteFile AE.encodeFile AllowOverwrite verbose (credDir </> ".index") cidx
                forM_ (M.toList kpmap) $ \(kidx, kp) -> do
                    let file = accountKeyFile credDir kidx
                    -- NOTE: This writes the JSON in a compact way. If we want human-readable JSON, we should use pretty encoding.
                    handleWriteFile AE.encodeFile AllowOverwrite verbose file kp

    -- TODO: Avoid writing encryptionKey and threshold files when unaltered.

    case acEncryptionKey accCfg of
        Just k -> do
            let encKeyFile = accountEncryptionSecretKeyFile keysDir
            void $ handleWriteFile AE.encodeFile AllowOverwrite verbose encKeyFile k
        Nothing -> logWarn [printf "importing account without a secret encryption key provided. This account will not support encrypted transfers"]

    -- writeThresholdFile accCfgDir accCfg verbose
    logSuccess ["the keys were successfully written to disk"]

-- |Remove the account keys, i.e. keypair{idx}.json files, with the provided indices.
removeAccountKeys :: BaseConfig -> AccountConfig -> CredentialIndex -> [KeyIndex] -> Verbose -> IO ()
removeAccountKeys baseCfg accCfg cidx idxs verbose = do
    let accCfgDir = bcAccountCfgDir baseCfg
        keysDir = accountKeysDir accCfgDir $ acAddress accCfg
        cidmap = acCids accCfg
    case M.lookup cidx cidmap of
        Nothing -> logFatal [printf "Couldn't find credential with index " ++ show cidx ++ "; map size=" ++ show (M.size cidmap)]
        Just cid -> do
            let credDir = keysDir </> show cid
            forM_ idxs $ \idx -> do
                let file = accountKeyFile credDir idx
                when verbose $ logInfo ["removing file '" ++ file ++ "'"]
                removeFile file

    -- writeThresholdFile accCfgDir accCfg verbose
    logSuccess ["the keys were successfully removed from disk"]

getBaseConfig :: Maybe FilePath -> Verbose -> IO BaseConfig
getBaseConfig f verbose = do
    cfgDir <- getBaseConfigDir f
    let accCfgDir = accountConfigDir cfgDir
        accMapFile = accountNameMapFile accCfgDir

        contrCfgDir = contractConfigDir cfgDir
        contrMapFile = contractNameMapFile contrCfgDir
        moduleMapFile = moduleNameMapFile contrCfgDir

    anm <- loadAccountNameMap accMapFile
    cnm <- loadNameMapFromJSON contrMapFile
    mnm <- loadNameMapFromJSON moduleMapFile

    return
        BaseConfig
            { bcVerbose = verbose,
              bcAccountCfgDir = accCfgDir,
              bcAccountNameMap = anm,
              bcContractCfgDir = contrCfgDir,
              bcContractNameMap = cnm,
              bcModuleNameMap = mnm
            }

getBaseConfigDir :: Maybe FilePath -> IO FilePath
getBaseConfigDir = \case
    Nothing -> getDefaultBaseConfigDir
    Just p -> return p

-- |Load a NameMap from a file in JSON format, or logFatal if file has invalid format.
loadNameMapFromJSON :: AE.FromJSON v => FilePath -> IO (NameMap v)
loadNameMapFromJSON mapFile = do
    -- Simply use an empty map if the reading fails
    content <- BSL.readFile mapFile `catch` (\(_ :: SomeException) -> return emptyMapContentJSON)
    case AE.eitherDecode content of
        Left err -> logFatal [[i|cannot parse name map file '#{mapFile}' as JSON: #{err}|]]
        Right nm -> return nm

-- |A string representing an empty map in JSON format.
emptyMapContentJSON :: IsString s => s
emptyMapContentJSON = "{}"

-- |Load an AccountNameMap from a file in the format specified by `parseAccountNameMap`.
-- LogFatal if the file format is invalid.
loadAccountNameMap :: FilePath -> IO AccountNameMap
loadAccountNameMap mapFile = do
    -- Simply use an empty map if the reading fails
    contentbs <- BSL.readFile mapFile `catch` (\(_ :: SomeException) -> return mempty)
    case decodeUtf8' (BSL.toStrict contentbs) of
        Left _ -> logFatal ["The account name map file is not valid UTF8. If you manually edited it please make sure to save it in UTF8 encoding."]
        Right content ->
            case parseAccountNameMap $ lines (T.unpack content) of
                Left err -> logFatal [[i|cannot parse account name map file '#{content}': #{err}|]]
                Right m -> return m

-- |Parse an AccountNamepMap from zero or more entries, as specificied in `parseAccoutNameMapEntry`.
parseAccountNameMap :: (MonadError String m) => [String] -> m AccountNameMap
parseAccountNameMap ls = M.fromList <$> mapM parseAccountNameMapEntry ls'
  where
    ls' = filter (not . all isSpace) ls

-- |Parse a line representing a single name-account mapping of the format "<name> = <address>".
-- Leading and trailing whitespaces around name and address are ignored.
parseAccountNameMapEntry :: (MonadError String m) => String -> m (Text, Types.AccountAddress)
parseAccountNameMapEntry line =
    case splitOn "=" line of
        [k, v] -> do
            let name = strip $ pack k
            validateAccountName name
            addr <- case strip $ pack v of
                "" -> throwError "empty address"
                addr -> case addressFromText addr of
                    Left err -> throwError $ printf "invalid address '%s': %s" addr err
                    Right a -> return a
            return (name, addr)
        _ -> throwError $ printf "invalid mapping format '%s' (should be '<name> = <address>')" line

-- |Check whether the given text is a valid name.
isValidAccountName :: Text -> Bool
isValidAccountName n = not (T.null n) && not (isSpace $ T.head n) && not (isSpace $ T.last n) && T.all supportedChar n
  where
    supportedChar c = isAlphaNum c || c `elem` supportedSpecialChars
    supportedSpecialChars = "-_,.!? " :: String

-- |Check whether the given text is a valid contract or module name.
-- Is different from account names in that it must start with a letter.
isValidContractOrModuleName :: Text -> Bool
isValidContractOrModuleName n =
    not (T.null n)
        && not (isSpace $ T.head n)
        && isAlpha (T.head n)
        && not (isSpace $ T.last n)
        && T.all supportedChar n
  where
    supportedChar c = isAlphaNum c || c `elem` supportedSpecialChars
    supportedSpecialChars = "-_,.!? " :: String

-- |Check whether the given text is a valid name and fail with an error message if it is not.
validateAccountName :: (MonadError String m) => Text -> m ()
validateAccountName name =
    unless (isValidAccountName name) $
        throwError
            [iii|invalid name '#{name}' (should not be empty or start/end with whitespace
                  and consist of letters, numbers, space, '.', ',', '!',
                  '?', '-', and '_' only)|]

-- |Check whether the given text is a valid contract or module name and fail with an error message if it is not.
validateContractOrModuleName :: (MonadError String m) => Text -> m ()
validateContractOrModuleName name =
    unless (isValidContractOrModuleName name) $
        throwError
            [iii|invalid name '#{name}' (should start with a letter and not end with whitespace
                  and should otherwise consist of letters, numbers, space, '.', ',', '!',
                  '?', '-', and '_' only)|]

-- |Current version of accountconfig, for configbackup export/import compatability
accountConfigVersion :: Version
accountConfigVersion = 1

data AccountConfig = AccountConfig
    { acAddr :: !NamedAddress,
      acKeys :: EncryptedAccountKeyMap,
      -- |Index assignment of credential registration ids to credential indices.
      acCids :: !(M.Map IDTypes.CredentialIndex IDTypes.CredentialRegistrationID),
      -- | FIXME: This is a Maybe because the setup with account init being a
      -- special thing is such that we need to be able to initialize a dummy config.
      -- However this makes no practical sense, and that should be reworked so that
      -- you just import an account and don't initialize a dummy config first. But
      -- that is for the future, and for now we just have to deal with null pointers.
      acEncryptionKey :: !(Maybe EncryptedAccountEncryptionSecretKey)
    }
    deriving (Show, Eq)

instance AE.ToJSON AccountConfig where
    toJSON AccountConfig{..} =
        AE.object
            [ "address" .= acAddr,
              "accountKeys" .= acKeys,
              "credentialIds" .= acCids,
              "accountEncryptionKey" .= acEncryptionKey
            ]

instance AE.FromJSON AccountConfig where
    parseJSON = AE.withObject "AccountConfig" $ \v -> do
        acAddr <- v .: "address"
        acKeys <- v .: "accountKeys"
        acCids <- v .: "credentialIds"
        acEncryptionKey <- v .: "accountEncryptionKey"
        return AccountConfig{..}

-- | Whether to automatically initialize the account configuration or not.
data AutoInit = AutoInit | AssumeInitialized
    deriving (Eq, Show)

acAddress :: AccountConfig -> AccountAddress
acAddress = naAddr . acAddr

getAccountConfig ::
    -- |Name or address of the account, defaulting to 'defaultAccountName' if not present.
    Maybe Text ->
    -- |Configuration settings.
    BaseConfig ->
    -- |Optional path to the key directory. Defaulting to directory derived from
    -- 'BaseConfig' if absent.
    Maybe FilePath ->
    -- |Explicit keys. If provided they take precedence over other parameters,
    -- otherwise the function attempts to lookup them up from the key directory.
    -- If explicit keys are provided it is assumed that the
    -- signature threshold for the account is less than the amount
    -- of keys provided and all keys will be used to, e.g., sign the transaction.
    Maybe (EncryptedAccountKeyMap) ->
    -- |Explicit secret encryption key. If provided it takes precedence over other
    -- parameters, otherwise the function attemps to lookup it ip from the key directory.
    Maybe EncryptedAccountEncryptionSecretKey ->
    -- |Whether to initialize the account config when it does not exist.
    -- This will also ask the user for an optional name mapping.
    AutoInit ->
    IO (BaseConfig, AccountConfig)
getAccountConfig account baseCfg keysDir keyMap encKey autoInit = do
    account' <- case account of
        Nothing -> do
            logInfo [[i|the --sender flag is not provided; using the default account name '#{defaultAccountName}'|]]
            return defaultAccountName
        Just a -> return a
    namedAddr <- case getAccountAddress (bcAccountNameMap baseCfg) account' of
        Left err ->
            if isNothing account
                then logFatal [[i|The --sender flag was not provided; so the default account name '#{defaultAccountName}' was used, but no account with that name exists.|]]
                else logFatal [err]
        Right v -> return v

    (bc, km, cidMap) <-
        case keyMap of
            Nothing -> do
                let accCfgDir = bcAccountCfgDir baseCfg
                    addr = naAddr namedAddr
                    dir = fromMaybe (accountKeysDir accCfgDir addr) keysDir
                m <- autoinit baseCfg dir addr
                case m of
                    Just b -> return (b, M.empty, M.empty)
                    Nothing -> do
                        (km, cidMap) <-
                            handleJust
                                (guard . isDoesNotExistError)
                                ( \_ ->
                                    logFatal
                                        [ printf "key directory for account '%s' not found" (show addr),
                                          "did you forget to add the account (using 'config account add')?"
                                        ]
                                )
                                ( do
                                    (km, cidMap) <- loadKeyMap dir
                                    return (km, cidMap)
                                )

                        return (baseCfg, km, cidMap)
            Just km -> return (baseCfg, km, M.empty)

    (bc', enc) <-
        case encKey of
            Nothing -> do
                let accCfgDir = bcAccountCfgDir baseCfg
                    addr = naAddr namedAddr
                    dir = fromMaybe (accountKeysDir accCfgDir addr) keysDir
                m <- autoinit bc dir addr
                case m of
                    Just b -> return (b, Nothing)
                    Nothing -> (bc,) <$> loadEncryptionSecretKey dir
            e@(Just _) -> return (bc, e)

    return
        ( bc',
          AccountConfig
            { acAddr = namedAddr,
              acKeys = km,
              acCids = cidMap,
              acEncryptionKey = enc
            }
        )
  where
    autoinit :: BaseConfig -> FilePath -> AccountAddress -> IO (Maybe BaseConfig)
    autoinit cfg dir addr = do
        dirExists <- doesDirectoryExist dir
        if not dirExists && autoInit == AutoInit
            then do
                logInfo [[i|Account '#{addr}' is not yet initialized, creating key directory|]]
                let nameMap = bcAccountNameMap baseCfg
                    nameOpt = find (\(_, addr') -> addr == addr') (M.toList nameMap)
                case nameOpt of
                    Just (name, _) -> do
                        let namedAddr' = NamedAddress{naAddr = addr, naNames = [name]}
                        (a, _, _) <- initAccountConfig cfg namedAddr' False False
                        return . Just $ a
                    Nothing -> do
                        logInfo [[i|No name associated with account '#{addr}'.|]]
                        printf "Enter name of account or leave empty to initialize without a name (use ^C to cancel): "
                        name <-
                            strip <$> T.getLine >>= \case
                                "" -> return []
                                s -> do
                                    logFatalOnError $ validateAccountName s
                                    return $ [s]
                        let namedAddr' = NamedAddress{naAddr = addr, naNames = name}
                        (a, _, _) <- initAccountConfig cfg namedAddr' False False
                        return . Just $ a
            else do
                return Nothing

-- |Look up an account by name or address:
-- If input is a well-formed account address, try to (reverse) look up its name in the map.
-- If this lookup fails, return the address with name Nothing.
-- Otherwise assume the input is a local name of an account, and try to look up its address.
-- If this lookup fails, return Nothing.
resolveAccountAddress :: AccountNameMap -> Text -> Maybe NamedAddress
resolveAccountAddress m input = do
    -- Try parsing input as account address.
    (n, a) <- case addressFromText input of
        Left _ -> do
            -- Assume input is a name. Look it up in the map.
            a <- M.lookup input m
            return ([input], a)
        Right a -> do
            -- Input is an address. Try to look up its name in the map.
            let names = findAllNamesFor m a
            return (names, a)
    return NamedAddress{naNames = n, naAddr = a}

-- |Find all names (keys) for the given value in a namemap.
findAllNamesFor :: Eq v => NameMap v -> v -> [Text]
findAllNamesFor m input = map fst $ filter ((== input) . snd) (M.toList m)

-- |Look up an account by name or address. See doc for 'resolveAccountAddress'.
-- If the lookup fails, an error is thrown.
getAccountAddress :: (MonadError String m) => AccountNameMap -> Text -> m NamedAddress
getAccountAddress m input =
    case resolveAccountAddress m input of
        Nothing -> throwError $ printf "the identifier '%s' is neither the address nor the name of an account" input
        Just a -> return a

-- |Return all 'AccountConfig's from the config.
getAllAccountConfigs :: BaseConfig -> IO [AccountConfig]
getAllAccountConfigs cfg = do
    let dir = bcAccountCfgDir cfg
    fs <- safeListDirectory dir
    fs' <- filterM (isDirectory dir) $ filter isValidAccountAddress fs
    forM fs' $ \f -> snd <$> getAccountConfig (Just $ pack f) cfg Nothing Nothing Nothing AssumeInitialized
  where
    isValidAccountAddress = isRight . addressFromText . pack
    isDirectory dir f =
        doesDirectoryExist $ joinPath [dir, f]

-- |Return all key pairs and CredentialID's from the provided directory.
loadKeyMap :: FilePath -> IO (EncryptedAccountKeyMap, M.Map IDTypes.CredentialIndex IDTypes.CredentialRegistrationID)
loadKeyMap accountDir = do
    filesInAccountDir <- listDirectory accountDir
    credentialDirs <- filterM (doesDirectoryExist . (accountDir </>)) filesInAccountDir
    allKeysAndCids :: [(CredentialIndex, [(KeyIndex, EncryptedAccountKeyPair)], IDTypes.CredentialRegistrationID)] <- forM credentialDirs $ \credentialDir -> do
        let cdir = accountDir </> credentialDir
        filesInCredDir <- listDirectory cdir
        credIdx <- loadCredentialIndex cdir
        cid <- loadCredId cdir
        let credentialKeys = mapMaybe parseAccountKeyFileName filesInCredDir
        keys :: [(KeyIndex, EncryptedAccountKeyPair)] <- forM credentialKeys $ \kidx -> do
            let file = accountKeyFile cdir kidx
            kp <- AE.eitherDecodeFileStrict' file `withLogFatalIO` (\e -> "cannot load key file " ++ file ++ " " ++ e)
            return (kidx, kp)
        return (credIdx, keys, cid)
    let allKeys = map (\(cidx, keys, _cid) -> (cidx, keys)) allKeysAndCids
    let cidMap = M.fromList $ map (\(cidx, _keys, cid) -> (cidx, cid)) allKeysAndCids
    return (foldl' insertAccountKey M.empty allKeys, cidMap)

loadCredId :: FilePath -> IO IDTypes.CredentialRegistrationID
loadCredId credDir = do logFatalOnError $ credIdFromStringInform $ takeBaseName credDir

loadEncryptionSecretKey :: FilePath -> IO (Maybe EncryptedAccountEncryptionSecretKey)
loadEncryptionSecretKey keysDir = do
    let file = accountEncryptionSecretKeyFile keysDir
    fileEx <- doesFileExist file
    if fileEx
        then Just <$> AE.eitherDecodeFileStrict' file `withLogFatalIO` (\e -> "cannot load encryption secret key file " ++ file ++ " " ++ e)
        else return Nothing

loadCredentialIndex :: FilePath -> IO CredentialIndex
loadCredentialIndex credDir = do
    let file = credDir </> "" <.> "index"
    AE.eitherDecodeFileStrict' file `withLogFatalIO` (\e -> "cannot load credential index file " ++ file ++ " " ++ e)

-- |Insert key pairs on the given index.
insertAccountKey :: EncryptedAccountKeyMap -> (CredentialIndex, [(KeyIndex, EncryptedAccountKeyPair)]) -> EncryptedAccountKeyMap
insertAccountKey km (cidx, kpm) = M.insert cidx (M.fromList kpm) km

-- |Compute the next index not already in use, starting from the one provided
-- (which is assumed to be less than or equal to the first element of the list).
nextUnusedIdx :: KeyIndex -> [KeyIndex] -> KeyIndex
nextUnusedIdx idx sortedKeys = case sortedKeys of
    [] -> idx
    k : ks
        | k == idx -> nextUnusedIdx (idx + 1) ks
        | otherwise -> idx

type KeyName = String
data KeyType = Sign | Verify deriving (Eq, Show)
type KeyContents = Text

-- |Load threshold from a file or return the provided default if the file does not exist.
loadThreshold :: FilePath -> IDTypes.AccountThreshold -> IO IDTypes.AccountThreshold
loadThreshold file defaultThreshold = do
    handleJust (guard . isDoesNotExistError) (const (return defaultThreshold)) $
        AE.eitherDecodeFileStrict' file >>= \case
            Left err -> logFatal [printf "corrupt threshold file '%s': %s" file err]
            Right t -> return t

-- |Return list of files in the directory or the empty list if it does not exist.
safeListDirectory :: FilePath -> IO [FilePath]
safeListDirectory dir = do
    e <- doesDirectoryExist dir
    if e then listDirectory dir else return []

-- |Show a list of names with spacing and quotes. The names are sorted while ignoring case.
-- Example:
--
-- >>> showNameList ["B", "a"]
-- "'a' 'B'"
showNameList :: [T.Text] -> String
showNameList = T.unpack . T.unwords . map addQuotes . caseInsensitiveSort
  where
    -- Sort on lower-case to be case insensitive, but do not alter original text
    caseInsensitiveSort = sortOn T.toLower
    addQuotes n = [i|'#{n}'|]<|MERGE_RESOLUTION|>--- conflicted
+++ resolved
@@ -45,11 +45,7 @@
 -- |
 --The layout of the config directory is shown in this example:
 --
-<<<<<<< HEAD
---@
-=======
 -- @
->>>>>>> 925e4c77
 --  <baseConfigDir>
 --  ├── accounts
 --  │   ├── names.map
@@ -88,11 +84,7 @@
 --  └── contracts
 --      ├── contractNames.map
 --      └── moduleNames.map
-<<<<<<< HEAD
---@
-=======
 -- @
->>>>>>> 925e4c77
 type BaseConfigDir = FilePath
 
 type AccountConfigDir = FilePath
