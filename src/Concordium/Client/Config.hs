{-# LANGUAGE TypeApplications #-}
{-# LANGUAGE ScopedTypeVariables #-}
<<<<<<< HEAD
{-# LANGUAGE DeriveGeneric #-}
=======
{-# LANGUAGE QuasiQuotes #-}
>>>>>>> de129a82
module Concordium.Client.Config where

import GHC.Generics

import Concordium.Types as Types
import Concordium.ID.Types (addressFromText, KeyIndex)
import qualified Concordium.ID.Types as IDTypes
import Concordium.Client.Cli
import Concordium.Client.Commands
import Concordium.Client.Types.Account

import Control.Exception
import Control.Monad.Except
import Control.Monad.Trans.Except
import qualified Data.Aeson as AE
import qualified Data.Aeson.Encode.Pretty as AE
import qualified Data.ByteString.Lazy as BSL
import Data.Maybe
import Data.Either

import Data.Char
import Data.List as L
import Data.List.Split
import qualified Data.HashMap.Strict as M
import Data.String (IsString)
import Data.String.Interpolate (i, iii)
import qualified Data.Text as T
import qualified Data.Text.IO as T
import Data.Text (Text, pack, strip, unpack)
import Data.Text.Encoding (decodeUtf8)
import System.Directory
import System.Exit (exitFailure)
import System.IO.Error
import System.FilePath
import Text.Printf
import Text.Read (readMaybe)

{- |
The layout of the config directory is shown in this example:

@
  <baseConfigDir>
  ├── accounts
  │   ├── names.map
  │   ├── <account1>
  │   │   ├── keypair0.json
  │   │   ├── keypair1.json
  │   │   ...
  │   │   └── encSecretKey.json
  │   ├── <account1>.threshold
  │   ├── <account2>
  │   │   ├── keypair0.json
  │   │   ├── keypair1.json
  │   │   ...
  │   │   └── encSecretKey.json
  │   └── <account2>.threshold
  └── contracts
      ├── contractNames.map
      └── moduleNames.map
@
-}
type BaseConfigDir = FilePath
type AccountConfigDir = FilePath
type ContractConfigDir = FilePath

-- JSON HELPERS

-- |Serialize to JSON and pretty-print.
showPrettyJSON :: AE.ToJSON a => a -> String
showPrettyJSON = unpack . decodeUtf8 . BSL.toStrict . AE.encodePretty

-- |Serialize to JSON, order by keys, and pretty-print.
showSortedPrettyJSON :: AE.ToJSON a => a -> String
showSortedPrettyJSON = unpack . decodeUtf8 . BSL.toStrict . AE.encodePretty' config
  where config = AE.defConfig { AE.confCompare = compare }

-- |Serialize to JSON, order by keys, and pretty-print without whitespace.
showCompactPrettyJSON :: AE.ToJSON a => a -> String
showCompactPrettyJSON = unpack . decodeUtf8 . BSL.toStrict . AE.encodePretty' config
  where config = AE.defConfig { AE.confIndent = AE.Spaces 0, AE.confCompare = compare }

-- |The default location of the config root directory.
getDefaultBaseConfigDir :: IO BaseConfigDir
getDefaultBaseConfigDir = getXdgDirectory XdgConfig "concordium"

-- ** Helper functions to construct paths to account keys storage.
accountConfigDir :: BaseConfigDir -> AccountConfigDir
accountConfigDir baseCfgDir = baseCfgDir </> "accounts"

-- |The default location of the data root directory.
getDefaultDataDir :: IO FilePath
getDefaultDataDir = getXdgDirectory XdgData "concordium"

-- |Get the path to the account names map file.
accountNameMapFile :: AccountConfigDir -> FilePath
accountNameMapFile accountCfgDir = accountCfgDir </> "names.map"

-- |Get the name of the directory with keys of an account.
accountKeysDir :: AccountConfigDir -> Types.AccountAddress -> FilePath
accountKeysDir accCfgDir addr = accCfgDir </> show addr

-- |Get the name of the file which contains the threshold for the amount of
-- signatures needed to sign a transaction.
accountThresholdFile :: AccountConfigDir -> Types.AccountAddress -> FilePath
accountThresholdFile accCfgDir addr = accCfgDir </> show addr <.> "threshold"

accountKeyFileExt :: String
accountKeyFileExt = "json"

accountKeyFilePrefix :: String
accountKeyFilePrefix = "keypair"

-- |Return file path of the key with the given index in the provided key directory.
accountKeyFile :: FilePath -> KeyIndex -> FilePath
accountKeyFile keysDir idx = keysDir </> accountKeyFilePrefix ++ show idx <.> accountKeyFileExt

-- |Return file path of the decryption key for encrypted amounts in the provided key directory.
accountEncryptionSecretKeyFile :: FilePath -> FilePath
accountEncryptionSecretKeyFile keysDir = keysDir </> "encSecretKey.json"

-- |For a filename (without directory but with extension) determine whether it is a valid name
-- of an account key file (as it would be produced by 'accountKeyFile').
parseAccountKeyFileName :: FilePath -> Maybe KeyIndex
parseAccountKeyFileName fileName =
  if takeExtension fileName == "." ++ accountKeyFileExt
  then readMaybe (drop (length accountKeyFilePrefix) $ takeBaseName fileName)
  else Nothing

-- |Name to use if no account name is provided.
defaultAccountName :: Text
defaultAccountName = "default"

-- |Get path to contracts config directory from the base config.
contractConfigDir :: BaseConfigDir -> ContractConfigDir
contractConfigDir = (</> "contracts")

-- |Get path to contractNames.map file.
contractNameMapFile :: ContractConfigDir -> FilePath
contractNameMapFile = (</> "contractNames.map")

-- |Get path to moduleNames.map file.
moduleNameMapFile :: ContractConfigDir -> FilePath
moduleNameMapFile = (</> "moduleNames.map")

-- |Mapping builder from a name to a provided type.
type NameMap = M.HashMap Text

-- |Mapping from account names to their addresses.
type AccountNameMap = NameMap Types.AccountAddress

-- |Mapping from contract names to their addresses.
type ContractNameMap = NameMap Types.ContractAddress

-- |Mapping from module names to their references.
type ModuleNameMap = NameMap Types.ModuleRef

-- |Base configuration consists of the account name mapping and location of
-- account keys to be loaded on demand.
data BaseConfig = BaseConfig
                  { bcVerbose :: Bool
                  , bcAccountNameMap :: AccountNameMap
                  , bcAccountCfgDir :: AccountConfigDir
                  , bcContractNameMap :: ContractNameMap
                  , bcModuleNameMap :: ModuleNameMap
                  , bcContractCfgDir :: ContractConfigDir}
                deriving (Show)

-- |Initialize an empty config structure and returns the corresponding base config.
initBaseConfig :: Maybe FilePath -> Verbose -> IO BaseConfig
initBaseConfig f verbose = do
  baseCfgDir <- getBaseConfigDir f
  when verbose $ logInfo [[i|initializing configuration structure in directory '#{baseCfgDir}'|]]

  baseCfgDirExists <- doesDirectoryExist baseCfgDir
  if baseCfgDirExists then
    when verbose $ logInfo [[i|skipping '#{baseCfgDir}': directory already exists|]]
  else
    -- Only explicitly handle a permission error since that is likely the most common one.
    handleJust (guard . isPermissionError)
               (\_ -> logFatal ["cannot create directory, permission denied"])
               (createDirectoryIfMissing True baseCfgDir)

  let accCfgDir = accountConfigDir baseCfgDir
      accMapFile = accountNameMapFile accCfgDir

      contrCfgDir = contractConfigDir baseCfgDir
      contrMapFile = contractNameMapFile contrCfgDir
      moduleMapFile = moduleNameMapFile contrCfgDir

  -- Create all map files
  mapM_ (uncurry $ handleWriteFile writeFile AllowOverwrite verbose)
    [(accMapFile, mempty), (contrMapFile, emptyMapContentJSON), (moduleMapFile, emptyMapContentJSON)]

  accNameMap <- loadAccountNameMap accMapFile
  contrNameMap <- loadNameMapFromJSON contrMapFile
  moduleNameMap <- loadNameMapFromJSON moduleMapFile

  logSuccess ["configuration initialized"]
  return BaseConfig
    { bcVerbose = False
    , bcAccountCfgDir = accCfgDir
    , bcAccountNameMap = accNameMap
    , bcContractCfgDir = contrCfgDir
    , bcContractNameMap = contrNameMap
    , bcModuleNameMap = moduleNameMap }

-- |Ensure the basic account config is initialized.
ensureAccountConfigInitialized :: BaseConfig -> IO ()
ensureAccountConfigInitialized baseCfg = do
  let accCfgDir = bcAccountCfgDir baseCfg
  ensureDirCreated False accCfgDir

-- |Ensure a directory is created and, if Verbose, logInfo actions.
ensureDirCreated :: Verbose -> FilePath -> IO ()
ensureDirCreated verbose dir = do
  when verbose $ logInfo [[i|creating directory '#{dir}'|]]
  dirExists <- doesDirectoryExist dir
  if dirExists then
    when verbose $ logInfo [[i|skipping '#{dir}': directory already exists|]]
  else
    createDirectoryIfMissing True dir

initAccountConfigEither :: BaseConfig
                        -> NamedAddress
                        -> Bool -- ^ True if we are in a cli environment
                        -> IO (Either String (BaseConfig, AccountConfig, Bool))
initAccountConfigEither baseCfg namedAddr inCLI = runExceptT $ do
  let NamedAddress { naAddr = addr, naName = name } = namedAddr
  case name of
    Nothing -> logInfo [printf "adding account %s without a name" (show addr)]
    Just n -> logInfo [printf "adding account %s with name '%s'" (show addr) n]

  -- Check if config has been initialized.
  let accCfgDir = bcAccountCfgDir baseCfg
      mapFile = accountNameMapFile accCfgDir
  liftIO $ ensureAccountConfigInitialized baseCfg

  -- Create keys directory.
  let keysDir = accountKeysDir accCfgDir addr
  keysDirExists <- liftIO $ doesDirectoryExist keysDir
  written <- if keysDirExists
    then
      if inCLI then do
        logWarn [printf "account is already initialized: directory '%s' exists." keysDir
                , "overwriting the directory would erase all the currently stored keys"
                , "This is a destructive operation and cannot be undone"
                , "Are you certain that you want to proceed with this operation?"]
        ovwt <- liftIO $ askConfirmation Nothing
        if ovwt
          then do
          liftIO $ removePathForcibly keysDir
          logInfo [printf "overwriting directory '%s'" keysDir]
          liftIO $ createDirectoryIfMissing False keysDir
          logSuccess ["overwrote key directory"]
          return True
          else do
          liftIO $ logInfo [printf "Account '%s' will not be imported" (show addr)]
          return False
      else do
        throwE $ printf "account is already initialized: directory '%s' exists, retry using the CLI for more options" keysDir
    else do
      logInfo [printf "creating directory '%s'" keysDir]
      liftIO $ createDirectoryIfMissing False keysDir
      logSuccess ["created key directory"]
      return True

  -- Add name mapping.
  baseCfg' <- if not written then return baseCfg else case name of
    Nothing -> return baseCfg
    Just n -> do
      let m = M.insert n addr $ bcAccountNameMap baseCfg
      liftIO $ writeNameMap True mapFile m
      logSuccess ["added name mapping"]
      return baseCfg { bcAccountNameMap = m }

  return (baseCfg', AccountConfig
                    { acAddr = namedAddr
                    , acKeys = M.empty
                    , acThreshold = 1 -- minimum threshold
                    , acEncryptionKey = Nothing
                    }, written)

-- |Add an account to the configuration by creating its key directory and
-- optionally a name mapping.
initAccountConfig :: BaseConfig
                  -> NamedAddress
                  -> Bool -- ^ True if we are in a cli environment
                  -> IO (BaseConfig, AccountConfig, Bool)
initAccountConfig baseCfg namedAddr inCLI = do
  res <- initAccountConfigEither baseCfg namedAddr inCLI
  case res of
    Left err -> logFatal [err]
    Right config -> return config

-- |Write the provided configuration to disk in the expected formats.
importAccountConfigEither :: BaseConfig -> [AccountConfig] -> Verbose -> IO (Either String BaseConfig)
importAccountConfigEither baseCfg accCfgs verbose = runExceptT $ foldM f baseCfg accCfgs
  where f bc ac = do
          (bc', _, t) <- ExceptT $ initAccountConfigEither bc (acAddr ac) False
          liftIO $ when t $ writeAccountKeys bc' ac verbose
          return bc'

-- |Write the provided configuration to disk in the expected formats.
importAccountConfig :: BaseConfig -> [AccountConfig] -> Verbose -> IO BaseConfig
importAccountConfig baseCfg accCfgs verbose = foldM f baseCfg accCfgs
  where f bc ac = do
          (bc', _, t) <- initAccountConfig bc (acAddr ac) True
          when t $ writeAccountKeys bc' ac verbose
          return bc'

-- |Add a contract name and write it to 'contractNames.map'
addContractNameAndWrite :: MonadIO m => Verbose -> BaseConfig -> Text -> ContractAddress -> m ()
addContractNameAndWrite verbose baseCfg = addContractOrModuleNameAndWrite verbose mapFile nameMap showCompactPrettyJSON
  where mapFile = contractNameMapFile . bcContractCfgDir $ baseCfg
        nameMap = bcContractNameMap baseCfg

-- |Add a module name and write it to 'moduleNames.map'
addModuleNameAndWrite :: MonadIO m => Verbose -> BaseConfig -> Text -> ModuleRef -> m ()
addModuleNameAndWrite verbose baseCfg = addContractOrModuleNameAndWrite verbose mapFile nameMap show
  where mapFile = moduleNameMapFile . bcContractCfgDir $ baseCfg
        nameMap = bcModuleNameMap baseCfg

-- |Add a contract or module name and write it to the appropriate map file.
-- Warn if name already in use or value already named.
addContractOrModuleNameAndWrite :: (AE.ToJSON v, Eq v, MonadIO m) => Verbose -> FilePath -> NameMap v ->
                                   (v -> String) -> Text -> v -> m ()
addContractOrModuleNameAndWrite verbose mapFile nameMap showVal name val = case validateContractOrModuleName name of
  -- TODO: return whether it succeded instead of exitFailure, this would allow for logging
  -- "nameWarning + module deployed with ref..", or similar situations.
  Left err -> logWarn [namingError, err] >> liftIO exitFailure
  Right _ -> do
    nameMap' <- case (M.member name nameMap, val `elem` M.elems nameMap) of
      (True, _) -> logWarn [namingError, [i|the name '#{name}' is already in use|]] >> liftIO exitFailure
      (_, True) -> logWarn [namingError, [i|'#{showVal val}' is already named|]] >> liftIO exitFailure
      _ -> return $ M.insert name val nameMap
    liftIO $ writeNameMapAsJSON verbose mapFile nameMap'
  where namingError = "Name was not added:"

-- |A contract address along with an optional name.
data NamedContractAddress =
  NamedContractAddress { ncaAddr :: Types.ContractAddress -- ^ The contract address.
                       , ncaName :: Maybe Text            -- ^ The optional contract name.
                       }

instance Show NamedContractAddress where
  show NamedContractAddress{..} = case ncaName of
    Just ncaName' -> [i|#{ncaAddr'} (#{ncaName'})|]
    Nothing -> ncaAddr'
    where ncaAddr' = showCompactPrettyJSON ncaAddr


-- |A module reference along with an optional name.
data NamedModuleRef =
  NamedModuleRef { nmrRef  :: Types.ModuleRef -- ^ The module reference.
                 , nmrName :: Maybe Text      -- ^ The optional contract name.
                 }

instance Show NamedModuleRef where
  show NamedModuleRef {..} = case nmrName of
    Just nmrName' -> [i|#{nmrRef} (#{nmrName'})|]
    Nothing -> show nmrRef

-- |Write the name map to a file in a pretty JSON format.
writeNameMapAsJSON :: AE.ToJSON v => Verbose -> FilePath -> NameMap v -> IO ()
writeNameMapAsJSON verbose file =  handledWriteFile file . showSortedPrettyJSON
  where handledWriteFile = handleWriteFile writeFile AllowOverwrite verbose

-- |Write the name map to a file in the expected format.
writeNameMap :: Show v => Verbose -> FilePath -> NameMap v -> IO ()
writeNameMap verbose file = handledWriteFile file . unlines . map f . sortOn fst . M.toList
  where f (name, val) = printf "%s = %s" name (show val)
        handledWriteFile = handleWriteFile writeFile AllowOverwrite verbose

-- Used in `handleWriteFile` to determine how already exisiting files should be handled.
data OverwriteSetting =
    PromptBeforeOverwrite -- ^ The user should be prompted to confirm before overwriting.
  | AllowOverwrite        -- ^ Simply overwrite the file.
  deriving Eq

-- |Write to a file with the provided function and handle IO errors with an appropriate logging of errors.
-- Also ensures that the parent folders are created if missing.
-- If `OverwriteSetting == PromptBeforeOverwrite` then the user is prompted to confirm.
handleWriteFile :: (FilePath -> s -> IO ()) -> OverwriteSetting -> Verbose -> FilePath -> s -> IO ()
handleWriteFile wrtFile overwriteSetting verbose file contents = do
  writeConfirmed <- case overwriteSetting of
    AllowOverwrite -> return True
    PromptBeforeOverwrite -> do
      fileExists <- doesFileExist file
      if fileExists
        then logWarn [[i|'#{file}' already exists.|]] >> askConfirmation (Just "overwrite it")
        else return True
  when writeConfirmed $ do
    catchIOError (do
      createDirectoryIfMissing True $ takeDirectory file
      when verbose $ logInfo [[i|writing file '#{file}'|]]
      wrtFile file contents) logFatalOnErrors
  where logFatalOnErrors e
          | isDoesNotExistError e = logFatal [[i|'#{file}' does not exist and cannot be created|]]
          | isPermissionError e   = logFatal [[i|you do not have permissions to write to the file '#{file}'|]]
          | otherwise             = logFatal [[i|'something went wrong while writing to the file #{file}'|]]

-- |Read a file with the provided function and handle IO errors with an appropriate logging of errors.
handleReadFile :: (FilePath -> IO s) -> FilePath -> IO s
handleReadFile rdFile file = catchIOError (rdFile file) logFatalOnErrors
  where logFatalOnErrors e
          | isDoesNotExistError e = logFatal [[i|'#{file}' does not exist and cannot be read|]]
          | isPermissionError e   = logFatal [[i|you do not have permissions to read the file '#{file}'|]]
          | otherwise             = logFatal [[i|something went wrong while reading the file '#{file}'|]]

-- |Write the account keys structure into the directory of the given account.
-- Each 'EncryptedAccountKeyPair' is written to a JSON file the name of which
-- is determined by 'accountKeyFile'.
writeAccountKeys :: BaseConfig -> AccountConfig -> Verbose -> IO ()
writeAccountKeys baseCfg accCfg verbose = do
  let accCfgDir = bcAccountCfgDir baseCfg
      keysDir = accountKeysDir accCfgDir $ acAddress accCfg
  forM_ (M.toList $ acKeys accCfg) $ \(idx, kp) -> do
    let file = accountKeyFile keysDir idx
    -- NOTE: This writes the JSON in a compact way. If we want human-readable JSON, we should use pretty encoding.
    handleWriteFile AE.encodeFile AllowOverwrite verbose file kp

  -- TODO: Avoid writing encryptionKey and threshold files when unaltered.

  case acEncryptionKey accCfg of
    Just k -> do
      let encKeyFile = accountEncryptionSecretKeyFile keysDir
      handleWriteFile AE.encodeFile AllowOverwrite verbose encKeyFile k
    Nothing -> logFatal [ printf "importing account without a secret encryption key provided" ]

  writeThresholdFile accCfgDir accCfg verbose
  logSuccess ["the keys were successfully written to disk"]

-- |Remove the account keys, i.e. keypair{idx}.json files, with the provided indices.
removeAccountKeys :: BaseConfig -> AccountConfig -> [KeyIndex] -> Verbose -> IO ()
removeAccountKeys baseCfg accCfg idxs verbose = do
  let accCfgDir = bcAccountCfgDir baseCfg
      keysDir = accountKeysDir accCfgDir $ acAddress accCfg
  forM_ idxs $ \idx -> do
    let file = accountKeyFile keysDir idx
    when verbose $ logInfo ["removing file '" ++ file ++ "'"]
    removeFile file

  writeThresholdFile accCfgDir accCfg verbose
  logSuccess ["the keys were successfully removed from disk"]

-- |Write the threshold as a JSON value to the file {accountName}.threshold.
writeThresholdFile :: BaseConfigDir -> AccountConfig -> Verbose -> IO ()
writeThresholdFile accCfgDir accCfg verbose = do
  -- Write the threshold as a JSON value. Since it is a simple numeric
  -- value this should look as expected.
  let thresholdFile = accountThresholdFile accCfgDir (acAddress accCfg)
  handleWriteFile AE.encodeFile AllowOverwrite verbose thresholdFile (acThreshold accCfg)

getBaseConfig :: Maybe FilePath -> Verbose -> IO BaseConfig
getBaseConfig f verbose = do
  cfgDir <- getBaseConfigDir f
  let accCfgDir = accountConfigDir cfgDir
      accMapFile = accountNameMapFile accCfgDir

      contrCfgDir = contractConfigDir cfgDir
      contrMapFile = contractNameMapFile contrCfgDir
      moduleMapFile = moduleNameMapFile contrCfgDir

  anm <- loadAccountNameMap accMapFile
  cnm <- loadNameMapFromJSON contrMapFile
  mnm <- loadNameMapFromJSON moduleMapFile

  return BaseConfig
      { bcVerbose = verbose
      , bcAccountCfgDir = accCfgDir
      , bcAccountNameMap = anm
      , bcContractCfgDir = contrCfgDir
      , bcContractNameMap = cnm
      , bcModuleNameMap = mnm }

getBaseConfigDir :: Maybe FilePath -> IO FilePath
getBaseConfigDir = \case
  Nothing -> getDefaultBaseConfigDir
  Just p -> return p

-- |Load a NameMap from a file in JSON format, or logFatal if file has invalid format.
loadNameMapFromJSON :: AE.FromJSON v => FilePath -> IO (NameMap v)
loadNameMapFromJSON mapFile = do
  -- Simply use an empty map if the reading fails
  content <- BSL.readFile mapFile `catch` (\(_ :: SomeException) -> return emptyMapContentJSON)
  case AE.eitherDecode content of
    Left err -> logFatal [[i|cannot parse name map file '#{mapFile}' as JSON: #{err}|]]
    Right nm -> return nm

-- |A string representing an empty hashmap in JSON format.
emptyMapContentJSON :: IsString s => s
emptyMapContentJSON = "{}"

-- |Load an AccountNameMap from a file in the format specified by `parseAccountNameMap`.
-- LogFatal if the file format is invalid.
loadAccountNameMap :: FilePath -> IO AccountNameMap
loadAccountNameMap mapFile = do
  -- Simply use an empty map if the reading fails
  content <- readFile mapFile `catch` (\(_ :: SomeException) -> return mempty)
  case parseAccountNameMap $ lines content of
    Left err -> logFatal [[i|cannot parse account name map file '#{content}': #{err}|]]
    Right m -> return m

-- |Parse an AccountNamepMap from zero or more entries, as specificied in `parseAccoutNameMapEntry`.
parseAccountNameMap :: (MonadError String m) => [String] -> m AccountNameMap
parseAccountNameMap ls = M.fromList <$> mapM parseAccountNameMapEntry ls'
  where ls' = filter (not . L.all isSpace) ls

-- |Parse a line representing a single name-account mapping of the format "<name> = <address>".
-- Leading and trailing whitespaces around name and address are ignored.
parseAccountNameMapEntry :: (MonadError String m) => String -> m (Text, Types.AccountAddress)
parseAccountNameMapEntry line =
  case splitOn "=" line of
    [k, v] -> do
      let name = strip $ pack k
      validateAccountName name
      addr <- case strip $ pack v of
                "" -> throwError "empty address"
                addr -> case addressFromText addr of
                          Left err -> throwError $ printf "invalid address '%s': %s" addr err
                          Right a -> return a
      return (name, addr)
    _ -> throwError $ printf "invalid mapping format '%s' (should be '<name> = <address>')" line

-- |Check whether the given text is a valid name.
isValidAccountName :: Text -> Bool
isValidAccountName n = not (T.null n) && not (isSpace $ T.head n) && not (isSpace $ T.last n) && T.all supportedChar n
  where supportedChar c = isAlphaNum c || c `elem` supportedSpecialChars
        supportedSpecialChars = "-_,.!? " :: String

-- |Check whether the given text is a valid contract or module name.
-- Is different from account names in that it must start with a letter.
isValidContractOrModuleName :: Text -> Bool
isValidContractOrModuleName n = not (T.null n) && not (isSpace $ T.head n) && isAlpha (T.head n) &&
                                not (isSpace $ T.last n) && T.all supportedChar n
  where supportedChar c = isAlphaNum c || c `elem` supportedSpecialChars
        supportedSpecialChars = "-_,.!? " :: String

-- |Check whether the given text is a valid name and fail with an error message if it is not.
validateAccountName :: (MonadError String m) => Text -> m ()
validateAccountName name =
  unless (isValidAccountName name) $
  throwError [iii|invalid name '#{name}' (should not be empty or start/end with whitespace
                  and consist of letters, numbers, space, '.', ',', '!',
                  '?', '-', and '_' only)|]

-- |Check whether the given text is a valid contract or module name and fail with an error message if it is not.
validateContractOrModuleName :: (MonadError String m) => Text -> m ()
validateContractOrModuleName name =
  unless (isValidContractOrModuleName name) $
  throwError [iii|invalid name '#{name}' (should start with a letter and not end with whitespace
                  and should otherwise consist of letters, numbers, space, '.', ',', '!',
                  '?', '-', and '_' only)|]

data AccountConfig =
  AccountConfig
  { acAddr :: !NamedAddress
  , acKeys :: EncryptedAccountKeyMap
  , acThreshold :: !IDTypes.SignatureThreshold
  -- | FIXME: This is a Maybe because the setup with account init being a
  -- special thing is such that we need to be able to initialize a dummy config.
  -- However this makes no practical sense, and that should be reworked so that
  -- you just import an account and don't initialize a dummy config first. But
  -- that is for the future, and for now we just have to deal with null pointers.
  , acEncryptionKey :: !(Maybe EncryptedAccountEncryptionSecretKey)
  } deriving (Generic)

instance AE.ToJSON AccountConfig where
  toEncoding = AE.genericToEncoding AE.defaultOptions
instance AE.FromJSON AccountConfig


-- | Whether to automatically initialize the account configuration or not.
data AutoInit = AutoInit | AssumeInitialized
    deriving(Eq, Show)

acAddress :: AccountConfig -> AccountAddress
acAddress = naAddr . acAddr

accountSigningDataFromConfig :: AccountConfig -> AccountKeyMap -> AccountSigningData
accountSigningDataFromConfig AccountConfig{..} keys =
  AccountSigningData { asdAddress = naAddr acAddr
                     , asdKeys = keys
                     , asdThreshold = acThreshold
                     }

getAccountConfig :: Maybe Text
                 -- ^Name or address of the account, defaulting to 'defaultAccountName' if not present.
                 -> BaseConfig
                 -- ^Configuration settings.
                 -> Maybe FilePath
                 -- ^Optional path to the key directory. Defaulting to directory derived from
                 -- 'BaseConfig' if absent.
                 -> Maybe EncryptedAccountKeyMap
                 -- ^Explicit keys. If provided they take precedence over other parameters,
                 -- otherwise the function attempts to lookup them up from the key directory.
                 -- If explicit keys are provided it is assumed that the
                 -- signature threshold for the account is less than the amount
                 -- of keys provided and all keys will be used to, e.g., sign the transaction.
                 -> Maybe EncryptedAccountEncryptionSecretKey
                 -- ^Explicit secret encryption key. If provided it takes precedence over other
                 -- parameters, otherwise the function attemps to lookup it ip from the key directory.
                 -> AutoInit
                 -- ^Whether to initialize the account config when it does not exist.
                 -- This will also ask the user for an optional name mapping.
                 -> IO (BaseConfig, AccountConfig)
getAccountConfig account baseCfg keysDir keyMap encKey autoInit = do
  account' <- case account of
    Nothing -> do
      logInfo [printf "account reference not provided; using \"%s\"" defaultAccountName]
      return defaultAccountName
    Just a -> return a
  namedAddr <- case getAccountAddress (bcAccountNameMap baseCfg) account' of
                 Left err -> logFatal [err]
                 Right v -> return v

  (bc, km, t) <-
    case keyMap of
      Nothing -> do
        let accCfgDir = bcAccountCfgDir baseCfg
            addr = naAddr namedAddr
            dir = fromMaybe (accountKeysDir accCfgDir addr) keysDir
        m <- autoinit baseCfg dir addr
        case m of
          Just b -> return (b, M.empty, 1)
          Nothing -> do
            (km, acThreshold) <-
              handleJust
              (guard . isDoesNotExistError)
              (\_ -> logFatal [ printf "key directory for account '%s' not found" (show addr)
                             , "did you forget to add the account (using 'config account add')?"])
              (do km <- loadKeyMap dir
                  let file = accountThresholdFile accCfgDir addr
                  t <- loadThreshold file $ fromIntegral (M.size km)
                  return (km, t))

            return (baseCfg, km, acThreshold)

      Just km -> return (baseCfg, km, fromIntegral (M.size km))

  (bc', enc) <-
    case encKey of
      Nothing -> do
        let accCfgDir = bcAccountCfgDir baseCfg
            addr = naAddr namedAddr
            dir = fromMaybe (accountKeysDir accCfgDir addr) keysDir
        m <- autoinit bc dir addr
        case m of
          Just b -> return (b, Nothing)
          Nothing -> (bc,) . Just <$> loadEncryptionSecretKey dir
      e@(Just _) -> return (bc, e)

  return (bc', AccountConfig {
    acAddr = namedAddr,
    acKeys = km,
    acThreshold = t,
    acEncryptionKey = enc
    })

 where
   autoinit :: BaseConfig -> FilePath -> AccountAddress -> IO (Maybe BaseConfig)
   autoinit cfg dir addr = do
     dirExists <- doesDirectoryExist dir
     if not dirExists && autoInit == AutoInit
       then do
         printf "Account '%s' is not yet initialized.\n" (show addr)
         printf "Enter name of account or leave empty to initialize without a name (use ^C to cancel): "
         name <- strip <$> T.getLine >>= \case
           "" -> return Nothing
           s -> return $ Just s
         let namedAddr' = NamedAddress { naAddr = addr, naName = name }
         (a, _, _) <- initAccountConfig cfg namedAddr' False
         return . Just $ a
       else do
         return Nothing

-- |Look up an account by name or address:
-- If input is a well-formed account address, try to (reverse) look up its name in the map.
-- If this lookup fails, return the address with name Nothing.
-- Otherwise assume the input is a local name of an account, and try to look up its address.
-- If this lookup fails, return Nothing.
resolveAccountAddress :: AccountNameMap -> Text -> Maybe NamedAddress
resolveAccountAddress m input = do
  -- Try parsing input as account address.
  (n, a) <- case addressFromText input of
              Left _ -> do
                -- Assume input is a name. Look it up in the map.
                a <- M.lookup input m
                return (Just input, a)
              Right a -> do
                -- Input is an address. Try to look up its name in the map.
                let name = fst <$> find ((== a) . snd) (M.toList m)
                return (name, a)
  return NamedAddress { naName = n, naAddr = a }

-- |Look up an account by name or address. See doc for 'resolveAccountAddress'.
-- If the lookup fails, an error is thrown.
getAccountAddress :: (MonadError String m) => AccountNameMap -> Text -> m NamedAddress
getAccountAddress m input =
  case resolveAccountAddress m input of
    Nothing -> throwError $ printf "the identifier '%s' is neither the address nor the name of an account" input
    Just a -> return a

-- |Return all 'AccountConfig's from the config.
getAllAccountConfigs :: BaseConfig -> IO [AccountConfig]
getAllAccountConfigs cfg = do
  let dir = bcAccountCfgDir cfg
  fs <- safeListDirectory dir
  fs' <- filterM (isDirectory dir) $ filter isValidAccountAddress fs
  forM fs' $ \f -> snd <$> getAccountConfig (Just $ pack f) cfg Nothing Nothing Nothing AssumeInitialized
  where
    isValidAccountAddress = isRight . addressFromText . pack
    isDirectory dir f =
      doesDirectoryExist $ joinPath [dir, f]

-- |Return all key pairs from the provided directory.
loadKeyMap :: FilePath -> IO EncryptedAccountKeyMap
loadKeyMap keysDir = do
  filesInKeyDir <- listDirectory keysDir
  let keyIdxs = mapMaybe parseAccountKeyFileName filesInKeyDir
  keys :: [(Maybe KeyIndex, EncryptedAccountKeyPair)] <- forM keyIdxs $ \idx -> do
    let file = accountKeyFile keysDir idx
    kp <- AE.eitherDecodeFileStrict' file `withLogFatalIO` (\e -> "cannot load key file " ++ file ++ " " ++ e)
    return (Just idx, kp)
  return $ foldl' insertAccountKey M.empty keys

loadEncryptionSecretKey :: FilePath -> IO EncryptedAccountEncryptionSecretKey
loadEncryptionSecretKey keysDir = do
  let file = accountEncryptionSecretKeyFile keysDir
  AE.eitherDecodeFileStrict' file `withLogFatalIO` (\e -> "cannot load encryption secret key file " ++ file ++ " " ++ e)

-- |Insert key pair on the given index. If no index is given, use the first available one.
insertAccountKey :: EncryptedAccountKeyMap -> (Maybe KeyIndex, EncryptedAccountKeyPair) -> EncryptedAccountKeyMap
insertAccountKey km (idx,kp) =
  let idx' = case idx of
            Nothing -> nextUnusedIdx 1 (sort $ M.keys km)
            Just idx'' -> idx''
  in M.insert idx' kp km

-- |Compute the next index not already in use, starting from the one provided
-- (which is assumed to be less than or equal to the first element of the list).
nextUnusedIdx :: KeyIndex -> [KeyIndex] -> KeyIndex
nextUnusedIdx idx sortedKeys = case sortedKeys of
                               [] -> idx
                               k:ks | k==idx -> nextUnusedIdx (idx+1) ks
                                    | otherwise -> idx

type KeyName = String
data KeyType = Sign | Verify deriving (Eq, Show)
type KeyContents = Text

-- |Load threshold from a file or return the provided default if the file does not exist.
loadThreshold :: FilePath -> IDTypes.SignatureThreshold -> IO IDTypes.SignatureThreshold
loadThreshold file defaultThreshold = do
  handleJust (guard . isDoesNotExistError) (const (return defaultThreshold)) $
    AE.eitherDecodeFileStrict' file >>= \case
      Left err -> logFatal [printf "corrupt threshold file '%s': %s" file err]
      Right t -> return t

-- |Return list of files in the directory or the empty list if it does not exist.
safeListDirectory :: FilePath -> IO [FilePath]
safeListDirectory dir = do
  e <- doesDirectoryExist dir
  if e then listDirectory dir else return []<|MERGE_RESOLUTION|>--- conflicted
+++ resolved
@@ -1,10 +1,7 @@
 {-# LANGUAGE TypeApplications #-}
 {-# LANGUAGE ScopedTypeVariables #-}
-<<<<<<< HEAD
 {-# LANGUAGE DeriveGeneric #-}
-=======
 {-# LANGUAGE QuasiQuotes #-}
->>>>>>> de129a82
 module Concordium.Client.Config where
 
 import GHC.Generics
