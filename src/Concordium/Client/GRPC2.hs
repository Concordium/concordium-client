--- conflicted
+++ resolved
@@ -63,13 +63,13 @@
 import Concordium.ID.Parameters (createGlobalContext)
 import Concordium.ID.Types
 import Concordium.Types
-import qualified Concordium.Types.KonsensusV1 as KonsensusV1
 import Concordium.Types.Accounts
 import qualified Concordium.Types.Accounts as Concordium.Types
 import Concordium.Types.Accounts.Releases
 import Concordium.Types.Block (AbsoluteBlockHeight (..))
 import Concordium.Types.Execution
 import qualified Concordium.Types.InvokeContract as InvokeContract
+import qualified Concordium.Types.KonsensusV1 as KonsensusV1
 import qualified Concordium.Types.Parameters as Parameters
 import Concordium.Types.Queries
 import qualified Concordium.Types.Transactions as Transactions
@@ -2646,8 +2646,8 @@
 instance FromProto Proto.QuorumSignature where
     type Output Proto.QuorumSignature = KonsensusV1.QuorumCertificateSignature
     fromProto qs = case deMkSerialize qs of
-            Left err -> fromProtoFail $ "Unable to convert 'QuorumSignature': " <> err
-            Right v -> return v
+        Left err -> fromProtoFail $ "Unable to convert 'QuorumSignature': " <> err
+        Right v -> return v
 
 instance FromProto Proto.QuorumCertificate where
     type Output Proto.QuorumCertificate = KonsensusV1.QuorumCertificate
@@ -2662,15 +2662,15 @@
 instance FromProto Proto.TimeoutSignature where
     type Output Proto.TimeoutSignature = KonsensusV1.TimeoutCertificateSignature
     fromProto ts = case deMkSerialize ts of
-            Left err -> fromProtoFail $ "Unable to convert 'TimeoutSignature': " <> err
-            Right v -> return v
+        Left err -> fromProtoFail $ "Unable to convert 'TimeoutSignature': " <> err
+        Right v -> return v
 
 instance FromProto Proto.FinalizerRound where
-   type Output Proto.FinalizerRound = KonsensusV1.FinalizerRound
-   fromProto fr = do
-       frRound <- fromProto $ fr ^. ProtoFields.round
-       frFinalizers <- mapM fromProto $ fr ^. ProtoFields.finalizers
-       return KonsensusV1.FinalizerRound{..}
+    type Output Proto.FinalizerRound = KonsensusV1.FinalizerRound
+    fromProto fr = do
+        frRound <- fromProto $ fr ^. ProtoFields.round
+        frFinalizers <- mapM fromProto $ fr ^. ProtoFields.finalizers
+        return KonsensusV1.FinalizerRound{..}
 
 instance FromProto Proto.TimeoutCertificate where
     type Output Proto.TimeoutCertificate = KonsensusV1.TimeoutCertificate
@@ -3290,14 +3290,14 @@
   where
     msg = toProto accAddress
 
-<<<<<<< HEAD
-getBlockCertificates :: (MonadIO m) => BlockHashInput -> ClientMonad m (GRPCResult (FromProtoResult KonsensusV1.BlockCertificates))
-getBlockCertificates bhInput = withUnary (call @"getBlockCertificates") msg (fmap fromProto)
-=======
 -- |Retrieve a stream of 'BakerRewardPeriodInfo' given the input.
 getBakersRewardPeriod :: (MonadIO m) => BlockHashInput -> ClientMonad m (GRPCResult (FromProtoResult (Seq.Seq BakerRewardPeriodInfo)))
 getBakersRewardPeriod bhInput = withServerStreamCollect (call @"getBakersRewardPeriod") msg ((fmap . mapM) fromProto)
->>>>>>> 08ae946a
+  where
+    msg = toProto bhInput
+
+getBlockCertificates :: (MonadIO m) => BlockHashInput -> ClientMonad m (GRPCResult (FromProtoResult KonsensusV1.BlockCertificates))
+getBlockCertificates bhInput = withUnary (call @"getBlockCertificates") msg (fmap fromProto)
   where
     msg = toProto bhInput
 
