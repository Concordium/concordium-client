--- conflicted
+++ resolved
@@ -7,11 +7,8 @@
 import qualified Concordium.Crypto.VRF as VRF
 import qualified Concordium.ID.Types as IDTypes
 import Concordium.Types
-<<<<<<< HEAD
-import qualified Concordium.Types.Updates as Updates
-=======
+import Concordium.Types.Parameters
 import qualified Concordium.ID.Types as ID
->>>>>>> e18d1a24
 
 import Concordium.Client.Parse
 import Concordium.Client.Types.TransactionStatus
@@ -327,7 +324,7 @@
     return $ BlockSummaryResult {..}
 
 data BlockSummaryUpdateResults = BlockSummaryUpdateResults
-  { bsurChainParameters :: !ChainParametersResult
+  { bsurChainParameters :: !ChainParameters
   }
 
 instance AE.FromJSON BlockSummaryUpdateResults where
@@ -335,39 +332,6 @@
     bsurChainParameters <- v .: "chainParameters"
     return $ BlockSummaryUpdateResults {..}
 
-data ChainParametersResult = ChainParametersResult 
-  { -- |Election difficulty parameter.
-    cprElectionDifficulty :: !ElectionDifficulty
-  , -- |Euro:Energy rate.
-    cprEuroPerEnergy :: !ExchangeRate
-  , -- |uGTU:Euro rate.
-    cprMicroGTUPerEuro :: !ExchangeRate
-  , -- |Number of additional epochs that bakers must cool down when
-    -- removing stake. The cool-down will effectively be 2 epochs
-    -- longer than this value, since at any given time, the bakers
-    -- (and stakes) for the current and next epochs have already
-    -- been determined.
-    cprBakerExtraCooldownEpochs :: !Epoch
-  , -- |LimitAccountCreation: the maximum number of accounts
-    -- that may be created in one block.
-    cprAccountCreationLimit :: !CredentialsPerBlockLimit
-  , -- |Reward parameters.
-    cprRewardParameters :: !Updates.RewardParameters
-  , -- |Foundation account index.
-    cprFoundationAccount :: !AccountIndex
-  }
-
-instance AE.FromJSON ChainParametersResult where
-  parseJSON = withObject "chainParameters" $ \v -> do
-    cprElectionDifficulty <- v .: "electionDifficulty"
-    cprEuroPerEnergy <- v .: "euroPerEnergy"
-    cprMicroGTUPerEuro <- v .: "microGTUPerEuro"
-    cprBakerExtraCooldownEpochs <- v .: "bakerCooldownEpochs"
-    cprAccountCreationLimit <- v .: "accountCreationLimit"
-    cprRewardParameters <- v .: "rewardParameters"
-    cprFoundationAccount <- v .: "foundationAccountIndex" 
-    return $ ChainParametersResult {..}
-    
 ----------------------------------------------------------------------------------------------------
 
 data ConsensusStatusResult = ConsensusStatusResult
