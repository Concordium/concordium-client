{-# LANGUAGE LambdaCase                 #-}
{-# LANGUAGE RecordWildCards            #-}

module Concordium.Client.Cli where

import Concordium.Types
import Concordium.Client.Types.TransactionStatus
import Concordium.Client.Types.Transaction
import qualified Concordium.ID.Types as IDTypes

import Control.Monad hiding (fail)
import Data.Aeson as AE
<<<<<<< HEAD
=======
import Data.Aeson.Types as AE
import Data.Char
>>>>>>> 452c7115
import Data.List
import Data.Text (Text)
import Data.Text.Encoding
import Prelude hiding (fail, log)
import Text.PrettyPrint
import Text.Printf
import System.Exit (die, exitFailure)
import System.IO

data Level = Info | Warn | Err deriving (Eq)

-- Logs a list of sentences. The sentences are pretty printed (capital first letter and dot at the end),
-- so the input messages should only contain capital letters for names and have no dot suffix.
-- Sentences will be joined on the same line as long as the resulting line doesn't exceed 90 chars.
-- Depending on the log level, an appropriate prefix is added to the first line.
-- All lines will be indented such that they align with the first line
-- (i.e. as if they had all been prefixed).
log :: Level -> [String] -> IO ()
log lvl msgs =
  logStrLn $ renderStyle s doc
  where
    s = Style { mode = PageMode, lineLength = 90, ribbonsPerLine = 1.0 }
    doc = prefix <+> fsep (map (text . prettyMsg) msgs)
    prefix = case lvl of
               Info -> empty
               Warn-> text "Warning:"
               Err -> text "Error:"

logInfo :: [String] -> IO ()
logInfo = log Info

logWarn :: [String] -> IO ()
logWarn = log Warn

logError :: [String] -> IO ()
logError = log Err

logFatal :: [String] -> IO a
logFatal msgs = log Err msgs >> exitFailure

prettyMsg :: String -> String
prettyMsg = \case
  "" -> ""
  (x:xs) -> (toUpper x : xs) ++ "."

logStr :: String -> IO ()
logStr = hPutStr stderr

logStrLn :: String -> IO ()
logStrLn = hPutStrLn stderr

data AccountInfoResult = AccountInfoResult
  { airAmount :: !Amount
  , airNonce :: !Nonce
  , airDelegation :: !(Maybe BakerId),
    -- TODO Change to ![IDTypes.CredentialDeploymentValues] once backend is updated.
    airCredentials :: ![(Int, IDTypes.CredentialDeploymentValues)] }
  deriving (Show)

instance AE.FromJSON AccountInfoResult where
  parseJSON = withObject "Account info" $ \v -> do
    airAmount <- v .: "accountAmount"
    airNonce <- v .: "accountNonce"
    airDelegation <- v .: "accountDelegation"
    airCredentials <- v .: "accountCredentials"
    return $ AccountInfoResult {..}

-- Hardcode network ID and hook.
defaultNetId :: Int
defaultNetId = 100

getArg :: String -> Maybe a -> IO a
getArg name input = case input of
  Nothing -> die $ name ++ " not provided"
  Just v -> return v

decodeJsonArg :: FromJSON a => String -> Maybe Text -> Maybe (Either String a)
decodeJsonArg key input = do
  v <- input
  Just $ case AE.eitherDecodeStrict $ encodeUtf8 v of
    Left err -> Left $ printf "%s: cannot parse '%s' as JSON: %s" key v err
    Right r -> Right r

decodeKeysArg :: Maybe Text -> Maybe (Either String KeyMap)
decodeKeysArg = decodeJsonArg "keys"

getAddressArg :: String -> Maybe Text -> IO IDTypes.AccountAddress
getAddressArg name input = do
  v <- getArg name input
  case IDTypes.addressFromText v of
    Left err -> die $ printf "%s: %s" name err
    Right a -> return a

class (Monad m) => TransactionStatusQuery m where
  queryTransactionStatus :: TransactionHash -> m TransactionStatusResult
  wait :: Int -> m ()<|MERGE_RESOLUTION|>--- conflicted
+++ resolved
@@ -10,12 +10,8 @@
 
 import Control.Monad hiding (fail)
 import Data.Aeson as AE
-<<<<<<< HEAD
-=======
-import Data.Aeson.Types as AE
+import Data.List
 import Data.Char
->>>>>>> 452c7115
-import Data.List
 import Data.Text (Text)
 import Data.Text.Encoding
 import Prelude hiding (fail, log)
