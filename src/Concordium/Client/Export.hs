--- conflicted
+++ resolved
@@ -1,16 +1,9 @@
+{-# LANGUAGE DerivingStrategies #-}
 {-# LANGUAGE ScopedTypeVariables #-}
 {-# LANGUAGE QuasiQuotes #-}
 
 module Concordium.Client.Export where
 
-<<<<<<< HEAD
-=======
-import qualified Concordium.ID.Types as IDTypes
-
-import Concordium.Common.Version
-import Concordium.Crypto.SignatureScheme(KeyPair)
-
->>>>>>> 07ee2bbf
 import Concordium.Client.Cli
 import Concordium.Client.Config
 import Concordium.Client.Encryption
@@ -18,6 +11,8 @@
 import Concordium.Client.Utils
 
 import qualified Concordium.ID.Types as IDTypes
+import Concordium.Crypto.SignatureScheme (KeyPair)
+import Concordium.Common.Version
 
 import Control.Exception
 import Control.Monad.Except
@@ -26,12 +21,7 @@
 import Data.Aeson ((.:),(.=))
 import qualified Data.ByteString as BS
 import qualified Data.ByteString.Lazy as LazyBS
-<<<<<<< HEAD
-import qualified Data.Map.Strict as Map
-=======
-import qualified Data.HashMap.Strict as Map
 import qualified Data.Map.Strict as OrdMap
->>>>>>> 07ee2bbf
 import Data.Maybe (maybeToList)
 import Data.Text(Text)
 import qualified Data.Text as T
@@ -50,6 +40,10 @@
   gakKeys :: OrdMap.Map IDTypes.CredentialIndex GenesisCredentialKeys,
   gakThreshold :: !IDTypes.AccountThreshold
   }
+
+-- |Credentials for genesis accounts.
+newtype GenesisCredentials = GenesisCredentials {gcCredentials :: OrdMap.Map IDTypes.CredentialIndex IDTypes.AccountCredential}
+    deriving newtype (AE.FromJSON, AE.ToJSON)
 
 instance AE.FromJSON GenesisCredentialKeys where
   parseJSON = AE.withObject "Genesis Credential Keys" $ \obj -> do
@@ -105,7 +99,7 @@
   WalletExportAccount
   { weaName :: !Text
   , weaKeys :: !AccountSigningData
-  , weaCredMap :: !(Map.Map IDTypes.CredentialIndex IDTypes.CredentialRegistrationID)
+  , weaCredMap :: !(OrdMap.Map IDTypes.CredentialIndex IDTypes.CredentialRegistrationID)
   , weaEncryptionKey :: !ElgamalSecretKey }
   deriving (Show)
 
@@ -130,7 +124,7 @@
                   { asdAddress = addr
                   , asdKeys = keys
                   , asdThreshold = th }
-      , weaCredMap = Map.singleton 0 (IDTypes.credId credential)
+      , weaCredMap = OrdMap.singleton 0 (IDTypes.credId credential)
       , weaEncryptionKey = e }
 
 -- | Decode, decrypt and parse a mobile wallet export, reencrypting the singing keys with the same password.
@@ -199,34 +193,15 @@
           addr <- v .: "address"
           aks <- v .: "accountKeys"
           accEncryptionKey <- v .: "encryptionSecretKey"
-<<<<<<< HEAD
-          accCredMap <- aks .: "keys"
-          credsVersioned <- v .: "credentials"
-          creds <- credsVersioned .: "value"
-          acCids <- forM creds $ \cred -> do
-            contents <- cred .: "contents"
-            regId <- contents .: "regId"
-            return regId 
-          acKeysNotEncrypted <- forM accCredMap $ \ad -> do
-            accKeyMap <- ad .: "keys"
-            return accKeyMap
+          let accCredMap = gakKeys aks
+          -- the genesis credentials
+          cmap <- v .: "credentials"
           return $ do
-            acKeys <- encryptAccountKeyMap pwd acKeysNotEncrypted
+            acKeys <- encryptAccountKeyMap pwd (gckKeys <$> accCredMap)
             acEncryptionKey <- Just <$> (liftIO $ encryptAccountEncryptionSecretKey pwd accEncryptionKey)
             return AccountConfig { acAddr = NamedAddress{naNames = maybeToList name, naAddr = addr}
-                            , .. }
-=======
-          let accCredMap = gakKeys aks
-          unless (OrdMap.size accCredMap == 1) $ fail "Currently only accounts with a single credential are supported."
-          case OrdMap.lookup 0 accCredMap of
-            Nothing -> fail "Currently only accounts with a single credential (0) are supported."
-            Just ad ->  return $ do
-                acKeys <- encryptAccountKeyMap pwd (Map.fromList . OrdMap.toList $ gckKeys ad)
-                acEncryptionKey <- Just <$> (liftIO $ encryptAccountEncryptionSecretKey pwd accEncryptionKey)
-                return AccountConfig { acAddr = NamedAddress{naNames = maybeToList name, naAddr = addr},
-                                       acThreshold = gckThreshold ad
-                                     , .. }
->>>>>>> 07ee2bbf
+                                 , acCids = IDTypes.credId <$> (gcCredentials . vValue $ cmap)
+                                 , .. }
 
 
 ---- Code for instantiating, exporting and importing config backups
