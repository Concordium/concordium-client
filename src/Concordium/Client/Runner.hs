{-# LANGUAGE DataKinds                  #-}
{-# LANGUAGE GeneralizedNewtypeDeriving #-}
{-# LANGUAGE LambdaCase                 #-}
{-# LANGUAGE OverloadedStrings          #-}
{-# LANGUAGE RecordWildCards            #-}
module Concordium.Client.Runner
  ( process
  , getAccountNonce
  , getBestBlockHash
  , PeerData(..)
  , getPeerData
  , getNodeInfo
  , sendTransactionToBaker
  , getConsensusStatus
  , getAccountInfo
  , ClientMonad(..)
  , runInClient
  , EnvData(..)
  , GrpcConfig
  , processTransaction_
  ) where

import qualified Acorn.Core                          as Core
import qualified Acorn.Core.PrettyPrint              as PP
import qualified Acorn.Parser.Runner                 as PR
import           Concordium.Client.Commands          as COM hiding (networkId)
import           Concordium.Client.GRPC
import           Concordium.Client.Runner.Helper
import           Concordium.Client.Types.Transaction as CT
import           Concordium.Crypto.SignatureScheme   (KeyPair (..))
import qualified Concordium.Crypto.SignatureScheme   as Sig
import qualified Concordium.Crypto.Proofs            as Proofs
import qualified Concordium.Crypto.VRF               as VRF
import qualified Concordium.ID.Account               as IDA

import qualified Concordium.Scheduler.Types          as Types

import           Proto.Concordium
import qualified Proto.Concordium_Fields             as CF

import           Control.Monad.Fail
import           Control.Monad.IO.Class
import           Control.Monad.Reader                hiding (fail)
import qualified Data.ByteString.Lazy                as BSL
import qualified Data.ByteString.Lazy.Char8          as BSL8
import qualified Data.Serialize                      as S
import qualified Data.Text.IO                        as TextIO hiding (putStrLn)
import           Lens.Simple

import           Network.GRPC.Client.Helpers
import           Network.HTTP2.Client.Exceptions

import           Data.Aeson                          as AE
import           Data.Aeson.Types                    as AE
import qualified Data.Aeson.Encode.Pretty            as AE
import qualified Data.HashMap.Strict                 as Map
import           Data.Maybe
import           Data.String
import           Data.Text

import           Data.Word

import           Prelude                             hiding (fail, mod, null,
                                                      unlines)
import           System.Exit                         (die)

liftContext :: Monad m => PR.Context Core.UA m a -> ClientMonad (PR.Context Core.UA m) a
liftContext comp = ClientMonad {_runClientMonad = ReaderT (lift . const comp)}

liftClientIOToM :: MonadIO m => ClientIO a -> ExceptT ClientError m a
liftClientIOToM comp = do
  r <- liftIO (runClientIO comp)
  case r of
    Left err  -> throwError err
    Right res -> return res

runInClient :: MonadIO m => Backend -> ClientMonad m a -> m a
runInClient bkend comp = do
  r <- runExceptT $! do
    client <- liftClientIOToM (mkGrpcClient $! GrpcConfig (COM.host bkend) (COM.port bkend) (COM.target bkend))
    ret <- ((runReaderT . _runClientMonad) comp $! EnvData client)
    liftClientIOToM (close client)
    return ret
  case r of
    Left err -> error (show err)
    Right x  -> return x

-- |Execute the command given in the CLArguments
process :: Command -> IO ()
process command =
  case action command of
    LoadModule fname -> do
      mdata <- loadContextData
      cdata <-
        PR.execContext mdata $ do
          source <- liftIO $ TextIO.readFile fname
          PR.processModule source
      putStrLn
        "Module processed.\nThe following modules are currently in the local database and can be deployed.\n"
      showLocalModules cdata
      writeContextData cdata
    ListModules -> do
      mdata <- loadContextData
      putStrLn "The following modules are in the local database.\n"
      showLocalModules mdata
    -- The rest of the commands expect a backend to be provided
    MakeBakerPayload bakerKeysFile accountKeysFile payloadFile -> handleMakeBaker bakerKeysFile accountKeysFile payloadFile
    act ->
      maybe (putStrLn "No Backend provided") (useBackend act) (backend command)

-- |Look up block infos all the way to genesis.
loop :: Either String Value -> ClientMonad IO ()
loop v =
  case v of
    Left err       -> liftIO $ putStrLn err
    Right (AE.Object m) ->
      case Map.lookup "blockParent" m of
        Just (String parent) -> do
          printJSON v
          case Map.lookup "blockSlot" m of
            Just (AE.Number x) | x > 0 -> do
              getBlockInfo parent >>= loop
            _ -> return () -- Genesis block reached.
        _ -> error "Unexpected return value for block parent."
    _ -> error "Unexptected return value for getBlockInfo."


useBackend :: Action -> Backend -> IO ()
useBackend act b =
  case act of
    SendTransaction fname nid hook -> do
      mdata <- loadContextData
      source <- BSL.readFile fname
      t <-
        PR.evalContext mdata $ runInClient b $
        processTransaction source nid hook
      putStrLn $ "Transaction sent to the baker. Its hash is " ++
        show (Types.transactionHash t)
    HookTransaction txh -> runInClient b $ hookTransaction txh >>= printJSON
    GetConsensusInfo -> runInClient b $ getConsensusStatus >>= printJSON
    GetBlockInfo block every -> runInClient b $ getBlockInfo block >>= if every then loop else printJSON
    GetAccountList block -> runInClient b $ getAccountList block >>= printJSON
    GetInstances block -> runInClient b $ getInstances block >>= printJSON
    GetAccountInfo block account ->
      runInClient b $ getAccountInfo block account >>= printJSON
    GetInstanceInfo block account ->
      runInClient b $ getInstanceInfo block account >>= printJSON
    GetRewardStatus block -> runInClient b $ getRewardStatus block >>= printJSON
    GetBirkParameters block ->
      runInClient b $ getBirkParameters block >>= printJSON
    GetModuleList block -> runInClient b $ getModuleList block >>= printJSON
    GetModuleSource block moduleref -> do
      mdata <- loadContextData
      modl <-
        PR.evalContext mdata . runInClient b . getModuleSource block $ moduleref
      case modl of
        Left x ->
          print $ "Unable to get the Module from the gRPC server: " ++ show x
        Right v ->
          let s = show (PP.showModule v)
          in do
            putStrLn $ "Retrieved module " ++ show moduleref
            putStrLn s
    GetNodeInfo -> runInClient b $ getNodeInfo >>= printNodeInfo
    GetBakerPrivateData -> runInClient b $ getBakerPrivateData >>= printJSON
    GetPeerData bootstrapper -> runInClient b $ getPeerData bootstrapper >>= printPeerData
    StartBaker -> runInClient b $ startBaker >>= printSuccess
    StopBaker -> runInClient b $ stopBaker >>= printSuccess
    PeerConnect ip port -> runInClient b $ peerConnect ip port >>= printSuccess
    GetPeerUptime -> runInClient b $ getPeerUptime >>= (liftIO . print)
    SendMessage nodeId netId broadcast -> runInClient b $ sendMessage nodeId netId broadcast >>= printSuccess
    SubscriptionStart -> runInClient b $ subscriptionStart >>= printSuccess
    SubscriptionStop -> runInClient b $ subscriptionStop >>= printSuccess
    SubscriptionPoll -> runInClient b $ subscriptionStart >>= (liftIO . print)
    BanNode nodeId nodePort nodeIp -> runInClient b $ banNode nodeId nodePort nodeIp >>= printSuccess
    UnbanNode nodeId nodePort nodeIp -> runInClient b $ unbanNode nodeId nodePort nodeIp >>= printSuccess
    JoinNetwork netId -> runInClient b $ joinNetwork netId >>= printSuccess
    LeaveNetwork netId -> runInClient b $ leaveNetwork netId >>= printSuccess
<<<<<<< HEAD
    GetAncestors blockHash amount -> runInClient b $ getAncestors blockHash amount >>= printJSON
=======
    GetAncestors blockHash amount -> runInClient b $ getAncestors blockHash amount >>= (liftIO . print)
>>>>>>> 4a8b1b46
    GetBranches -> runInClient b $ getBranches >>= printJSON
    GetBannedPeers -> runInClient b $ getBannedPeers >>= (liftIO . print)
    Shutdown -> runInClient b $ shutdown >>= printSuccess
    TpsTest networkId nodeId directory -> runInClient b $ tpsTest networkId nodeId directory >>= (liftIO . print)
    DumpStart -> runInClient b $ dumpStart >>= printSuccess
    DumpStop -> runInClient b $ dumpStop >>= printSuccess
    RetransmitRequest identifier elementType since networkId -> runInClient b $ retransmitRequest identifier elementType since networkId >>= printSuccess
    GetSkovStats -> runInClient b $ getSkovStats >>= (liftIO . print)
    SendTransactionPayload headerFile payloadFile nid -> runInClient b $ handleSendTransactionPayload nid headerFile payloadFile
    _ -> undefined

printSuccess :: Either String Bool -> ClientMonad IO ()
printSuccess (Left x)  = liftIO . putStrLn $ x
printSuccess (Right x) = liftIO $ if x then putStrLn "OK" else putStrLn "FAIL"

data PeerData = PeerData {
  totalSent     :: Word64,
  totalReceived :: Word64,
  version       :: Text,
  peerStats     :: PeerStatsResponse,
  peerList      :: PeerListResponse
  }
except :: IO (Maybe b) -> String -> IO b
except c err = c >>= \case
  Just x -> return x
  Nothing -> die err


handleSendTransactionPayload :: Int -> FilePath -> FilePath -> ClientMonad IO ()
handleSendTransactionPayload networkId headerFile payloadFile = do
  headerValue <- liftIO $ eitherDecodeFileStrict headerFile
  payload <- (S.decodeLazy <$> liftIO (BSL.readFile payloadFile)) >>= \case
    Left err -> liftIO $ die $ "Could not decode payload because: " ++ err
    Right p -> return p

  (scheme, signKey, verifyKey, nonce, energy) <-
    case headerValue >>= parseEither headerParser of
      Left err ->
        liftIO $ die $ "Could not decode header because: " ++ err
      Right hdr -> return hdr

  let encPayload = Types.encodePayload payload
  let header = Types.makeTransactionHeader scheme verifyKey (Types.payloadSize encPayload) nonce energy
  let tx = Types.signTransaction (Sig.KeyPair signKey verifyKey) header encPayload
  sendTransactionToBaker tx networkId >>= \case
    Left err -> liftIO $ putStrLn $ "Could not send transaction because: " ++ err
    Right False -> liftIO $ putStrLn $ "Could not send transaction."
    Right True -> liftIO $ putStrLn $ "Transaction sent."

  where headerParser = withObject "Transaction header" $ \v -> do
          verifyKey <- v .: "verifyKey"
          signKey <- v .: "signKey"
          signScheme <- v .:? "signatureScheme" .!= Sig.Ed25519
          nonce <- v .: "nonce"
          energy <- v .: "gasAmount"
          return (signScheme, signKey, verifyKey, nonce, energy)

handleMakeBaker :: FilePath -> FilePath -> Maybe FilePath -> IO ()
handleMakeBaker bakerKeysFile accountKeysFile payloadFile = do
  bakerKeysValue <- eitherDecodeFileStrict bakerKeysFile
  bakerAccountValue <- eitherDecodeFileStrict accountKeysFile
  (vrfPrivate, vrfVerify, signKey, verifyKey) <-
    case bakerKeysValue >>= parseEither bakerKeysParser of
      Left err ->
        die $ "Could not decode file with baker keys because: " ++ err
      Right keys -> return keys
  (scheme, accountSign, accountVerify) <-
    case bakerAccountValue >>= parseEither accountKeysParser of
      Left err ->
        die $ "Could not decode file with account keys because: " ++ err
      Right keys -> return keys
  let abElectionVerifyKey = vrfVerify
  let abSignatureVerifyKey = verifyKey
  let abAccount = IDA.accountAddress accountVerify scheme
  let challenge = S.runPut (S.put abElectionVerifyKey <> S.put abSignatureVerifyKey <> S.put abAccount)
  abProofElection <- Proofs.proveDlog25519VRF challenge (VRF.KeyPair vrfPrivate vrfVerify) `except` "Could not produce VRF key proof."
  abProofSig <- Proofs.proveDlog25519KP challenge (Sig.KeyPair signKey verifyKey) `except` "Could not produce signature key proof."
  abProofAccount <- Proofs.proveDlog25519KP challenge (Sig.KeyPair accountSign accountVerify) `except` "Could not produce account keys proof."

  -- let addBaker = Types.AddBaker{..}
  let out = AE.encodePretty $
          object ["transactionType" AE..= String "AddBaker",
                  "electionVerifyKey" AE..= abElectionVerifyKey,
                  "signatureVerifyKey" AE..= abSignatureVerifyKey,
                  "bakerAccount" AE..= abAccount,
                  "proofSig" AE..= abProofSig,
                  "proofElection" AE..= abProofElection,
                  "proofAccount" AE..= abProofAccount]
  case payloadFile of
    Nothing -> BSL8.putStrLn out
    Just fileName -> BSL.writeFile fileName out

  where bakerKeysParser = withObject "Baker keys" $ \v -> do
          vrfPrivate <- v .: "electionPrivateKey"
          vrfVerifyKey <- v .: "electionVerifyKey"
          signKey <- v .: "signatureSignKey"
          verifyKey <- v .: "signatureVerifyKey"
          return (vrfPrivate, vrfVerifyKey, signKey, verifyKey)

        accountKeysParser = withObject "Account keys" $ \v -> do
          verifyKey <- v .: "verifyKey"
          signKey <- v .: "signKey"
          signScheme <- v .: "signatureScheme"
          return (signScheme, signKey, verifyKey)

printPeerData :: MonadIO m => Either String PeerData -> m ()
printPeerData epd =
  case epd of
    Left err -> liftIO $ putStrLn err
    Right PeerData{..} -> liftIO $ do
      putStrLn $ "Total packets sent: " ++ show totalSent
      putStrLn $ "Total packets received: " ++ show totalReceived
      putStrLn $ "Peer version: " ++ unpack version
      putStrLn "Peer stats:"
      forM_ (peerStats ^. CF.peerstats) $ \ps -> do
        putStrLn $ "  Peer: " ++ unpack (ps ^. CF.nodeId)
        putStrLn $ "    Packets sent: " ++ show (ps ^. CF.packetsSent)
        putStrLn $ "    Packets received: " ++ show (ps ^. CF.packetsReceived)
        putStrLn $ "    Measured latency: " ++ show (ps ^. CF.measuredLatency)
        putStrLn ""

      putStrLn $ "Peer type: " ++ unpack (peerList ^. CF.peerType)
      putStrLn "Peers:"
      forM_ (peerList ^. CF.peer) $ \pe -> do
        putStrLn $ "  Node id: " ++ unpack (pe ^. CF.nodeId . CF.value)
        putStrLn $ "    Port: " ++ show (pe ^. CF.port . CF.value)
        putStrLn $ "    IP: " ++ unpack (pe ^. CF.ip . CF.value)
        putStrLn ""

getPeerData :: Bool -> ClientMonad IO (Either String PeerData)
getPeerData bootstrapper = do
  totalSent' <- getPeerTotalSent
  totalReceived' <- getPeerTotalReceived
  version' <- getPeerVersion
  peerStats' <- getPeerStats bootstrapper
  peerList' <- getPeerList bootstrapper
  return $ do
    totalSent <- totalSent'
    totalReceived <- totalReceived'
    version <- version'
    peerStats <- peerStats'
    peerList <- peerList'
    return PeerData{..}

printNodeInfo :: MonadIO m => Either String NodeInfoResponse -> m ()
printNodeInfo mni =
  case mni of
    Left err -> liftIO (putStrLn err)
    Right ni -> liftIO $ do
      putStrLn $ "Node id: " ++ show (ni ^. CF.nodeId . CF.value)
      putStrLn $ "Current local time: " ++ show (ni ^. CF.currentLocaltime)
      putStrLn $ "Peer type: " ++ show (ni ^. CF.peerType)
      putStrLn $ "Baker running: " ++ show (ni ^. CF.consensusBakerRunning)
      putStrLn $ "Consensus running: " ++ show (ni ^. CF.consensusRunning)
      putStrLn $ "Consensus type: " ++ show (ni ^. CF.consensusType)
      putStrLn $ "Baker committee member: " ++ show (ni ^. CF.consensusBakerCommittee)
      putStrLn $ "Finalization committee member: " ++ show (ni ^. CF.consensusFinalizerCommittee)


getBestBlockHash :: (MonadFail m, MonadIO m) => ClientMonad m Text
getBestBlockHash =
  getConsensusStatus >>= \case
    Left err -> fail err
    Right v ->
      case parse readBestBlock v of
        Success bh -> return bh
        Error err  -> fail err

getAccountNonce :: (MonadFail m, MonadIO m) => Types.AccountAddress -> Text -> ClientMonad m Types.Nonce
getAccountNonce addr blockhash =
  getAccountInfo blockhash (fromString (show addr)) >>= \case
    Left err -> fail err
    Right aval ->
      case parse readAccountNonce aval of
        Success nonce -> return nonce
        Error err     -> fail err

readBestBlock :: Value -> Parser Text
readBestBlock = withObject "Best block hash" $ \v -> v .: "bestBlock"

readAccountNonce :: Value -> Parser Types.Nonce
readAccountNonce = withObject "Account nonce" $ \v -> v .: "accountNonce"

readModule :: MonadIO m => FilePath -> ClientMonad m (Core.Module Core.UA)
readModule filePath = do
  source <- liftIO $ BSL.readFile filePath
  case S.decodeLazy source of
    Left err  -> liftIO (die err)
    Right mod -> return mod

processTransaction ::
     (MonadFail m, MonadIO m)
  => BSL.ByteString
  -> Int
  -> Bool
  -> ClientMonad (PR.Context Core.UA m) Types.BareTransaction
processTransaction source networkId hookit =
  case AE.eitherDecode source of
    Left err -> fail $ "Error decoding JSON: " ++ err
    Right t  -> processTransaction_ t networkId hookit

processTransaction_ ::
     (MonadFail m, MonadIO m)
  => TransactionJSON
  -> Int
  -> Bool
  -> ClientMonad (PR.Context Core.UA m) Types.BareTransaction
processTransaction_ transaction networkId hookit = do
  tx <- do
    nonce <-
      case thNonce . metadata $ transaction of
        Nothing ->
          let senderAddress = IDA.accountAddress (thSenderKey (metadata transaction)) Sig.Ed25519
          in getAccountNonce senderAddress =<< getBestBlockHash
        Just nonce -> return nonce
    encodeAndSignTransaction
      (payload transaction)
      (thGasAmount (metadata transaction))
      nonce
      (KeyPair (CT.signKey transaction) (thSenderKey (metadata transaction)))

  when hookit $ do
    let trHash = Types.transactionHash tx
    liftIO . putStrLn $ "Installing hook for transaction " ++ show trHash
    printJSON =<< hookTransaction (pack . show $ trHash)
  sendTransactionToBaker tx networkId >>= \case
    Left err -> fail err
    Right False -> fail "Transaction not accepted by the baker."
    Right True -> return tx

encodeAndSignTransaction ::
     (MonadFail m, MonadIO m)
  => CT.TransactionJSONPayload
  -> Types.Energy
  -> Types.Nonce
  -> KeyPair
  -> ClientMonad (PR.Context Core.UA m) Types.BareTransaction
encodeAndSignTransaction pl energy nonce keys = do
  txPayload <- case pl of
    (CT.DeployModuleFromSource fileName) ->
      Types.DeployModule <$> readModule fileName -- deserializing is not necessary, but easiest for now.
    (CT.DeployModule mnameText) ->
      Types.DeployModule <$> liftContext (PR.getModule mnameText)
    (CT.InitContract initAmount mnameText cNameText paramExpr) -> do
      (mref, _, tys) <- liftContext $ PR.getModuleTmsTys mnameText
      case Map.lookup cNameText tys of
        Just contName -> do
          params <- liftContext $ PR.processTmInCtx mnameText paramExpr
          return $ Types.InitContract initAmount mref contName params
        Nothing -> error (show cNameText)
    (CT.Update mnameText updateAmount updateAddress msgText) -> do
      msg <- liftContext $ PR.processTmInCtx mnameText msgText
      return $ Types.Update updateAmount updateAddress msg
    (CT.Transfer transferTo transferAmount) ->
      return $ Types.Transfer transferTo transferAmount
    (CT.DeployCredential cred) -> return $ Types.DeployCredential cred
    (CT.DeployEncryptionKey encKey) -> return $ Types.DeployEncryptionKey encKey
    (CT.AddBaker evk svk ba p pe pa) -> return $ Types.AddBaker evk svk ba p pe pa
    (CT.RemoveBaker rbid rbp) -> return $ Types.RemoveBaker rbid rbp
    (CT.UpdateBakerAccount ubid uba ubp) ->
      return $ Types.UpdateBakerAccount ubid uba ubp
    (CT.UpdateBakerSignKey ubsid ubsk ubsp) ->
      return $ Types.UpdateBakerSignKey ubsid ubsk ubsp
    (CT.DelegateStake dsid) -> return $ Types.DelegateStake dsid

  let encPayload = Types.encodePayload txPayload
  let header = Types.makeTransactionHeader Sig.Ed25519 (verifyKey keys) (Types.payloadSize encPayload) nonce energy
  return $ Types.signTransaction keys header encPayload<|MERGE_RESOLUTION|>--- conflicted
+++ resolved
@@ -176,11 +176,7 @@
     UnbanNode nodeId nodePort nodeIp -> runInClient b $ unbanNode nodeId nodePort nodeIp >>= printSuccess
     JoinNetwork netId -> runInClient b $ joinNetwork netId >>= printSuccess
     LeaveNetwork netId -> runInClient b $ leaveNetwork netId >>= printSuccess
-<<<<<<< HEAD
     GetAncestors blockHash amount -> runInClient b $ getAncestors blockHash amount >>= printJSON
-=======
-    GetAncestors blockHash amount -> runInClient b $ getAncestors blockHash amount >>= (liftIO . print)
->>>>>>> 4a8b1b46
     GetBranches -> runInClient b $ getBranches >>= printJSON
     GetBannedPeers -> runInClient b $ getBannedPeers >>= (liftIO . print)
     Shutdown -> runInClient b $ shutdown >>= printSuccess
