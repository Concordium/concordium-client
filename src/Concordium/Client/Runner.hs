{-# LANGUAGE OverloadedStrings #-}
{-# LANGUAGE ScopedTypeVariables #-}
{-# LANGUAGE DeriveGeneric #-}
{-# LANGUAGE QuasiQuotes #-}
module Concordium.Client.Runner
  ( process
  , getAccountNonce
  , getBestBlockHash
  , getLastFinalBlockHash
  , PeerData(..)
  , getPeerData
  , getNodeInfo
  , sendTransactionToBaker
  , getConsensusStatus
  , generateBakerKeys
  , getAccountInfo
  , getAccountInfoOrDie
  , getModuleSet
  , getStatusOfPeers
  , StatusOfPeers(..)
  , ClientMonad(..)
  , withClient
  , EnvData(..)
  , GrpcConfig
  , processTransaction_
  , awaitState
  -- * For importing support
  , decodeGenesisFormattedAccountExport
  , accountCfgsFromWalletExportAccounts
  , decodeMobileFormattedAccountExport
  -- * For adding baker support
  , startTransaction
  , encodeAndSignTransaction
  , tailTransaction_
  , getBlockItemHash
  , withClientJson
  , TransactionConfig(..)
  , getFromJson
  -- other auxiliary functions
  , getParseCryptographicParameters
  ) where

import           Concordium.Client.Utils
import           Concordium.Client.Cli
import           Concordium.Client.Config
import           Concordium.Client.Commands          as COM
import           Concordium.Client.Export
import           Concordium.Client.GRPC
import           Concordium.Client.Output
import           Concordium.Client.Parse
import           Concordium.Client.Runner.Helper
import           Concordium.Client.Types.Account
import qualified Concordium.Client.Types.Contract.Info as CI
import qualified Concordium.Client.Types.Contract.Parameter as CP
import qualified Concordium.Client.Types.Contract.Schema as CS
import           Concordium.Client.Types.Transaction as CT
import           Concordium.Client.Types.TransactionStatus
import           Concordium.Common.Version
import qualified Concordium.Common.Time as Time
import qualified Concordium.Crypto.EncryptedTransfers as Enc
import qualified Concordium.Crypto.BlockSignature    as BlockSig
import qualified Concordium.Crypto.BlsSignature      as Bls
import qualified Concordium.Crypto.Proofs            as Proofs
import qualified Concordium.Crypto.SignatureScheme   as SigScheme
import qualified Concordium.Crypto.VRF               as VRF
import qualified Concordium.Types.Updates            as Updates
import qualified Concordium.Types.Transactions       as Types
import           Concordium.Types.HashableTo
import           Concordium.Types.Parameters
import qualified Concordium.Cost as Cost
import qualified Concordium.Types.Execution          as Types
import qualified Concordium.Types                    as Types
import qualified Concordium.ID.Types                 as ID
import           Concordium.ID.Parameters
import qualified Concordium.Utils.Encryption         as Password
import qualified Concordium.Wasm                     as Wasm
import           Proto.ConcordiumP2pRpc
import qualified Proto.ConcordiumP2pRpc_Fields       as CF

import           Control.Exception
import           Control.Monad.Fail
import           Control.Monad.Except
import           Control.Monad.Reader                hiding (fail)
import           GHC.Generics
import           Data.IORef
import           Data.Foldable
import           Data.Aeson                          as AE
import qualified Data.Aeson.Encode.Pretty            as AE
import           Data.Aeson.Types                    as AE
import qualified Data.ByteString                     as BS
import qualified Data.ByteString.Lazy                as BSL
import qualified Data.ByteString.Lazy.Char8          as BSL8
import qualified Data.ByteString.Short               as BS (toShort)
import qualified Data.ByteString.Short               as BSS
import qualified Data.Map.Strict                     as Map
import qualified Data.HashMap.Strict                 as HM
import           Data.Maybe
import qualified Data.List                           as L
import qualified Data.Serialize                      as S
import qualified Data.Set                            as Set
import           Data.String
import           Data.String.Interpolate (i, iii)
import           Data.Text(Text)
import qualified Data.Tuple                          as Tuple
import qualified Data.Text                           as Text
import qualified Data.Vector                         as Vec
import           Data.Word
import           Lens.Micro.Platform
import           Network.GRPC.Client.Helpers
import           Prelude                             hiding (fail, unlines)
import           System.IO
import           System.Directory
import           System.FilePath
import           Text.Printf
import           Text.Read (readMaybe)
import Data.Time.Clock (addUTCTime, getCurrentTime, UTCTime)
import Data.Ratio

-- |Establish a new connection to the backend and run the provided computation.
-- Close a connection after completion of the computation. Establishing a
-- connection is expensive, and thus if multiple RPC calls are going to be made
-- they should be made in the context of the same 'withClient' so they reuse it.
withClient :: Backend -> ClientMonad IO a -> IO a
withClient bkend comp = do
  let config = GrpcConfig (COM.grpcHost bkend) (COM.grpcPort bkend) (COM.grpcAuthenticationToken bkend) (COM.grpcTarget bkend) (COM.grpcRetryNum bkend) Nothing
  runExceptT (mkGrpcClient config Nothing) >>= \case
      Left err -> logFatal ["Cannot establish connection to the node: " ++ show err]
      Right client -> do
        let body = runExceptT ((runReaderT . _runClientMonad) comp $! client) >>= \case
              Left err -> fail (show err)
              Right x -> return x
        let closeOrFail Nothing = return ()
            closeOrFail (Just ref) =
              runExceptT (close ref) >>= \case
                Left err -> logFatal ["Error closing connection: " ++ show err]
                Right () -> return ()
        let closeConnection = closeOrFail =<< (readIORef $ grpc client)
        finally body closeConnection

withClientJson :: (FromJSON a) => Backend -> ClientMonad IO (Either String Value) -> IO a
withClientJson b c = withClient b c >>= getFromJson

-- |Helper function for parsing JSON Value or fail if the value is missing or cannot be converted correctly.
-- The parameter has the same type as the one returned by e.g. eitherDecode or processJSON,
-- which many of the GRPC commands use.
getFromJson :: (MonadIO m, FromJSON a) => Either String Value -> m a
getFromJson = getFromJsonAndHandleError onError
  where onError val err = logFatal ["cannot convert '" ++ show val ++ "': " ++ err]

-- |Helper function for parsing JSON Value, logFatal if the Either is Left,
-- and use the provided function to handle Error in fromJSON.
getFromJsonAndHandleError :: (MonadIO m, FromJSON a) =>
                         (Value -> String -> m a) -- ^ Takes the JSON being converted and the err string from (Error err) if fromJSON fails.
                         -> Either String Value
                         -> m a
getFromJsonAndHandleError handleError r = do
  s <- case r of
         Left err -> logFatal [printf "I/O error: %s" err]
         Right v -> return v
  case fromJSON s of
    Error err -> handleError s err
    Success v -> return v

-- |Look up account from the provided name or address. If 'Nothing' is given, use the defaultAcccountName.
-- Fail if the name or address cannot be found.
getAccountAddressArg :: AccountNameMap -> Maybe Text -> IO NamedAddress
getAccountAddressArg m input =
  case getAccountAddress m $ fromMaybe defaultAccountName input of
    Left err -> logFatal [err]
    Right v -> return v

-- |Process CLI command.
process :: COM.Options -> IO ()
process Options{optsCmd = command, optsBackend = backend, optsConfigDir = cfgDir, optsVerbose = verbose} = do
  -- Disable output buffering.
  hSetBuffering stdout NoBuffering

  case command of
    LegacyCmd c -> processLegacyCmd c backend
    ConfigCmd c -> processConfigCmd c cfgDir verbose
    TransactionCmd c -> processTransactionCmd c cfgDir verbose backend
    AccountCmd c -> processAccountCmd c cfgDir verbose backend
    ModuleCmd c -> processModuleCmd c cfgDir verbose backend
    ContractCmd c -> processContractCmd c cfgDir verbose backend
    ConsensusCmd c -> processConsensusCmd c cfgDir verbose backend
    BlockCmd c -> processBlockCmd c verbose backend
    BakerCmd c -> processBakerCmd c cfgDir verbose backend
    IdentityCmd c -> processIdentityCmd c backend

-- |Process a 'config ...' command.
processConfigCmd :: ConfigCmd -> Maybe FilePath -> Verbose ->  IO ()
processConfigCmd action baseCfgDir verbose =
  case action of
    ConfigInit -> void $ initBaseConfig baseCfgDir verbose
    ConfigShow -> do
      baseCfg <- getBaseConfig baseCfgDir verbose
      runPrinter $ printBaseConfig baseCfg
      putStrLn ""
      accCfgs <- getAllAccountConfigs baseCfg
      runPrinter $ printAccountConfigList accCfgs
    ConfigBackupExport fileName -> do
      baseCfg <- getBaseConfig baseCfgDir verbose
      pwd <- askPassword "Enter password for encryption of backup (leave blank for no encryption): "
      allAccounts <- getAllAccountConfigs baseCfg
      let configBackup = ConfigBackup { cbAccounts = allAccounts
                                      , cbContractNameMap = bcContractNameMap baseCfg
                                      , cbModuleNameMap = bcModuleNameMap baseCfg
                                      }
      exportedConfigBackup <- case Password.getPassword pwd of
        "" -> configExport configBackup Nothing
        _ -> configExport configBackup (Just pwd)
      void $ handleWriteFile BS.writeFile PromptBeforeOverwrite verbose fileName exportedConfigBackup

    ConfigBackupImport fileName skipExistingAccounts -> do
      baseCfg <- getBaseConfig baseCfgDir verbose
      ciphertext <- handleReadFile BS.readFile fileName
      configBackup <- configImport ciphertext (askPassword "The backup file is password protected. Enter password: ")
      case configBackup of
        Right ConfigBackup{..} -> do
          void $ importConfigBackup verbose baseCfg skipExistingAccounts (cbAccounts, cbContractNameMap, cbModuleNameMap)
        Left err -> logFatal [[i|Failed to import Config Backup, #{err}|]]

    ConfigAccountCmd c -> case c of
      ConfigAccountName addr name -> do
        baseCfg <- getBaseConfig baseCfgDir verbose
        checkedAddr <-
          case ID.addressFromText addr of
            Left err -> logFatal [[i|cannot parse #{addr} as an address: #{err}|]]
            Right a -> return a
        nameAdded <- liftIO $ addAccountNameAndWrite verbose baseCfg name checkedAddr
        logSuccess [[i|Account reference #{addr} was successfully named '#{nameAdded}'|]]

      ConfigAccountRemove account -> do
        baseCfg <- getBaseConfig baseCfgDir verbose
        when verbose $ do
          runPrinter $ printBaseConfig baseCfg
          putStrLn ""

        -- look up the name/address and check if account is initialized:
        (_, accountConfig) <- getAccountConfig (Just account) baseCfg Nothing Nothing Nothing AssumeInitialized
        let accAddr = naAddr . acAddr $ accountConfig
        let accNames = findAllNamesFor (bcAccountNameMap baseCfg) accAddr
        let nameAddr = NamedAddress {naAddr = accAddr, naNames = accNames}

        let descriptor = [i|the account #{showNamedAddress nameAddr}|]

        logWarn [descriptor ++ " will be removed and can NOT be recovered"]

        updateConfirmed <- askConfirmation $ Just "confirm that you want to remove the account"

        when updateConfirmed $ do
          logInfo[ descriptor ++ " will be removed"]
          void $ removeAccountConfig baseCfg nameAddr

      ConfigAccountImport file name importFormat skipExisting -> do
        baseCfg <- getBaseConfig baseCfgDir verbose
        when verbose $ do
          runPrinter $ printBaseConfig baseCfg
          putStrLn ""

        fileExists <- doesFileExist file
        unless fileExists $ logFatal [printf "the given file '%s' does not exist" file]

        -- NB: This also checks whether the name is valid if provided.
        accCfgs <- loadAccountImportFile importFormat file name

        -- fold over all accounts adding them to the config, starting from the
        -- base config. Checks for duplicates in the names mapping and prompts
        -- the user to give a new name
        (_, skipped) <- foldM addAccountToBaseConfigWithNamePrompts (baseCfg, 0::Int) accCfgs

        when (skipExisting && (skipped > 0)) $ logInfo [printf "`%d` account[s] automatically skipped. To overwrite these keys, re-import file without the skip-existing flag, or import them individually with --name" skipped ]

        where
          -- Adds an account to the BaseConfig, prompting the user for a new
          -- non-colliding name if the account is named and the name already
          -- exists in the name map.
          -- If skip-existing flag is set, count how many accounts were skipped
          addAccountToBaseConfigWithNamePrompts (baseCfg, skipped) accCfg = do
            (bcfg, _, t) <- initAccountConfig baseCfg (acAddr accCfg) True skipExisting
            when t $ writeAccountKeys bcfg accCfg verbose
            if skipExisting && (not t) then
              return (bcfg, skipped + 1)
            else
              return (bcfg, skipped)



      ConfigAccountAddKeys addr keysFile -> do
        baseCfg <- getBaseConfig baseCfgDir verbose
        when verbose $ do
          runPrinter $ printBaseConfig baseCfg
          putStrLn ""

        keyMapInput <- getKeyMapInput keysFile
        (baseCfg', accCfg) <- getAccountConfigFromAddr addr baseCfg

        let keyMapCurrent = acKeys accCfg

        let keyMapNew = flip Map.mapWithKey keyMapInput $ \cidx km -> case Map.lookup cidx keyMapCurrent of
              Nothing -> km
              Just kmCurrent -> Map.difference km kmCurrent
        -- let keyMapNew = Map.difference keyMapInput keyMapCurrent
        let credDuplicates = Map.intersection keyMapCurrent keyMapInput

        let keyDuplicates = flip Map.mapWithKey credDuplicates $ \cidx _ -> case (Map.lookup cidx keyMapCurrent, Map.lookup cidx keyMapInput) of
              (Just kmCurrent, Just kmInput) -> Map.intersection kmCurrent kmInput
              _ -> Map.empty -- will never happen

        unless (Map.null credDuplicates) $ forM_ (Map.toList keyDuplicates) $ \(cidx, km) -> do
          unless (Map.null km) $ logWarn [ "the keys for credential "++ show cidx ++" with indices "
                  ++ showMapIdxs km
                  ++ " cannot be added because they already exist",
                  "Use 'concordium-client config account update-keys' if you want to update them."]

        -- Only write account keys if any non-duplicated keys are added
        case Map.null keyMapNew of
          True -> logInfo ["no keys were added"]
          False -> do
            forM_ (Map.toList keyMapNew) $ \(cidx, km) -> do
              unless (Map.null km) $ logInfo ["the keys for credential "++ show cidx ++" with indices "
                      ++ showMapIdxs km
                      ++ " will be added to account " ++ Text.unpack addr]
            let accCfg' = accCfg { acKeys = keyMapNew }
            writeAccountKeys baseCfg' accCfg' verbose

      ConfigAccountUpdateKeys addr keysFile -> do
        baseCfg <- getBaseConfig baseCfgDir verbose
        when verbose $ do
          runPrinter $ printBaseConfig baseCfg
          putStrLn ""

        keyMapInput <- getKeyMapInput keysFile
        (baseCfg', accCfg) <- getAccountConfigFromAddr addr baseCfg

        let keyMapCurrent = acKeys accCfg
        -- let keyMapNew = Map.difference keyMapInput keyMapCurrent
        -- let keyMapDuplicates = Map.intersection keyMapCurrent keyMapInput
        let keyMapNew = flip Map.mapWithKey keyMapInput $ \cidx km -> case Map.lookup cidx keyMapCurrent of
              Nothing -> km
              Just kmCurrent -> Map.difference km kmCurrent
        let credDuplicates = Map.intersection keyMapCurrent keyMapInput

        let keyDuplicates = let f cidx _ =
                                 case (Map.lookup cidx keyMapCurrent, Map.lookup cidx keyMapInput) of
                                   (Just kmCurrent, Just kmInput) -> Map.intersection kmInput kmCurrent
                                   _ -> Map.empty -- if the credential exists in one but not the other then it won't be updated.
                            in Map.filter (not . Map.null) . Map.mapWithKey f $ credDuplicates

        unless (Map.null keyMapNew) $ forM_ (Map.toList keyMapNew) $ \(cidx, km) -> do
          unless (Map.null km) $ logWarn
                              [ "the keys for credential "++ show cidx ++" with indices "
                                ++ showMapIdxs km
                                ++ " can not be updated because they do not match existing keys",
                                "Use 'concordium-client config account add-keys' if you want to add them."]

        case Map.null keyDuplicates of
          True -> logInfo ["no keys were updated"]
          False -> do
            forM_ (Map.toList keyDuplicates) $ \(cidx, km) -> do
              unless (Map.null km) $ logWarn [ "the keys for credential "++ show cidx ++" with indices "
                      ++ showMapIdxs km
                      ++ " will be updated and can NOT be recovered"]

            updateConfirmed <- askConfirmation $ Just "confirm that you want to update the keys"

            when updateConfirmed $ do
              forM_ (Map.toList keyDuplicates) $ \(cidx, km) -> do
                unless (Map.null km) $ logInfo [ "the keys for credential "++ show cidx ++" with indices "
                          ++ showMapIdxs km
                          ++ " will be updated on account " ++ Text.unpack addr]
              let accCfg' = accCfg { acKeys = keyDuplicates }
              writeAccountKeys baseCfg' accCfg' verbose

      ConfigAccountChangeKeyPassword name cidx keyIndex -> do
        logWarn [printf "Re-encrypting keys under a new password permanently overwrites the previous encrypted keys"
                , "This is a destructive operation and cannot be undone"]

        baseCfg <- getBaseConfig baseCfgDir verbose
        when verbose $ do
          runPrinter $ printBaseConfig baseCfg
          putStrLn ""

        (baseCfg', accountCfg) <- getAccountConfig (Just name) baseCfg Nothing Nothing Nothing AssumeInitialized
        let keyMap = acKeys accountCfg
        let ckeys = Map.lookup cidx keyMap
        case ckeys of
          Nothing -> logError [printf [i|No Credential found at Credential index #{cidx} for account '#{name}'|]]
          Just enckeys -> do
            let encKey = Map.lookup keyIndex enckeys
            case encKey of
              Nothing -> logError [printf [i|No key found with index #{keyIndex} for Credential index #{cidx} for account '#{name}'|]]
              Just encKey' -> do
                decPwd <- askPassword "Enter current encrypted key password"
                plain <- runExceptT (decryptAccountKeyPair decPwd keyIndex encKey')
                case plain of
                  Left err -> logError [printf err]
                  Right plainKey -> do
                    createpwdresult <- createPasswordInteractive (Just "re-encrypt key under")
                    case createpwdresult of
                      Left err -> logError [printf err]
                      Right encPwd -> do
                        encKey2 <- encryptAccountKeyPair encPwd plainKey
                        let newKeys = Map.insert cidx (Map.insert keyIndex encKey2 enckeys) keyMap
                        let accCfg' = accountCfg { acKeys = newKeys }
                        writeAccountKeys baseCfg' accCfg' verbose
                        logInfo [printf [i|Key with Credential Index #{cidx}, and key index #{keyIndex} for account '#{name}' has been re-encrypted under the new password|]]

      ConfigAccountRemoveKeys addr cidx idxs -> do
        baseCfg <- getBaseConfig baseCfgDir verbose
        when verbose $ do
          runPrinter $ printBaseConfig baseCfg
          putStrLn ""

        (_, accCfg) <- getAccountConfigFromAddr addr baseCfg

        let idxsInput = Set.fromList idxs
        let cKeys = Map.lookup cidx $ acKeys accCfg

        case cKeys of
          Nothing -> do logWarn
                              ["No credential found with index  "
                               ++ show cidx]
          Just keys -> do
            let idxsCurrent = Map.keysSet keys

            let idxsToRemove = Set.intersection idxsCurrent idxsInput
            let idxsNotFound = Set.difference idxsInput idxsToRemove

            unless (Set.null idxsNotFound) $ logWarn
                                  ["keys (for credential "++show cidx++") with indices "
                                  ++ showSetIdxs idxsNotFound
                                  ++ " do not exist and can therefore not be removed"]

            case Set.null idxsToRemove of
              True -> logInfo ["no keys were removed"]
              False -> do
                logWarn [ "the keys (for credential "++show cidx++") with indices "
                          ++ showSetIdxs idxsToRemove
                          ++ " will be removed and can NOT be recovered"]

                updateConfirmed <- askConfirmation $ Just "confirm that you want to remove the keys"

                when updateConfirmed $ do
                  logInfo [ "the keys (for credential "++show cidx++") with indices "
                            ++ showSetIdxs idxsToRemove
                            ++ " will be removed from account " ++ Text.unpack addr]
                  removeAccountKeys baseCfg accCfg cidx (Set.toList idxsToRemove) verbose

      ConfigAccountRemoveName name -> do
        baseCfg <- getBaseConfig baseCfgDir verbose
        when verbose $ do
          runPrinter $ printBaseConfig baseCfg
          putStrLn ""

        let nameMap = bcAccountNameMap baseCfg
        case Map.lookup name nameMap of
          Nothing -> logFatal [[i|the name '#{name}' is not in use|]]
          Just currentAddr -> do
            logInfo [[i|removing mapping from '#{name}' to account address '#{currentAddr}'|]]
            void $ removeAccountNameAndWrite baseCfg name verbose

  where showMapIdxs = showIdxs . Map.keys
        showSetIdxs = showIdxs . Set.toList
        showIdxs = L.intercalate ", " . map show . L.sort

        getKeyMapInput :: FilePath -> IO EncryptedAccountKeyMap
        getKeyMapInput keysFile = AE.eitherDecodeFileStrict keysFile `withLogFatalIO` ("cannot decode keys: " ++)

        getAccountConfigFromAddr :: Text -> BaseConfig -> IO (BaseConfig, AccountConfig)
        getAccountConfigFromAddr addr baseCfg = getAccountConfig (Just addr) baseCfg Nothing Nothing Nothing AutoInit

-- |Read and parse a file exported from either genesis data or mobile wallet.
-- The format specifier tells which format to expect.
-- If the format is "mobile", the user is prompted for a password which is used to decrypt
-- the exported data. This may result in multiple named accounts. If a name is provided,
-- only the account with that name is being selected for import.
-- The "genesis" format is not encrypted and only contains a single account which is not named.
-- If a name is provided in this case, this will become the account name.
loadAccountImportFile :: AccountExportFormat -> FilePath -> Maybe Text -> IO [AccountConfig]
loadAccountImportFile format file name = do
  contents <- handleReadFile BS.readFile file
  case format of
    FormatMobile -> do
      pwd <- askPassword "Enter encryption password: "
      (accCfgs, environment) <- decodeMobileFormattedAccountExport contents name pwd `withLogFatalIO` ("cannot import accounts: " ++)
      let accountsMessage :: Text = if length accCfgs >= 2 then "accounts" else "account"
      logInfo [[i|loaded the following #{accountsMessage} from the #{environment} chain:|]]
      forM_ accCfgs $ \AccountConfig{acAddr=NamedAddress{..}} -> logInfo [[i|- #{naAddr} #{showNameList naNames}|]]
      logInfo ["all signing keys have been encrypted with the password used for this import."
              ,"Note that accounts are not transferable between different chains, e.g., from testnet to mainnet or vice-versa."
              ]
      putStrLn ""

      return accCfgs
    FormatGenesis -> do
     pwd <- createPasswordInteractive (Just "encrypt all signing keys with") `withLogFatalIO` id
     accCfg <- decodeGenesisFormattedAccountExport contents name pwd `withLogFatalIO` ("cannot import account: " ++)
     return [accCfg]


-- |Process a 'transaction ...' command.
processTransactionCmd :: TransactionCmd -> Maybe FilePath -> Verbose -> Backend -> IO ()
processTransactionCmd action baseCfgDir verbose backend =
  case action of
    TransactionSubmit fname intOpts -> do
      -- TODO Ensure that the "nonce" field is optional in the payload.
      source <- handleReadFile BSL.readFile fname

      -- TODO Print transaction details and ask for confirmation if (ioConfirm intOpts)

      withClient backend $ do
        tx <- processTransaction source defaultNetId
        let hash = getBlockItemHash tx
        logSuccess [ printf "transaction '%s' sent to the baker" (show hash) ]
        when (ioTail intOpts) $ do
          tailTransaction_ hash
--          logSuccess [ "transaction successfully completed" ]
    TransactionDeployCredential fname intOpts -> do
      source <- handleReadFile BSL.readFile fname
      withClient backend $ do
        tx <- processCredential source defaultNetId
        let hash = getBlockItemHash tx
        logSuccess [ printf "transaction '%s' sent to the baker" (show hash) ]
        when (ioTail intOpts) $ do
          tailTransaction_ hash
--          logSuccess [ "credential deployed successfully" ]
    TransactionStatus h -> do
      hash <- case parseTransactionHash h of
        Nothing -> logFatal [printf "invalid transaction hash '%s'" h]
        Just hash -> return hash
      status <- withClient backend $ queryTransactionStatus hash
      when verbose $ logInfo [printf "Response: %s" (show status)]
      runPrinter $ printTransactionStatus status
      -- TODO This works but output doesn't make sense if transaction is already committed/finalized.
      --      It should skip already completed steps.
      -- withClient backend $ tailTransaction_ hash
    TransactionSendGtu receiver amount txOpts -> do
      baseCfg <- getBaseConfig baseCfgDir verbose
      when verbose $ do
        runPrinter $ printBaseConfig baseCfg
        putStrLn ""

      receiverAddress <- getAccountAddressArg (bcAccountNameMap baseCfg) $ Just receiver

      let pl = Types.encodePayload $ Types.Transfer (naAddr receiverAddress) amount
      let nrgCost _ = return $ Just $ simpleTransferEnergyCost $ Types.payloadSize pl
      txCfg <- getTransactionCfg baseCfg txOpts nrgCost

      let ttxCfg = TransferTransactionConfig
                      { ttcTransactionCfg = txCfg
                      , ttcReceiver = receiverAddress
                      , ttcAmount = amount }
      when verbose $ do
        runPrinter $ printSelectedKeyConfig $ tcEncryptedSigningData txCfg
        putStrLn ""

      let intOpts = toInteractionOpts txOpts
      transferTransactionConfirm ttxCfg (ioConfirm intOpts)
      withClient backend $ sendAndTailTransaction_ txCfg pl intOpts

    TransactionSendWithSchedule receiver schedule txOpts -> do
      baseCfg <- getBaseConfig baseCfgDir verbose
      when verbose $ do
        runPrinter $ printBaseConfig baseCfg
        putStrLn ""

      let realSchedule = case schedule of
                       Right val -> val
                       Left (total, interval, numIntervals, start) ->
                         let chunks = total `div` fromIntegral numIntervals
                             lastChunk = total `mod` fromIntegral numIntervals
                             diff = case interval of
                               COM.Minute -> 60 * 1000
                               COM.Hour -> 60 * 60 * 1000
                               COM.Day -> 24 * 60 * 60 * 1000
                               COM.Week -> 7 * 24 * 60 * 60 * 1000
                               COM.Month -> 30 * 24 * 60 * 60 * 1000
                               COM.Year -> 365 * 24 * 60 * 60 * 1000
                         in
                           zip (iterate (+ diff) start) (replicate (numIntervals - 1) chunks ++ [chunks + lastChunk])
      receiverAddress <- getAccountAddressArg (bcAccountNameMap baseCfg) $ Just receiver

      let pl = Types.encodePayload $ Types.TransferWithSchedule (naAddr receiverAddress) realSchedule
      let nrgCost _ = return $ Just $ transferWithScheduleEnergyCost (Types.payloadSize pl) (length realSchedule)
      txCfg <- getTransactionCfg baseCfg txOpts nrgCost
      let ttxCfg = TransferWithScheduleTransactionConfig
                      { twstcTransactionCfg = txCfg
                      , twstcReceiver = receiverAddress
                      , twstcSchedule = realSchedule }

      when verbose $ do
        runPrinter $ printSelectedKeyConfig $ tcEncryptedSigningData txCfg
        putStrLn ""
      -- Check that sending and receiving accounts are not the same
      let fromAddr = naAddr $ esdAddress ( tcEncryptedSigningData txCfg)
      let toAddr = naAddr $ twstcReceiver ttxCfg
      case fromAddr == toAddr of
        False -> do
          let intOpts = toInteractionOpts txOpts
          transferWithScheduleTransactionConfirm ttxCfg (ioConfirm intOpts)
          withClient backend $ sendAndTailTransaction_ txCfg pl intOpts
        True -> do
          logWarn ["Scheduled transfers from an account to itself are not allowed."]
          logWarn ["Transaction Cancelled"]

    TransactionEncryptedTransfer txOpts receiver amount index -> do
      baseCfg <- getBaseConfig baseCfgDir verbose
      when verbose $ do
        runPrinter $ printBaseConfig baseCfg
        putStrLn ""

      accCfg <- getAccountCfgFromTxOpts baseCfg txOpts
      let senderAddr = esdAddress accCfg

      encryptedSecretKey <-
          case esdEncryptionKey accCfg of
            Nothing ->
              logFatal ["Missing account encryption secret key for account: " ++ show senderAddr]
            Just x -> return x
      secretKey <- decryptAccountEncryptionSecretKeyInteractive encryptedSecretKey `withLogFatalIO` ("Couldn't decrypt account encryption secret key: " ++)

      receiverAcc <- getAccountAddressArg (bcAccountNameMap baseCfg) (Just receiver)

      withClient backend $ do
        transferData <- getEncryptedAmountTransferData (naAddr senderAddr) receiverAcc amount index secretKey

        let payload = Types.encodePayload $ Types.EncryptedAmountTransfer (naAddr receiverAcc) transferData
        let nrgCost _ = return $ Just $ encryptedTransferEnergyCost $ Types.payloadSize payload
        txCfg <- liftIO (getTransactionCfg baseCfg txOpts nrgCost)

        let ettCfg = EncryptedTransferTransactionConfig{
          ettTransferData = transferData,
          ettTransactionCfg = txCfg,
          ettReceiver = receiverAcc,
          ettAmount = amount
        }
        liftIO $ when verbose $ do
          runPrinter $ printSelectedKeyConfig $ tcEncryptedSigningData txCfg
          putStrLn ""

        let intOpts = toInteractionOpts txOpts
        encryptedTransferTransactionConfirm ettCfg (ioConfirm intOpts)
        sendAndTailTransaction_ txCfg payload intOpts

    TransactionRegisterData file txOpts -> do
      baseCfg <- getBaseConfig baseCfgDir verbose
      rdCfg <- getRegisterDataTransactionCfg baseCfg txOpts file
      let txCfg = rdtcTransactionCfg rdCfg
      let nrg = tcEnergy txCfg

      logInfo [[i|Register data from file '#{file}'. Allowing up to #{showNrg nrg} to be spent as transaction fee.|]]

      registerConfirmed <- askConfirmation Nothing
      when registerConfirmed $ do
        logInfo ["Registering data..."]

        let intOpts = toInteractionOpts txOpts
        let pl = registerDataTransactionPayload rdCfg

        withClient backend $ do
          mTsr <- sendAndTailTransaction txCfg (Types.encodePayload pl) intOpts
          let extractDataRegistered = extractFromTsr $ \case Types.DataRegistered rd -> Just rd
                                                             _ -> Nothing
          case extractDataRegistered mTsr of
            Nothing -> return ()
            Just (Left err) -> logFatal ["Registering data failed:", err]
            Just (Right _) -> logSuccess ["Data succesfully registered."]

-- |Construct a transaction config for registering data.
--  The data is read from the 'FilePath' provided.
--  Fails if the data can't be read or it violates the size limit checked by 'Types.registeredDataFromBSS'.
getRegisterDataTransactionCfg :: BaseConfig -> TransactionOpts (Maybe Types.Energy) -> FilePath -> IO RegisterDataTransactionCfg
getRegisterDataTransactionCfg baseCfg txOpts dataFile = do
  bss <- BS.toShort <$> handleReadFile BS.readFile dataFile
  case Types.registeredDataFromBSS bss of
    Left err ->
      logFatal [[i|Failed registering '#{dataFile}': #{err}|]]
    Right rdtcData -> do
      rdtcTransactionCfg <- getTransactionCfg baseCfg txOpts $ registerDataEnergyCost rdtcData
      return RegisterDataTransactionCfg {..}
    where
      -- Calculate the energy cost for registering data.
      registerDataEnergyCost :: Types.RegisteredData -> EncryptedSigningData -> IO (Maybe (Int -> Types.Energy))
      registerDataEnergyCost rd encSignData = pure . Just . const $
        Cost.registerDataCost + minimumCost payloadSize signatureCount
        where
          signatureCount = mapNumKeys (esdKeys encSignData)
          payloadSize = Types.payloadSize . Types.encodePayload . Types.RegisterData $ rd

registerDataTransactionPayload :: RegisterDataTransactionCfg -> Types.Payload
registerDataTransactionPayload RegisterDataTransactionCfg {..} = Types.RegisterData rdtcData

-- |Transaction config for registering data.
data RegisterDataTransactionCfg =
  RegisterDataTransactionCfg
  { -- |Configuration for the transaction.
    rdtcTransactionCfg :: !TransactionConfig
    -- |The data to register.
  , rdtcData :: !Types.RegisteredData }

-- |Poll the transaction state continuously until it is "at least" the provided one.
-- Note that the "absent" state is considered the "highest" state,
-- so the loop will break if, for instance, the transaction state goes from "committed" to "absent".
awaitState :: (TransactionStatusQuery m) => Int -> TransactionState -> Types.TransactionHash -> m TransactionStatusResult
awaitState t s hash = do
  status <- queryTransactionStatus hash
  if tsrState status >= s then
    return status
  else do
    wait t
    awaitState t s hash

-- |Function type for computing the transaction energy cost for a given number of keys.
-- Returns Nothing if the cost cannot be computed.
type ComputeEnergyCost = Int -> Types.Energy

-- |Function for computing a cost function based on the resolved account config.
type GetComputeEnergyCost = EncryptedSigningData -> IO (Maybe ComputeEnergyCost)

-- |Resolved configuration common to all transaction types.
data TransactionConfig =
  TransactionConfig
  { tcEncryptedSigningData :: EncryptedSigningData
  , tcNonce :: Maybe Types.Nonce
  , tcEnergy :: Types.Energy
  , tcExpiry :: Types.TransactionExpiryTime }

-- |Resolve transaction config based on persisted config and CLI flags.
-- If an energy cost function is provided and it returns a value which
-- is different from the specified energy allocation, a warning is logged.
-- If the energy allocation is too low, the user is prompted to increase it.
getTransactionCfg :: BaseConfig -> TransactionOpts (Maybe Types.Energy) -> GetComputeEnergyCost -> IO TransactionConfig
getTransactionCfg baseCfg txOpts getEnergyCostFunc = do
  encSignData <- getAccountCfgFromTxOpts baseCfg txOpts
  energyCostFunc <- getEnergyCostFunc encSignData
  let computedCost = case energyCostFunc of
                       Nothing -> Nothing
                       Just ec -> Just $ ec (mapNumKeys (esdKeys encSignData))
  energy <- case (toMaxEnergyAmount txOpts, computedCost) of
              (Nothing, Nothing) -> logFatal ["energy amount not specified"]
              (Nothing, Just c) -> do
                logInfo [printf "using default energy amount of %s" (showNrg c)]
                return c
              (Just maxCost, Nothing) -> return maxCost
              (Just maxCost, Just c) -> promptEnergyUpdate maxCost c

  now <- getCurrentTimeUnix
  expiry <- getExpiryArg "expiry" now $ toExpiration txOpts
  warnSuspiciousExpiry expiry now

  return TransactionConfig
    { tcEncryptedSigningData = encSignData
    , tcNonce = toNonce txOpts
    , tcEnergy = energy
    , tcExpiry = expiry }
  where
    promptEnergyUpdate energy actualFee
      | energy < actualFee = do
          logWarn [ "insufficient energy allocated to the transaction"
                  , printf "transaction fee will be %s, but only %s has been allocated" (showNrg actualFee) (showNrg energy) ]
          confirmed <- askConfirmation $ Just [i|Do you want to increase the energy allocation to #{showNrg actualFee}? Confirm|]
          return $ if confirmed then actualFee else energy
      | actualFee < energy = do
          logInfo [printf "%s allocated to the transaction, but only %s is needed" (showNrg energy) (showNrg actualFee)]
          return energy
      | otherwise = return energy

-- |Resolve transaction config based on persisted config and CLI flags.
-- Used for transactions where a specification of maxEnergy is required.
getRequiredEnergyTransactionCfg :: BaseConfig -> TransactionOpts Types.Energy -> IO TransactionConfig
getRequiredEnergyTransactionCfg baseCfg txOpts = do
  encSignData <- getAccountCfgFromTxOpts baseCfg txOpts
  let energy = toMaxEnergyAmount txOpts
  now <- getCurrentTimeUnix
  expiry <- getExpiryArg "expiry" now $ toExpiration txOpts
  warnSuspiciousExpiry expiry now

  return TransactionConfig
    { tcEncryptedSigningData = encSignData
    , tcNonce = toNonce txOpts
    , tcEnergy = energy
    , tcExpiry = expiry }

-- |Warn if expiry is in the past or very near or distant future.
-- As the timestamps are unsigned, taking the simple difference might cause underflow.
warnSuspiciousExpiry :: Types.TransactionExpiryTime -> Types.TransactionExpiryTime -> IO ()
warnSuspiciousExpiry expiryArg now
  | expiryArg < now =
    logWarn [ "expiration time is in the past"
            , "the transaction will not be committed" ]
  | expiryArg < now + 30 =
    logWarn [ printf "expiration time is in just %s seconds" (show $ expiryArg - now)
            , "this may not be enough time for the transaction to be committed" ]
  | expiryArg > now + 3600 =
    logWarn [ "expiration time is in more than one hour" ]
  | otherwise = return ()

-- |Get accountCfg from the config folder and return EncryptedSigningData or logFatal if the keys are not provided in txOpts.
getAccountCfgFromTxOpts :: BaseConfig -> TransactionOpts energyOrMaybe -> IO EncryptedSigningData
getAccountCfgFromTxOpts baseCfg txOpts = do
  keysArg <- case toKeys txOpts of
               Nothing -> return Nothing
               Just filePath -> AE.eitherDecodeFileStrict filePath `withLogFatalIO` ("cannot decode keys: " ++)
  let chosenKeysText = toSigners txOpts
  let chosenKeysMaybe :: Maybe (Map.Map ID.CredentialIndex [ID.KeyIndex]) = case chosenKeysText of
        Nothing -> Nothing
        Just t -> Just $ let insertKey c k acc = case Map.lookup c acc of
                              Nothing -> Map.insert c [k] acc
                              Just x -> Map.insert c ([k]++x) acc
                            in foldl' (\acc (c, k) -> insertKey c k acc) Map.empty $ fmap ((\(p1, p2) -> (read . Text.unpack $ p1, read . Text.unpack $ Text.drop 1 p2)) . Text.breakOn ":") $ Text.split (==',') t
  accCfg <- snd <$> getAccountConfig (toSender txOpts) baseCfg Nothing keysArg Nothing AssumeInitialized
  let keys = acKeys accCfg
  case chosenKeysMaybe of
    Nothing -> return EncryptedSigningData{esdKeys=keys, esdAddress = acAddr accCfg, esdEncryptionKey = acEncryptionKey accCfg}
    Just chosenKeys -> do
      let newKeys = Map.intersection keys chosenKeys
      let filteredKeys = Map.mapWithKey (\c m -> Map.filterWithKey (\k _ -> case Map.lookup c chosenKeys of
                                                                        Nothing -> False
                                                                        Just keyList -> elem k keyList) m) newKeys
      _ <- Map.traverseWithKey (\c keyIndices -> case Map.lookup c newKeys of
                                              Nothing -> logFatal [ "No credential holder with index " ++ (show c) ++ "."]
                                              Just credHolderMap -> do
                                                                  let warnIfMissingKey keyIndex = case Map.lookup keyIndex credHolderMap of
                                                                          Nothing -> logFatal [ "No key with index " ++ (show keyIndex) ++ " for credential holder " ++ (show c) ++ "."]
                                                                          Just _ -> return() -- Key found, do nothing. 
                                                                            -- We could add the key to a map in this case, replacing the intersection and mapWithKey steps above.
                                                                  mapM_ warnIfMissingKey keyIndices) chosenKeys
      return EncryptedSigningData{esdKeys=filteredKeys, esdAddress = acAddr accCfg, esdEncryptionKey = acEncryptionKey accCfg}


-- |Resolved configuration for a transfer transaction.
data TransferTransactionConfig =
  TransferTransactionConfig
  { ttcTransactionCfg :: TransactionConfig
  , ttcReceiver :: NamedAddress
  , ttcAmount :: Types.Amount }

-- |Resolved configuration for a transfer transaction.
data TransferWithScheduleTransactionConfig =
  TransferWithScheduleTransactionConfig
  { twstcTransactionCfg :: TransactionConfig
  , twstcReceiver :: NamedAddress
  , twstcSchedule :: [(Time.Timestamp, Types.Amount)]}

data EncryptedTransferTransactionConfig =
  EncryptedTransferTransactionConfig
  { ettTransactionCfg :: TransactionConfig
  , ettReceiver :: NamedAddress
  , ettAmount :: Types.Amount
  , ettTransferData :: !Enc.EncryptedAmountTransferData }

getEncryptedAmountTransferData :: ID.AccountAddress -> NamedAddress -> Types.Amount -> Maybe Int -> ElgamalSecretKey -> ClientMonad IO Enc.EncryptedAmountTransferData
getEncryptedAmountTransferData senderAddr ettReceiver ettAmount idx secretKey = do
  -- get encrypted amounts for the sender
  (bbHash, infoValue) <- logFatalOnError =<< withBestBlockHash Nothing (\bbHash -> ((bbHash,) <$>) <$> getAccountInfo (Text.pack . show $ senderAddr) bbHash)
  case AE.fromJSON infoValue of
    AE.Error err -> logFatal ["Cannot decode account info response from the node: " ++ err]
    AE.Success Nothing -> logFatal [printf "Account %s does not exist on the chain." $ show senderAddr]
    AE.Success (Just AccountInfoResult{airEncryptedAmount=a@Types.AccountEncryptedAmount{..}}) -> do
      let listOfEncryptedAmounts = Types.getIncomingAmountsList a
      taker <- case idx of
                Nothing -> return id
                Just v ->
                  if v < fromIntegral _startIndex
                     || v > fromIntegral _startIndex + length listOfEncryptedAmounts
                  then logFatal ["The index provided must be at least the index of the first incoming amount on the account and at most `start index + number of incoming amounts`"]
                  else return $ take (v - fromIntegral _startIndex)
      -- get receiver's public encryption key
      infoValueReceiver <- logFatalOnError =<< withBestBlockHash (Just bbHash) (getAccountInfo (Text.pack . show $ naAddr ettReceiver))
      case AE.fromJSON infoValueReceiver of
        AE.Error err -> logFatal ["Cannot decode account info response from the node: " ++ err]
        AE.Success Nothing -> logFatal [printf "Account %s does not exist on the chain." $ show $ naAddr ettReceiver]
        AE.Success (Just air) -> do
          globalContext <- logFatalOnError =<< getParseCryptographicParameters bbHash

          let receiverPk = ID._elgamalPublicKey $ airEncryptionKey air
          -- precomputed table for speeding up decryption
          let table = Enc.computeTable globalContext (2^(16::Int))
              decoder = Enc.decryptAmount table secretKey
              selfDecrypted = decoder _selfAmount
          -- aggregation of idx encrypted amounts
              inputEncAmounts = taker listOfEncryptedAmounts
              aggAmounts = foldl' (<>) _selfAmount inputEncAmounts
              totalEncryptedAmount = foldl' (+) selfDecrypted $ fmap decoder inputEncAmounts
          unless (totalEncryptedAmount >= ettAmount) $
            logFatal [printf "The requested transfer (%s) is more than the total encrypted balance (%s)." (show ettAmount) (show totalEncryptedAmount)]
          -- index indicating which encrypted amounts we used as input
          let aggIndex = case idx of
                Nothing -> Enc.EncryptedAmountAggIndex (Enc.theAggIndex _startIndex + fromIntegral (length listOfEncryptedAmounts))
                Just idx' -> Enc.EncryptedAmountAggIndex (fromIntegral idx')
                -- we use the supplied index if given. We already checked above that it is within bounds.
              aggAmount = Enc.makeAggregatedDecryptedAmount aggAmounts totalEncryptedAmount aggIndex
          liftIO $ Enc.makeEncryptedAmountTransferData globalContext receiverPk secretKey aggAmount ettAmount >>= \case
            Nothing -> logFatal ["Could not create transfer. Likely the provided secret key is incorrect."]
            Just ettTransferData -> return ettTransferData


-- |Resolved configuration for a 'baker remove' transaction.
data BakerRemoveTransactionConfig =
  BakerRemoveTransactionConfig
  { brtcTransactionCfg :: TransactionConfig
  , brtcBakerId :: Types.BakerId }

-- |Resolve configuration of a 'baker remove' transaction based on persisted config and CLI flags.
-- See the docs for getTransactionCfg for the behavior when no or a wrong amount of energy is allocated.
getBakerRemoveTransactionCfg :: TransactionConfig -> ClientMonad IO BakerRemoveTransactionConfig
getBakerRemoveTransactionCfg txCfg= do
  let senderAddr = naAddr . esdAddress . tcEncryptedSigningData $ txCfg
  AccountInfoResult{..} <- getAccountInfoOrDie senderAddr
  case airBaker of
    Nothing -> logFatal ["This account doesn't have an active baker so it cannot request a baker removal."]
    Just bk ->
        return BakerRemoveTransactionConfig
        { brtcBakerId = aibiIdentity . abirAccountBakerInfo $ bk
        , brtcTransactionCfg = txCfg }

-- |Resolved configuration for a 'baker update-stake' transaction
data BakerUpdateStakeTransactionConfig =
  BakerUpdateStakeTransactionConfig
  { bustcTransactionCfg :: TransactionConfig
  , bustcNewAmount :: !Types.Amount }

-- |Resolve configuration of a 'baker update-stake' transaction based on persisted config and CLI flags.
-- See the docs for getTransactionCfg for the behavior when no or a wrong amount of energy is allocated.
-- Warns the user if they are staking a high proporition of their stake, or doing an action which might activate the baker cooldown
getBakerUpdateStakeTransactionCfg :: TransactionConfig -> Types.Amount -> UTCTime -> ClientMonad IO BakerUpdateStakeTransactionConfig
getBakerUpdateStakeTransactionCfg txCfg newAmount cooldownDate = do
  let senderAddr = naAddr . esdAddress . tcEncryptedSigningData $ txCfg
  AccountInfoResult{..} <- getAccountInfoOrDie senderAddr
  case airBaker of
    Nothing -> logFatal [[i|Account #{senderAddr} is not a baker, so cannot update its stake.|]]
    Just aibresult -> do
      when (airAmount < newAmount) $ logFatal [[i|Account balance (#{showGtu airAmount}) is lower than the new amount requested to be staked (#{showGtu newAmount}).|]]
      -- Check if stake is being decreased, ask for confirmation if so if so
      if (newAmount < abirStakedAmount aibresult)
      then do
        logWarn ["The new staked value appears to be lower than the amount currently staked on chain by this baker."]
        logWarn ["Decreasing the amount a baker is staking will lock the stake of the baker for a cooldown period before the GTU are made available."]
        logWarn ["During this period it is not possible to update the baker's stake, or stop the baker."]
        logWarn [[i|The current baker cooldown would last until approximately #{cooldownDate}|]]
        confirmed <- askConfirmation $ Just "Confirm that you want to update the baker's stake"
        unless confirmed exitTransactionCancelled
        return BakerUpdateStakeTransactionConfig
          { bustcNewAmount = newAmount
          , bustcTransactionCfg = txCfg }
      else do
        logInfo ["Note that decreasing the amount a baker is staking will lock the stake of the baker for a cooldown period before the GTU are made available."]
        logInfo ["During this period it is not possible to update the baker's stake, or stop the baker."]
        logInfo [[i|The current baker cooldown would last until approximately #{cooldownDate}|]]
        -- Check if staked amount is greater than 95% of total GTU on the account, and warn user if so
        if ((newAmount * 100) > (airAmount * 95))
        then do
          logWarn ["You are attempting to stake >95% of your total GTU on this account. Staked GTU is not available for spending."]
          logWarn ["Be aware that updating or stopping your baker in the future will require some amount of non-staked GTU to pay for the transactions to do so."]
          confirmed <- askConfirmation $ Just "Confirm that you wish to stake this much GTU"
          unless confirmed exitTransactionCancelled
          return BakerUpdateStakeTransactionConfig
            { bustcNewAmount = newAmount
            , bustcTransactionCfg = txCfg }
        else
          return BakerUpdateStakeTransactionConfig
            { bustcNewAmount = newAmount
            , bustcTransactionCfg = txCfg }
-- |Returns the UTCTime date when the baker cooldown on reducing stake/removing a baker will end, using on chain parameters
getBakerCooldown :: BlockSummaryResult -> ClientMonad IO UTCTime
getBakerCooldown cpr = do
  let cooldownEpochs = toInteger $ (bsurChainParameters $ bsrUpdates cpr) ^. cpBakerExtraCooldownEpochs
  cs <- getFromJson =<< getConsensusStatus
  let epochTime = (toInteger $ csrEpochDuration cs) % 1000
  let cooldownTime = fromRational $ epochTime * ((cooldownEpochs + 2) % 1)
  currTime <- liftIO getCurrentTime
  let cooldownDate = addUTCTime cooldownTime currTime
  return cooldownDate

data BakerUpdateRestakeTransactionConfig =
  BakerUpdateRestakeTransactionConfig
  { burTransactionCfg :: TransactionConfig
  , burRestake :: !Bool }

-- |Query the chain for the given account. Fail if either the chain cannot be reached, or
-- if the account does not exist.
getAccountInfoOrDie :: ID.AccountAddress ->  ClientMonad IO AccountInfoResult
getAccountInfoOrDie senderAddr = do
  infoValue <- logFatalOnError =<< withBestBlockHash Nothing (getAccountInfo (Text.pack . show $ senderAddr))
  case AE.fromJSON infoValue of
    AE.Error err -> logFatal ["Cannot decode account info response from the node: " ++ err]
    AE.Success Nothing -> logFatal [printf "Account %s does not exist on the chain." $ show senderAddr]
    AE.Success (Just air) -> return air

getBakerUpdateRestakeTransactionCfg :: TransactionConfig -> Bool -> ClientMonad IO BakerUpdateRestakeTransactionConfig
getBakerUpdateRestakeTransactionCfg txCfg newRestake = do
  let senderAddr = naAddr . esdAddress . tcEncryptedSigningData $ txCfg
  AccountInfoResult{..} <- getAccountInfoOrDie senderAddr
  when (isNothing airBaker) $ logFatal [[i|Account #{senderAddr} is not a baker, so cannot update its stake.|]]
  return BakerUpdateRestakeTransactionConfig
         { burRestake = newRestake
         , burTransactionCfg = txCfg }


data CredentialUpdateKeysTransactionCfg =
  CredentialUpdateKeysTransactionCfg
  { cuktcTransactionCfg :: TransactionConfig
  , cuktcKeys :: ID.CredentialPublicKeys
  , cuktcCredId :: ID.CredentialRegistrationID }

data AccountUpdateCredentialsTransactionCfg =
  AccountUpdateCredentialsTransactionCfg
  { auctcTransactionCfg :: TransactionConfig
  , auctcNewCredInfos :: Map.Map ID.CredentialIndex ID.CredentialDeploymentInformation
  , auctcRemoveCredIds :: [ID.CredentialRegistrationID]
  , auctcNewThreshold :: ID.AccountThreshold }

-- |Resolved configuration for transferring from public to encrypted balance.
data AccountEncryptTransactionConfig =
  AccountEncryptTransactionConfig
  { aeTransactionCfg :: TransactionConfig,
    aeAmount :: Types.Amount
  }

-- |Resolved configuration for transferring from encrypted to public balance.
data AccountDecryptTransactionConfig =
  AccountDecryptTransactionConfig
  { adTransactionCfg :: TransactionConfig,
    adTransferData :: Enc.SecToPubAmountTransferData
  }

-- |Resolve configuration for transferring an amount from public to encrypted
-- balance of an account.
getAccountEncryptTransactionCfg :: BaseConfig -> TransactionOpts (Maybe Types.Energy) -> Types.Amount -> Types.PayloadSize -> IO AccountEncryptTransactionConfig
getAccountEncryptTransactionCfg baseCfg txOpts aeAmount payloadSize = do
  aeTransactionCfg <- getTransactionCfg baseCfg txOpts nrgCost
  return AccountEncryptTransactionConfig{..}
  where nrgCost _ = return $ Just $ accountEncryptEnergyCost payloadSize

-- |Resolve configuration for transferring an amount from encrypted to public
-- balance of an account.
getAccountDecryptTransferData :: ID.AccountAddress -> Types.Amount -> ElgamalSecretKey -> Maybe Int -> ClientMonad IO Enc.SecToPubAmountTransferData
getAccountDecryptTransferData senderAddr adAmount secretKey idx = do
  (bbHash, infoValue) <- logFatalOnError =<< withBestBlockHash Nothing (\bbh -> ((bbh, ) <$>) <$> getAccountInfo (Text.pack . show $ senderAddr) bbh)
  case AE.fromJSON infoValue of
    AE.Error err -> logFatal ["Cannot decode account info response from the node: " ++ err]
    AE.Success Nothing -> logFatal [printf "Account %s does not exist on the chain." $ show senderAddr]
    AE.Success (Just AccountInfoResult{airEncryptedAmount=a@Types.AccountEncryptedAmount{..}}) -> do
      globalContext <- logFatalOnError =<< getParseCryptographicParameters bbHash

      let listOfEncryptedAmounts = Types.getIncomingAmountsList a
      taker <- case idx of
        Nothing -> return id
        Just v -> if v < fromIntegral _startIndex
                    || v > fromIntegral _startIndex + length listOfEncryptedAmounts
                 then logFatal ["The index provided must be at least the index of the first incoming amount on the account and at most `start index + number of incoming amounts`"]
                 else return $ take (v - fromIntegral _startIndex)
      -- precomputed table for speeding up decryption
      let table = Enc.computeTable globalContext (2^(16::Int))
          decoder = Enc.decryptAmount table secretKey
          selfDecrypted = decoder _selfAmount
      -- aggregation of all encrypted amounts
          inputEncAmounts = taker listOfEncryptedAmounts
          aggAmounts = foldl' (<>) _selfAmount inputEncAmounts
          totalEncryptedAmount = foldl' (+) selfDecrypted $ fmap decoder inputEncAmounts
      unless (totalEncryptedAmount >= adAmount) $
        logFatal [printf "The requested transfer (%s) is more than the total encrypted balance (%s)." (Types.amountToString adAmount) (Types.amountToString totalEncryptedAmount)]
      -- index indicating which encrypted amounts we used as input
      let aggIndex = case idx of
            Nothing -> Enc.EncryptedAmountAggIndex (Enc.theAggIndex _startIndex + fromIntegral (length listOfEncryptedAmounts))
            Just idx' -> Enc.EncryptedAmountAggIndex (fromIntegral idx')
          aggAmount = Enc.makeAggregatedDecryptedAmount aggAmounts totalEncryptedAmount aggIndex
      liftIO $ Enc.makeSecToPubAmountTransferData globalContext secretKey aggAmount adAmount >>= \case
        Nothing -> logFatal ["Could not create transfer. Likely the provided secret key is incorrect."]
        Just adTransferData -> return adTransferData

-- |Get the cryptographic parameters in a given block, and attempt to parse them.
getParseCryptographicParameters :: Text -> ClientMonad IO (Either String GlobalContext)
getParseCryptographicParameters bHash = runExceptT $ do
  vglobalContext <- liftEither =<< (lift . getCryptographicParameters $ bHash)
  case AE.fromJSON vglobalContext of
    AE.Error err -> throwError err
    AE.Success Nothing -> throwError "The given block does not exist."
    AE.Success (Just Versioned{..}) -> do
      unless (vVersion == 0) $ throwError "Received unsupported version of cryptographic parameters."
      return vValue

-- |Convert transfer transaction config into a valid payload,
-- optionally asking the user for confirmation.
transferTransactionConfirm :: TransferTransactionConfig -> Bool -> IO ()
transferTransactionConfirm ttxCfg confirm = do
  let TransferTransactionConfig
        { ttcTransactionCfg = TransactionConfig
                              { tcEnergy = energy
                              , tcExpiry = expiryTs
                              , tcEncryptedSigningData = EncryptedSigningData { esdAddress = fromAddress } }
        , ttcAmount = amount
        , ttcReceiver = toAddress }
        = ttxCfg

  logSuccess [ printf "sending %s from %s to %s" (showGtu amount) (showNamedAddress fromAddress) (showNamedAddress toAddress)
             , printf "allowing up to %s to be spent as transaction fee" (showNrg energy)
             , printf "transaction expires on %s" (showTimeFormatted $ timeFromTransactionExpiryTime expiryTs) ]
  when confirm $ do
    confirmed <- askConfirmation Nothing
    unless confirmed exitTransactionCancelled

-- |Convert transfer transaction config into a valid payload,
-- optionally asking the user for confirmation.
transferWithScheduleTransactionConfirm :: TransferWithScheduleTransactionConfig -> Bool -> IO ()
transferWithScheduleTransactionConfirm ttxCfg confirm = do
  let TransferWithScheduleTransactionConfig
        { twstcTransactionCfg = TransactionConfig
                              { tcEnergy = energy
                              , tcExpiry = expiryTs
                              , tcEncryptedSigningData = EncryptedSigningData { esdAddress = fromAddress } }
        , twstcSchedule = schedule
        , twstcReceiver = toAddress }
        = ttxCfg

  logSuccess [ printf "sending GTUs from %s to %s" (showNamedAddress fromAddress) (showNamedAddress toAddress)
             , printf "with the following release schedule:\n%swith a total amount of %s" (unlines $ map (\(a, b) -> showTimeFormatted (Time.timestampToUTCTime a) ++ ": " ++ showGtu b) schedule) (showGtu $ foldl' (\acc (_, x) -> acc + x) 0 schedule)
             , printf "allowing up to %s to be spent as transaction fee" (showNrg energy)
             , printf "transaction expires on %s" (showTimeFormatted $ timeFromTransactionExpiryTime expiryTs) ]
  when confirm $ do
    confirmed <- askConfirmation Nothing
    unless confirmed exitTransactionCancelled

encryptedTransferTransactionConfirm :: MonadIO m => EncryptedTransferTransactionConfig -> Bool -> m ()
encryptedTransferTransactionConfirm EncryptedTransferTransactionConfig{..} confirm = do
  let TransactionConfig
        { tcEnergy = energy
        , tcExpiry = expiry
        , tcEncryptedSigningData = EncryptedSigningData { esdAddress = addr } }
        = ettTransactionCfg

  logInfo
    [ printf "transferring %s GTU from encrypted balance of account %s to %s" (Types.amountToString ettAmount) (showNamedAddress addr) (showNamedAddress ettReceiver)
    , printf "allowing up to %s to be spent as transaction fee" (showNrg energy)
    , printf "transaction expires on %s" (showTimeFormatted $ timeFromTransactionExpiryTime expiry) ]

  when confirm $ do
    confirmed <- askConfirmation Nothing
    unless confirmed exitTransactionCancelled

-- |Convert 'baker add' transaction config into a valid payload,
-- optionally asking the user for confirmation.
bakerAddTransaction :: BaseConfig -> TransactionOpts (Maybe Types.Energy)
                    -> FilePath -- ^File with baker keys.
                    -> Types.Amount -- ^How much to stake.
                    -> Bool -- ^Whether to restake earnings.
                    -> Bool -- ^Whether to confirm before sending or not.
                    -> IO (BakerKeys, TransactionConfig, Types.EncodedPayload, Bool)
bakerAddTransaction baseCfg txOpts f batcBakingStake batcRestakeEarnings confirm = do
  encSignData <- getAccountCfgFromTxOpts baseCfg txOpts
   
  bakerKeysMaybeEncrypted <- handleReadFile BS.readFile f
  let pwdAction = askPassword "Enter password for decrypting baker keys: "
  (bakerKeys, wasEncrypted) <- Password.decodeMaybeEncrypted pwdAction bakerKeysMaybeEncrypted >>= \case
         Left err -> logFatal [printf "error: %s" err]
         Right (v, b) -> return (v, b)
  
  let electionSignKey = bkElectionSignKey bakerKeys
      signatureSignKey = bkSigSignKey bakerKeys
      aggrSignKey = bkAggrSignKey bakerKeys

  let abElectionVerifyKey = bkElectionVerifyKey bakerKeys
      abSignatureVerifyKey = bkSigVerifyKey bakerKeys
      abAggregationVerifyKey = bkAggrVerifyKey bakerKeys

  let senderAddress = naAddr $ esdAddress encSignData

  let challenge = Types.addBakerChallenge senderAddress abElectionVerifyKey abSignatureVerifyKey abAggregationVerifyKey
  abProofElection <- Proofs.proveDlog25519VRF challenge (VRF.KeyPair electionSignKey abElectionVerifyKey) `except` "cannot produce VRF key proof"
  abProofSig <- Proofs.proveDlog25519Block challenge (BlockSig.KeyPair signatureSignKey abSignatureVerifyKey) `except` "cannot produce signature key proof"
  abProofAggregation <- Bls.proveKnowledgeOfSK challenge aggrSignKey

  let payload = Types.encodePayload (Types.AddBaker {abBakingStake = batcBakingStake, abRestakeEarnings = batcRestakeEarnings,..})
      nrgCost _ = return . Just $ bakerAddEnergyCost (Types.payloadSize payload)

  txCfg@TransactionConfig{..} <- getTransactionCfg baseCfg txOpts nrgCost

  logSuccess [ printf "adding baker with account %s" (show (naAddr $ esdAddress tcEncryptedSigningData))
             , printf "initial stake will be %s GTU" (Types.amountToString batcBakingStake)
             , if batcRestakeEarnings then "Rewards will be automatically added to the baking stake." else "Rewards will _not_ be automatically added to the baking stake."
             , printf "allowing up to %s to be spent as transaction fee" (showNrg tcEnergy) ]
  when confirm $ do
    confirmed <- askConfirmation Nothing
    unless confirmed exitTransactionCancelled

  return (bakerKeys, txCfg, payload, wasEncrypted)

  where except c err = c >>= \case
          Just x -> return x
          Nothing -> logFatal [err]

getAccountUpdateCredentialsTransactionData ::
  Maybe FilePath -- ^ A file with new credentials.
  -> Maybe FilePath -- ^ A file with an array of credential registration ids to remove.
  -> ID.AccountThreshold -- ^ New threshold.
  -> IO (Types.EncodedPayload, [Int], Map.Map ID.CredentialIndex ID.CredentialDeploymentInformation, [ID.CredentialRegistrationID])
  -- ^ Return the payload to send, and the number of keys in all the new credentials, the new credentials, and the list of removed credentials.
getAccountUpdateCredentialsTransactionData f1 f2 ucNewThreshold = do
  ucNewCredInfos <- case f1 of
    Nothing -> return Map.empty
    Just file -> getFromJson =<< eitherDecodeFileStrict file
  ucRemoveCredIds <- case f2 of
    Nothing -> return []
    Just file -> getFromJson =<< eitherDecodeFileStrict file
  let pload = Types.encodePayload Types.UpdateCredentials{..}
  let numKeysList = map (ID.credNumKeys . ID.credPubKeys) $ Map.elems ucNewCredInfos
  return (pload, numKeysList, ucNewCredInfos, ucRemoveCredIds)

-- |Convert 'baker remove' transaction config into a valid payload,
-- optionally asking the user for confirmation.
bakerRemoveTransactionConfirm :: BakerRemoveTransactionConfig -> Bool -> IO ()
bakerRemoveTransactionConfirm brtxCfg confirm = do
  let BakerRemoveTransactionConfig
        { brtcTransactionCfg = TransactionConfig
                               { tcEnergy = energy }
        , brtcBakerId = bid }
        = brtxCfg

  logSuccess [ printf "submitting transaction to remove baker with ID '%s'" (show bid)
             , printf "allowing up to %s to be spent as transaction fee" (showNrg energy) ]
  when confirm $ do
    confirmed <- askConfirmation Nothing
    unless confirmed exitTransactionCancelled

bakerUpdateStakeTransactionConfirm :: BakerUpdateStakeTransactionConfig -> Bool -> IO ()
bakerUpdateStakeTransactionConfirm brtxCfg confirm = do
  let BakerUpdateStakeTransactionConfig
        { bustcTransactionCfg = TransactionConfig
                               { tcEnergy = energy }
        , bustcNewAmount = newAmount }
        = brtxCfg

  logSuccess [ printf "submitting transaction to update stake of baker to '%s'" (showGtu newAmount)
             , printf "allowing up to %s to be spent as transaction fee" (showNrg energy) ]
  when confirm $ do
    confirmed <- askConfirmation Nothing
    unless confirmed exitTransactionCancelled

bakerUpdateRestakeTransactionConfirm :: BakerUpdateRestakeTransactionConfig -> Bool -> IO ()
bakerUpdateRestakeTransactionConfirm burtxCfg confirm = do
  let BakerUpdateRestakeTransactionConfig
        { burTransactionCfg = TransactionConfig
                              { tcEnergy = energy }
        , burRestake = newRestake }
        = burtxCfg

  logSuccess [ printf "submitting transaction to change restaking switch of baker to '%s'" (show newRestake)
             , printf "allowing up to %s to be spent as transaction fee" (showNrg energy) ]
  when confirm $ do
    confirmed <- askConfirmation Nothing
    unless confirmed exitTransactionCancelled

credentialUpdateKeysTransactionConfirm :: CredentialUpdateKeysTransactionCfg -> Bool -> IO ()
credentialUpdateKeysTransactionConfirm CredentialUpdateKeysTransactionCfg{..} confirm = do
  let TransactionConfig
        { tcEnergy = energy
        , tcExpiry = expiry
        , tcEncryptedSigningData = EncryptedSigningData { esdAddress = addr } }
        = cuktcTransactionCfg

  let logNewKeys = Map.foldrWithKey (\idx (SigScheme.VerifyKeyEd25519 key) l -> (printf "\t%s: %s" (show idx) (show key)) : l) [] (ID.credKeys cuktcKeys)

  logInfo $
    [ [i|"setting the following keys for credential #{show cuktcCredId} on account #{showNamedAddress addr}:" |] ] ++
    logNewKeys ++
    [ printf "with threshold %s" (show (ID.credThreshold cuktcKeys))] ++
    [ printf "allowing up to %s to be spent as transaction fee" (showNrg energy)
    , printf "transaction expires on %s" (showTimeFormatted $ timeFromTransactionExpiryTime expiry) ]

  when confirm $ do
    confirmed <- askConfirmation Nothing
    unless confirmed exitTransactionCancelled

accountUpdateCredentialsTransactionConfirm :: AccountUpdateCredentialsTransactionCfg -> Bool -> IO ()
accountUpdateCredentialsTransactionConfirm AccountUpdateCredentialsTransactionCfg{..} confirm = do
  let TransactionConfig
        { tcEnergy = energy
        , tcExpiry = expiry
        , tcEncryptedSigningData = EncryptedSigningData { esdAddress = addr } }
        = auctcTransactionCfg

  let logNewCids = Map.foldrWithKey (\idx cdi l -> (printf "\t%s: %s" (show idx) (show $ ID.credId $ cdi)) : l) [] auctcNewCredInfos

  logInfo $
    [ printf "adding credentials to account %s with the following credential registration ids on account:" (showNamedAddress addr) ] ++
    logNewCids ++
    [ printf "setting new account threshold %s" (show (auctcNewThreshold))] ++
    [ printf "removing credentials with credential registration ids %s" (show (auctcRemoveCredIds))] ++
    [ printf "allowing up to %s to be spent as transaction fee" (showNrg energy)
    , printf "transaction expires on %s" (showTimeFormatted $ timeFromTransactionExpiryTime expiry) ]

  when confirm $ do
    confirmed <- askConfirmation Nothing
    unless confirmed exitTransactionCancelled


accountEncryptTransactionConfirm :: AccountEncryptTransactionConfig -> Bool -> IO ()
accountEncryptTransactionConfirm AccountEncryptTransactionConfig{..} confirm = do
  let TransactionConfig
        { tcEnergy = energy
        , tcExpiry = expiry
        , tcEncryptedSigningData = EncryptedSigningData { esdAddress = addr } }
        = aeTransactionCfg


  logInfo $
    [ printf "transferring %s GTU from public to encrypted balance of account %s" (Types.amountToString aeAmount) (showNamedAddress addr)
    , printf "allowing up to %s to be spent as transaction fee" (showNrg energy)
    , printf "transaction expires on %s" (showTimeFormatted $ timeFromTransactionExpiryTime expiry) ]

  when confirm $ do
    confirmed <- askConfirmation Nothing
    unless confirmed exitTransactionCancelled


accountDecryptTransactionConfirm :: MonadIO m => AccountDecryptTransactionConfig -> Bool -> m ()
accountDecryptTransactionConfirm AccountDecryptTransactionConfig{..} confirm = do
  let TransactionConfig
        { tcEnergy = energy
        , tcExpiry = expiry
        , tcEncryptedSigningData = EncryptedSigningData { esdAddress = addr } }
        = adTransactionCfg

  logInfo $
    [ printf "transferring %s GTU from encrypted to public balance of account %s" (Types.amountToString (Enc.stpatdTransferAmount adTransferData)) (showNamedAddress addr)
    , printf "allowing up to %s to be spent as transaction fee" (showNrg energy)
    , printf "transaction expires on %s" (showTimeFormatted $ timeFromTransactionExpiryTime expiry) ]

  when confirm $ do
    confirmed <- askConfirmation Nothing
    unless confirmed exitTransactionCancelled


-- |Encode, sign, and send transaction off to the baker.
-- If confirmNonce is set, the user is asked to confirm using the next nonce
-- if there are pending transactions.
startTransaction :: (MonadFail m, MonadIO m)
  => TransactionConfig
  -> Types.EncodedPayload
  -> Bool
  -> Maybe AccountKeyMap -- ^ The decrypted account signing keys. If not provided, the encrypted keys
                         -- from the 'TransactionConfig' will be used, and for each the password will be queried.
  -> ClientMonad m Types.BareBlockItem
startTransaction txCfg pl confirmNonce maybeAccKeys = do
  let TransactionConfig
        { tcEnergy = energy
        , tcExpiry = expiry
        , tcNonce = n
        , tcEncryptedSigningData = EncryptedSigningData { esdAddress = NamedAddress{..}, .. }
        } = txCfg
  nonce <- getNonce naAddr n confirmNonce
  accountKeyMap <- case maybeAccKeys of
                     Just acKeys' -> return acKeys'
                     Nothing -> liftIO $ failOnError $ decryptAccountKeyMapInteractive esdKeys (Nothing) Nothing
  let tx = signEncodedTransaction pl naAddr energy nonce expiry accountKeyMap

  sendTransactionToBaker tx defaultNetId >>= \case
    Left err -> fail err
    Right False -> fail "transaction not accepted by the baker"
    Right True -> return tx

-- |Fetch next nonces relative to the account's most recently committed and
-- pending transactions, respectively.
-- If they match, the nonce is returned.
-- If they don't match, optionally ask the user to confirm proceeding with the latter nonce.
-- If rejected, the process is cancelled (exit with code 0).
getNonce :: (MonadFail m, MonadIO m) => Types.AccountAddress -> Maybe Types.Nonce -> Bool -> ClientMonad m Types.Nonce
getNonce sender nonce confirm =
  case nonce of
    Nothing -> do
      currentNonce <- getBestBlockHash >>= getAccountNonce sender
      nextNonce <- nanNonce <$> (getNextAccountNonce (Text.pack $ show sender) >>= getFromJson)
      liftIO $ when (currentNonce /= nextNonce) $ do
        logWarn [ printf "there is a pending transaction with nonce %s, but last committed one has %s" (show $ nextNonce-1) (show $ currentNonce-1)
                , printf "this transaction will have nonce %s and might hang if the pending transaction fails" (show nextNonce) ]
        when confirm $ do
          putStrLn "Proceed if you're confident that all currently pending transactions are valid."
          confirmed <- askConfirmation $ Just "proceed"
          unless confirmed exitTransactionCancelled
      return nextNonce
    Just v -> return v

-- |Send a transaction and optionally tail it (see 'tailTransaction' below).
sendAndTailTransaction_ :: (MonadIO m, MonadFail m)
    => TransactionConfig -- ^ Information about the sender, and the context of transaction
    -> Types.EncodedPayload -- ^ Payload of the transaction to send
    -> InteractionOpts -- ^ How interactive should sending and tailing be
    -> ClientMonad m ()
sendAndTailTransaction_ txCfg pl intOpts = void $ sendAndTailTransaction txCfg pl intOpts

-- |Send a transaction and optionally tail it (see 'tailTransaction' below).
-- If tailed, it returns the TransactionStatusResult of the finalized status,
-- otherwise the return value is `Nothing`.
sendAndTailTransaction :: (MonadIO m, MonadFail m)
    => TransactionConfig -- ^ Information about the sender, and the context of transaction
    -> Types.EncodedPayload -- ^ Payload of the transaction to send
    -> InteractionOpts -- ^ How interactive should sending and tailing be
    -> ClientMonad m (Maybe TransactionStatusResult)
sendAndTailTransaction txCfg pl intOpts = do
  tx <- startTransaction txCfg pl (ioConfirm intOpts) Nothing
  let hash = getBlockItemHash tx
  logSuccess [ printf "transaction '%s' sent to the baker" (show hash) ]
  if ioTail intOpts
  then Just <$> tailTransaction hash
  else return Nothing

-- |Continuously query and display transaction status until the transaction is finalized.
tailTransaction_ :: (MonadIO m) => Types.TransactionHash -> ClientMonad m ()
tailTransaction_ hash = void $ tailTransaction hash

-- |Continuously query and display transaction status until the transaction is finalized.
-- Returns the TransactionStatusResult of the finalized status.
tailTransaction :: (MonadIO m) => Types.TransactionHash -> ClientMonad m TransactionStatusResult
tailTransaction hash = do
  logInfo [ "waiting for the transaction to be committed and finalized"
          , "you may skip this step by interrupting the command using Ctrl-C (pass flag '--no-wait' to do this by default)"
          , printf "the transaction will still get processed and may be queried using\n  'concordium-client transaction status %s'" (show hash) ]

  liftIO $ printf "[%s] Waiting for the transaction to be committed..." =<< getLocalTimeOfDayFormatted
  committedStatus <- awaitState 2 Committed hash
  liftIO $ putStrLn ""

  when (tsrState committedStatus == Absent) $
    logFatal [ "transaction failed before it got committed"
             , "most likely because it was invalid" ]

  runPrinter $ printTransactionStatus committedStatus

  -- If the transaction goes back to pending state after being committed
  -- to a branch which gets dropped later on, the command will currently
  -- keep presenting the transaction as committed and awaiting finalization.
  -- As the transaction is still expected to go back to being committed or
  -- (if for instance it expires) become absent, this seems acceptable
  -- from a UX perspective. Also, this is expected to be a very uncommon case.

  liftIO $ printf "[%s] Waiting for the transaction to be finalized..." =<< getLocalTimeOfDayFormatted
  finalizedStatus <- awaitState 5 Finalized hash
  liftIO $ putStrLn ""

  when (tsrState finalizedStatus == Absent) $
    logFatal [ "transaction failed after it was committed"
             , "response:\n" ++ showPrettyJSON committedStatus ]

  -- Print out finalized status if the outcome differs from that of the committed status.
  when (tsrResults committedStatus /= tsrResults finalizedStatus) $
    runPrinter $ printTransactionStatus finalizedStatus

  liftIO $ printf "[%s] Transaction finalized.\n" =<< getLocalTimeOfDayFormatted

  return finalizedStatus
  where
    getLocalTimeOfDayFormatted = showTimeOfDay <$> getLocalTimeOfDay

-- |Process an 'account ...' command.
processAccountCmd :: AccountCmd -> Maybe FilePath -> Verbose -> Backend -> IO ()
processAccountCmd action baseCfgDir verbose backend =
  case action of
    AccountShow address block showEncrypted showDecrypted -> do
      baseCfg <- getBaseConfig baseCfgDir verbose

      na <- getAccountAddressArg (bcAccountNameMap baseCfg) address
      encKey <-
        if showDecrypted
        then do
          encKeys <- (\l -> [ acEncryptionKey v | v <- l, acAddr v == na, isJust (acEncryptionKey v) ] ) <$> getAllAccountConfigs baseCfg
          case encKeys of
            [Just enc] -> do
              decrypted <- decryptAccountEncryptionSecretKeyInteractive enc
              case decrypted of
                Right v -> return (Just v)
                _ -> logFatal [printf "Couldn't decrypt encryption key for account '%s' with the provided password" (show $ naAddr na)]
            _ -> logFatal [printf "Tried to decrypt balance of account '%s' but this account is not present on the local store" (show $ naAddr na)]
        else return Nothing

      when verbose $ do
        runPrinter $ printBaseConfig baseCfg
        putStrLn ""

      (v, dec, f) <- withClient backend $ do
        (bbh, accInfoValue) <- withBestBlockHash block (\bbh -> (bbh,) <$> getAccountInfo (Text.pack $ show $ naAddr na) bbh)
        cs <- getFromJson =<< getConsensusStatus
        accInfo <- getFromJson accInfoValue
        case encKey of
          Nothing -> return (accInfo, Nothing, \e ->  addUTCTime (fromRational ((toInteger e * toInteger (csrEpochDuration cs)) % 1000)) (csrGenesisTime cs))
          Just k -> do
            gc <- logFatalOnError =<< getParseCryptographicParameters bbh
            return (accInfo, Just (k, gc), \e ->  addUTCTime (fromRational ((toInteger e * toInteger (csrEpochDuration cs)) % 1000)) (csrGenesisTime cs))
      case v of
        Nothing -> putStrLn "Account not found."
        Just a -> runPrinter $ printAccountInfo f na a verbose (showEncrypted || showDecrypted) dec

    AccountList block -> do
      baseCfg <- getBaseConfig baseCfgDir verbose
      accs <- withClientJson backend $ withBestBlockHash block getAccountList
      runPrinter $ printAccountList (bcAccountNameMap baseCfg) accs

    AccountUpdateKeys f cid txOpts -> do
      baseCfg <- getBaseConfig baseCfgDir verbose

      when verbose $ do
        runPrinter $ printBaseConfig baseCfg
        putStrLn ""

      accCfg <- liftIO $ getAccountCfgFromTxOpts baseCfg txOpts
      let senderAddress = naAddr $ esdAddress accCfg


      withClient backend $ do
        keys <- liftIO $ getFromJson =<< eitherDecodeFileStrict f
        let pl = Types.encodePayload $ Types.UpdateCredentialKeys cid keys

        accInfo <- getAccountInfoOrDie senderAddress
        let numCredentials = Map.size $ airCredentials accInfo
        let numKeys = length $ ID.credKeys keys
        let nrgCost _ = return $ Just $ accountUpdateKeysEnergyCost (Types.payloadSize pl) numCredentials numKeys

        txCfg <- liftIO $ getTransactionCfg baseCfg txOpts nrgCost

        let aukCfg = CredentialUpdateKeysTransactionCfg txCfg keys cid

        -- TODO: Check that the credential exists on the chain before making the update.

        when verbose $ liftIO $ do
          runPrinter $ printSelectedKeyConfig $ tcEncryptedSigningData txCfg
          putStrLn ""

        let intOpts = toInteractionOpts txOpts
        liftIO $ credentialUpdateKeysTransactionConfirm aukCfg (ioConfirm intOpts)
        sendAndTailTransaction_ txCfg pl intOpts

    AccountUpdateCredentials cdisFile removeCidsFile newThreshold txOpts -> do
      baseCfg <- getBaseConfig baseCfgDir verbose

      when verbose $ do
        runPrinter $ printBaseConfig baseCfg
        putStrLn ""

      accCfg <- liftIO $ getAccountCfgFromTxOpts baseCfg txOpts
      let senderAddress = naAddr $ esdAddress accCfg

      withClient backend $ do
        accInfo <- getAccountInfoOrDie senderAddress
        (epayload, numKeys, newCredentials, removedCredentials) <- liftIO $ getAccountUpdateCredentialsTransactionData cdisFile removeCidsFile newThreshold
        let numExistingCredentials =  Map.size (airCredentials accInfo)
        let nrgCost _ = return $ Just $ accountUpdateCredentialsEnergyCost (Types.payloadSize epayload) numExistingCredentials numKeys
        txCfg <- liftIO $ getTransactionCfg baseCfg txOpts nrgCost
        when verbose $ liftIO $ do
          runPrinter $ printSelectedKeyConfig $ tcEncryptedSigningData txCfg
          putStrLn ""

        let intOpts = toInteractionOpts txOpts
        let aucCfg = AccountUpdateCredentialsTransactionCfg
                { auctcTransactionCfg = txCfg
                , auctcNewCredInfos = newCredentials
                , auctcRemoveCredIds = removedCredentials
                , auctcNewThreshold = newThreshold }
        liftIO $ accountUpdateCredentialsTransactionConfirm aucCfg (ioConfirm intOpts)
        sendAndTailTransaction_ txCfg epayload intOpts

    AccountEncrypt{..} -> do
      baseCfg <- getBaseConfig baseCfgDir verbose
      when verbose $ do
        runPrinter $ printBaseConfig baseCfg
        putStrLn ""

      let pl = Types.encodePayload $ Types.TransferToEncrypted aeAmount

      aetxCfg <- getAccountEncryptTransactionCfg baseCfg aeTransactionOpts aeAmount (Types.payloadSize pl)
      let txCfg = aeTransactionCfg aetxCfg
      when verbose $ do
        runPrinter $ printSelectedKeyConfig $ tcEncryptedSigningData txCfg
        putStrLn ""

      let intOpts = toInteractionOpts aeTransactionOpts
      accountEncryptTransactionConfirm aetxCfg (ioConfirm intOpts)
      withClient backend $ sendAndTailTransaction_ txCfg pl intOpts

    AccountDecrypt{..} -> do
      baseCfg <- getBaseConfig baseCfgDir verbose
      when verbose $ do
        runPrinter $ printBaseConfig baseCfg
        putStrLn ""

      accCfg <- getAccountCfgFromTxOpts baseCfg adTransactionOpts
      let senderAddr = esdAddress accCfg

      encryptedSecretKey <- maybe (logFatal ["Missing account encryption secret key for account: " ++ show senderAddr]) return (esdEncryptionKey accCfg)
      secretKey <- either (\e -> logFatal ["Couldn't decrypt account encryption secret key: " ++ e]) return =<< decryptAccountEncryptionSecretKeyInteractive encryptedSecretKey

      withClient backend $ do
        transferData <- getAccountDecryptTransferData (naAddr senderAddr) adAmount secretKey adIndex
        let pl = Types.encodePayload $ Types.TransferToPublic transferData

        let nrgCost _ = return $ Just $ accountDecryptEnergyCost $ Types.payloadSize pl
        txCfg <- liftIO (getTransactionCfg baseCfg adTransactionOpts nrgCost)


        let adtxCfg = AccountDecryptTransactionConfig{
          adTransactionCfg = txCfg,
          adTransferData = transferData
        }

        when verbose $ do
          runPrinter $ printSelectedKeyConfig $ tcEncryptedSigningData txCfg
          liftIO $ putStrLn ""

        let intOpts = toInteractionOpts adTransactionOpts
        accountDecryptTransactionConfirm adtxCfg (ioConfirm intOpts)
        sendAndTailTransaction_ txCfg pl intOpts


-- |Process a 'module ...' command.
processModuleCmd :: ModuleCmd -> Maybe FilePath -> Verbose -> Backend -> IO ()
processModuleCmd action baseCfgDir verbose backend =
  case action of
    ModuleDeploy modFile modName txOpts -> do
      baseCfg <- getBaseConfig baseCfgDir verbose

      mdCfg <- getModuleDeployTransactionCfg baseCfg txOpts modFile
      let txCfg = mdtcTransactionCfg mdCfg

      let nrg = tcEnergy txCfg

      let msgIntro = case modName of
            Nothing -> [i|deploy the module '#{modFile}'|]
            Just modName' -> [i|deploy the module '#{modFile}' and name it '#{modName'}'|]
      logInfo [ msgIntro
              , [i|allowing up to #{showNrg nrg} to be spent as transaction fee|]]

      deployConfirmed <- askConfirmation Nothing

      when deployConfirmed $ do
          logInfo ["deploying module..."]

          let intOpts = toInteractionOpts txOpts
          let pl = moduleDeployTransactionPayload mdCfg

          withClient backend $ do
            mTsr <- sendAndTailTransaction txCfg (Types.encodePayload pl) intOpts
            case extractModRef mTsr of
              Nothing -> return ()
              Just (Left err) -> logFatal ["module deployment failed:", err]
              Just (Right modRef) -> do
                logSuccess [[i|module successfully deployed with reference: '#{modRef}'|]]
                case modName of
                  Nothing -> return ()
                  Just modName' -> do
                    nameAdded <- liftIO $ addModuleNameAndWrite verbose baseCfg modName' modRef
                    logSuccess [[i|module reference #{modRef} was successfully named '#{nameAdded}'|]]

    ModuleList block -> do
      baseCfg <- getBaseConfig baseCfgDir verbose
      (bestBlock, res) <- withClient backend $ withBestBlockHash block $ \bb -> (bb,) <$> getModuleList bb
      v <- getFromJsonAndHandleError (\_ _ -> logFatal ["could not retrieve the list of modules",
                                   "the provided block hash is invalid:", Text.unpack bestBlock]) res
      case v of
        Nothing -> logFatal ["could not retrieve the list of modules",
                               "the provided block does not exist:", Text.unpack bestBlock]
        Just [] -> logInfo ["there are no modules in block " ++ Text.unpack bestBlock]
        Just xs -> runPrinter $ printModuleList (bcModuleNameMap baseCfg) xs

    ModuleShow modRefOrName outFile block -> do
      baseCfg <- getBaseConfig baseCfgDir verbose
      namedModRef <- getNamedModuleRef (bcModuleNameMap baseCfg) modRefOrName
      Wasm.WasmModule{..} <- withClient backend . withBestBlockHash block $ getWasmModule namedModRef
      logInfo [[i|WASM Version of module: #{wasmVersion}|]]
      case outFile of
        -- Write to stdout
        "-" -> BS.putStr . Wasm.moduleSource $ wasmSource
        -- Write to file
        _   -> do
          success <- handleWriteFile BS.writeFile PromptBeforeOverwrite verbose outFile (Wasm.moduleSource wasmSource)
          when success $ logSuccess [[i|wrote module source to the file '#{outFile}'|]]

    ModuleInspect modRefOrName schemaFile block -> do
      baseCfg <- getBaseConfig baseCfgDir verbose
      namedModRef <- getNamedModuleRef (bcModuleNameMap baseCfg) modRefOrName
      schema <- withClient backend . withBestBlockHash block $ getSchemaFromFileOrModule schemaFile (Right namedModRef)
      case schema of
        Nothing -> logInfo ["Inspection failed: no schema provided and module does not contain an embedded schema"]
        Just schema' -> runPrinter $ printModuleInspectInfo namedModRef schema'

    ModuleName modRefOrFile modName -> do
      baseCfg <- getBaseConfig baseCfgDir verbose
      modRef <- getModuleRefFromRefOrFile modRefOrFile
      nameAdded <- liftIO $ addModuleNameAndWrite verbose baseCfg modName modRef
      logSuccess [[i|module reference #{modRef} was successfully named '#{nameAdded}'|]]

    ModuleRemoveName name -> do
        baseCfg <- getBaseConfig baseCfgDir verbose
        when verbose $ do
          runPrinter $ printBaseConfig baseCfg
          putStrLn ""

        let nameMap = bcModuleNameMap baseCfg
        case Map.lookup name nameMap of
          Nothing -> logFatal [[i|the name '#{name}' is not in use|]]
          Just currentAddr -> do
            logInfo [[i|removing mapping from '#{name}' to contract address '#{currentAddr}'|]]
            void $ removeModuleNameAndWrite baseCfg name verbose

  where extractModRef = extractFromTsr (\case
                                           Types.ModuleDeployed modRef -> Just modRef
                                           _ -> Nothing)

getModuleDeployTransactionCfg :: BaseConfig -> TransactionOpts (Maybe Types.Energy) -> FilePath -> IO ModuleDeployTransactionCfg
getModuleDeployTransactionCfg baseCfg txOpts moduleFile = do
  wasmModule <- getWasmModuleFromFile moduleFile
  txCfg <- getTransactionCfg baseCfg txOpts $ moduleDeployEnergyCost wasmModule
  return $ ModuleDeployTransactionCfg txCfg wasmModule

-- |Calculate the energy cost of deploying a module.
moduleDeployEnergyCost :: Wasm.WasmModule -> EncryptedSigningData -> IO (Maybe (Int -> Types.Energy))
moduleDeployEnergyCost wasmMod encSignData = pure . Just . const $
  Cost.deployModuleCost (fromIntegral payloadSize) + minimumCost payloadSize signatureCount
  where
        signatureCount = mapNumKeys (esdKeys encSignData)
        payloadSize = Types.payloadSize . Types.encodePayload . Types.DeployModule $ wasmMod

data ModuleDeployTransactionCfg =
  ModuleDeployTransactionCfg
  { -- |Configuration for the transaction.
    mdtcTransactionCfg :: !TransactionConfig
    -- |The WASM module to deploy.
  , mdtcModule :: !Wasm.WasmModule }

moduleDeployTransactionPayload :: ModuleDeployTransactionCfg -> Types.Payload
moduleDeployTransactionPayload ModuleDeployTransactionCfg {..} = Types.DeployModule mdtcModule

-- |Process a 'contract ...' command.
processContractCmd :: ContractCmd -> Maybe FilePath -> Verbose -> Backend -> IO ()
processContractCmd action baseCfgDir verbose backend =
  case action of
    ContractList block -> do
      baseCfg <- getBaseConfig baseCfgDir verbose
      (bestBlock, res) <- withClient backend $ withBestBlockHash block $ \bb -> (bb,) <$> getInstances bb
      v <- getFromJsonAndHandleError (\_ _ -> logFatal ["could not retrieve the list of contracts",
                                   "the provided block hash is invalid:", Text.unpack bestBlock]) res
      case v of
        Nothing -> logFatal ["could not retrieve the list of contracts",
                               "the provided block does not exist:", Text.unpack bestBlock]
        Just [] -> logInfo ["there are no contract instances in block " ++ Text.unpack bestBlock]
        Just xs -> runPrinter $ printContractList (bcContractNameMap baseCfg) xs

    ContractShow indexOrName subindex schemaFile block -> do
      baseCfg <- getBaseConfig baseCfgDir verbose
      namedContrAddr <- getNamedContractAddress (bcContractNameMap baseCfg) indexOrName subindex
      (schema, contrInfo, namedOwner, namedModRef) <- withClient backend . withBestBlockHash block $ \bb -> do
        contrInfo@CI.ContractInfo{..} <- getContractInfo namedContrAddr bb
        let namedModRef = NamedModuleRef {nmrRef = ciSourceModule, nmrNames = findAllNamesFor (bcModuleNameMap baseCfg) ciSourceModule}
        schema <- getSchemaFromFileOrModule schemaFile (Right namedModRef) bb
        let namedOwner = NamedAddress {naAddr = ciOwner, naNames = findAllNamesFor (bcAccountNameMap baseCfg) ciOwner}
        return (schema, contrInfo, namedOwner, namedModRef)
      displayContractInfo schema contrInfo namedOwner namedModRef

    ContractInit modTBD contrName paramsFileJSON paramsFileBinary schemaFile contrAlias isPath amount txOpts -> do
      baseCfg <- getBaseConfig baseCfgDir verbose
      ciCfg <- getContractInitTransactionCfg backend baseCfg txOpts modTBD isPath contrName
                paramsFileJSON paramsFileBinary schemaFile amount
      let txCfg = citcTransactionCfg ciCfg
      let energy = tcEnergy txCfg
      let expiryTs = tcExpiry txCfg

      let minEnergy = contractInitMinimumEnergy ciCfg (tcEncryptedSigningData txCfg)
      when (energy < minEnergy) $ logFatal [ "insufficient energy provided"
                                           , [iii|to verify the transaction signature #{showNrg minEnergy} is needed,
                                                  and additional energy is needed to complete the initialization|]]

      logInfo [ [i|initialize contract '#{contrName}' from module '#{citcModuleRef ciCfg}' with |]
                  ++ paramsMsg paramsFileJSON paramsFileBinary ++ [i| Sending #{Types.amountToString $ citcAmount ciCfg} GTU.|]
              , [i|allowing up to #{showNrg energy} to be spent as transaction fee|]
              , [i|transaction expires on #{showTimeFormatted $ timeFromTransactionExpiryTime expiryTs}|]]

      initConfirmed <- askConfirmation Nothing

      when initConfirmed $ do
        let intOpts = toInteractionOpts txOpts
        let pl = contractInitTransactionPayload ciCfg
        withClient backend $ do
          mTsr <- sendAndTailTransaction txCfg (Types.encodePayload pl) intOpts
          case extractContractAddress mTsr of
            Nothing -> return ()
            Just (Left err) -> logFatal ["contract initialisation failed:", err]
            Just (Right contrAddr) -> do
              logSuccess [[i|contract successfully initialized with address: #{showCompactPrettyJSON contrAddr}|]]
              case contrAlias of
                Nothing -> return ()
                Just contrAlias' -> do
                  nameAdded <- liftIO $ addContractNameAndWrite verbose baseCfg contrAlias' contrAddr
                  logSuccess [[i|contract address #{showCompactPrettyJSON contrAddr} was successfully named '#{nameAdded}'|]]

    ContractUpdate indexOrName subindex receiveName paramsFileJSON paramsFileBinary schemaFile amount txOpts -> do
      baseCfg <- getBaseConfig baseCfgDir verbose
      cuCfg <- getContractUpdateTransactionCfg backend baseCfg txOpts indexOrName subindex
                receiveName paramsFileJSON paramsFileBinary schemaFile amount
      let txCfg = cutcTransactionCfg cuCfg
      let energy = tcEnergy txCfg
      let expiryTs = tcExpiry txCfg

      let minEnergy = contractUpdateMinimumEnergy cuCfg (tcEncryptedSigningData txCfg)
      when (energy < minEnergy) $ logFatal [ "insufficient energy provided"
                                           , [iii|to verify the transaction signature #{showNrg minEnergy} is needed,
                                                  and additional energy is needed to complete the update|]]

      logInfo [ [i|update contract '#{cutcContrName cuCfg}' using the function '#{receiveName}' with |]
                  ++ paramsMsg paramsFileJSON paramsFileBinary ++ [i| Sending #{Types.amountToString $ cutcAmount cuCfg} GTU.|]
              , [i|allowing up to #{showNrg energy} to be spent as transaction fee|]
              , [i|transaction expires on #{showTimeFormatted $ timeFromTransactionExpiryTime expiryTs}|]]

      updateConfirmed <- askConfirmation Nothing

      when updateConfirmed $ do
        let intOpts = toInteractionOpts txOpts
        let pl = contractUpdateTransactionPayload cuCfg
        withClient backend $ do
          mTsr <- sendAndTailTransaction txCfg (Types.encodePayload pl) intOpts
          case extractUpdate mTsr of
            Nothing -> return ()
            Just (Left err) -> logFatal ["updating contract instance failed:", err]
            Just (Right _) -> do
              namedContrAddr <- getNamedContractAddress (bcContractNameMap baseCfg) indexOrName subindex
              logSuccess [[iii|successfully updated contract instance #{showNamedContractAddress namedContrAddr}
                                                using the function '#{receiveName}'|]]

    ContractName index subindex contrName -> do
      baseCfg <- getBaseConfig baseCfgDir verbose
      let contrAddr = mkContractAddress index subindex
      nameAdded <- liftIO $ addContractNameAndWrite verbose baseCfg contrName contrAddr
      logSuccess [[i|contract address #{showCompactPrettyJSON contrAddr} was successfully named '#{nameAdded}'|]]

    ContractRemoveName name -> do
        baseCfg <- getBaseConfig baseCfgDir verbose
        when verbose $ do
          runPrinter $ printBaseConfig baseCfg
          putStrLn ""

        let nameMap = bcContractNameMap baseCfg
        case Map.lookup name nameMap of
          Nothing -> logFatal [[i|the name '#{name}' is not in use|]]
          Just currentAddr -> do
            logInfo [[i|removing mapping from '#{name}' to contract address '#{currentAddr}'|]]
            void $ removeContractNameAndWrite baseCfg name verbose

  where extractContractAddress = extractFromTsr (\case
                                                 Types.ContractInitialized {..} -> Just ecAddress
                                                 _ -> Nothing)
        extractUpdate = extractFromTsr (\case
                                        Types.Updated {} -> Just ()
                                        _ -> Nothing)
        paramsMsg paramsFileJSON paramsFileBinary = case (paramsFileJSON, paramsFileBinary) of
            (Nothing, Nothing) -> "no parameters."
            (Nothing, Just binFile) -> [i|binary parameters from '#{binFile}'.|]
            (Just jsonFile, Nothing) -> [i|JSON parameters from '#{jsonFile}'.|]
            -- This case should already have failed while creating the config.
            _ -> ""

        -- |Calculates the minimum energy required for checking the signature of a contract initialization.
        -- The minimum will not cover the full initialization, but enough of it, so that a potential 'Not enough energy' error
        -- can be shown.
        contractInitMinimumEnergy :: ContractInitTransactionCfg -> EncryptedSigningData -> Types.Energy
        contractInitMinimumEnergy ContractInitTransactionCfg{..} encSignData = minimumCost (fromIntegral payloadSize) signatureCount
          where
            payloadSize =    1 -- tag
                          + 32 -- module ref
                          +  2 + (length $ show citcInitName) -- size length + length of initName
                          +  2 + (BSS.length . Wasm.parameter $ citcParams) -- size length + length of parameter
            signatureCount = mapNumKeys (esdKeys encSignData)

        -- |Calculates the minimum energy required for checking the signature of a contract update.
        -- The minimum will not cover the full update, but enough of it, so that a potential 'Not enough energy' error
        -- can be shown.
        contractUpdateMinimumEnergy :: ContractUpdateTransactionCfg -> EncryptedSigningData -> Types.Energy
        contractUpdateMinimumEnergy ContractUpdateTransactionCfg{..} encSignData = minimumCost (fromIntegral payloadSize) signatureCount
          where
            payloadSize =    1 -- tag
                          + 16 -- contract address
                          +  2 + (length $ show cutcReceiveName) -- size length + length of receiveName
                          +  2 + (BSS.length . Wasm.parameter $ cutcParams) -- size length + length of the parameter
            signatureCount = mapNumKeys (esdKeys encSignData)

-- |Try to fetch info about the contract and deserialize it from JSON.
-- Or, log fatally with appropriate error messages if anything goes wrong.
getContractInfo :: NamedContractAddress -> Text -> ClientMonad IO CI.ContractInfo
getContractInfo namedContrAddr block = do
  res <- getInstanceInfo (Text.pack . showCompactPrettyJSON . ncaAddr $ namedContrAddr) block
  case res of
    Left err -> logFatal ["I/O error:", err]
    -- TODO: Handle nonexisting blocks separately from nonexisting contracts.
    Right AE.Null -> logFatal [[i|the contract instance #{showNamedContractAddress namedContrAddr} does not exist in block #{block}|]]
    Right contrInfo -> case AE.fromJSON contrInfo of
      Error err -> logFatal ["Could not decode contract info:", err]
      Success info -> pure info

-- |Display contract info, optionally using a schema to decode the contract state.
displayContractInfo :: Maybe CS.ModuleSchema -> CI.ContractInfo -> NamedAddress -> NamedModuleRef -> IO ()
displayContractInfo schema contrInfo namedOwner namedModRef = case schema of
  Nothing -> runPrinter $ printContractInfo contrInfo namedOwner namedModRef
  Just schema' -> case CI.decodeContractStateUsingSchema contrInfo schema' of
    Left err' -> logFatal ["Parsing the contract model failed:", err']
    Right infoWithSchema -> runPrinter $ printContractInfo infoWithSchema namedOwner namedModRef

-- |Attempts to acquire the needed parts for updating a contract.
-- The two primary parts are a contract address, which is acquired using `getNamedContractAddress`,
-- and a `Wasm.Parameter` which is acquired using `getWasmParameter`.
-- It will log fatally if one of the two cannot be acquired.
getContractUpdateTransactionCfg :: Backend
                                -> BaseConfig
                                -> TransactionOpts Types.Energy
                                -> Text -- ^ Index of the contract address OR a contract name.
                                -> Maybe Word64 -- ^ Optional subindex.
                                -> Text -- ^ Name of the receive function to use.
                                -> Maybe FilePath -- ^ Optional parameter file in JSON format.
                                -> Maybe FilePath -- ^ Optional parameter file in binary format.
                                -> Maybe FilePath -- ^ Optional schema file.
                                -> Types.Amount   -- ^ `Amount` to send to the contract.
                                -> IO ContractUpdateTransactionCfg
getContractUpdateTransactionCfg backend baseCfg txOpts indexOrName subindex receiveName
                                paramsFileJSON paramsFileBinary schemaFile amount = do
  txCfg <- getRequiredEnergyTransactionCfg baseCfg txOpts
  namedContrAddr <- getNamedContractAddress (bcContractNameMap baseCfg) indexOrName subindex
  CI.ContractInfo{ciSourceModule = moduleRef,..} <- withClient backend . withBestBlockHash Nothing $ getContractInfo namedContrAddr
  let namedModRef = NamedModuleRef {nmrRef = moduleRef, nmrNames = []}
  let contrName = CI.contractNameFromInitName ciName
  params <- getWasmParameter backend paramsFileJSON paramsFileBinary schemaFile (Right namedModRef)
            (CS.ReceiveFuncName contrName receiveName)
  return $ ContractUpdateTransactionCfg txCfg (ncaAddr namedContrAddr)
           contrName (Wasm.ReceiveName [i|#{contrName}.#{receiveName}|]) params amount

contractUpdateTransactionPayload :: ContractUpdateTransactionCfg -> Types.Payload
contractUpdateTransactionPayload ContractUpdateTransactionCfg {..} =
  Types.Update cutcAmount cutcAddress cutcReceiveName cutcParams

data ContractUpdateTransactionCfg =
  ContractUpdateTransactionCfg
  { -- |Configuration for the transaction.
    cutcTransactionCfg :: !TransactionConfig
    -- |The address of the contract to invoke.
  , cutcAddress :: !Types.ContractAddress
    -- |Name of the contract that is being updated.
    -- This is resolved from the chain.
  , cutcContrName :: !Text
    -- |Name of the receive method to invoke.
  , cutcReceiveName :: !Wasm.ReceiveName
    -- |Parameters to the receive method.
  , cutcParams :: !Wasm.Parameter
    -- |Amount to transfer to the contract.
  , cutcAmount :: !Types.Amount
  }

-- |Attempts to acquire the needed parts for initializing a contract.
-- The two primary parts are a module reference, which can be acquired in one of three ways
-- (see the arguments for details), and a `Wasm.Parameter`, which is acquired using `getWasmParameter`.
-- It will log fatally if one of the two cannot be acquired.
getContractInitTransactionCfg :: Backend
                              -> BaseConfig
                              -> TransactionOpts Types.Energy
                              -> String -- ^ Module reference OR module name OR (if isPath == True) path to the module (reference then calculated by hashing).
                              -> Bool   -- ^ isPath: if True, the previous argument is assumed to be a path.
                              -> Text   -- ^ Name of contract to init.
                              -> Maybe FilePath -- ^ Optional parameter file in JSON format.
                              -> Maybe FilePath -- ^ Optional parameter file in binary format.
                              -> Maybe FilePath -- ^ Optional schema file.
                              -> Types.Amount   -- ^ `Amount` to send to the contract.
                              -> IO ContractInitTransactionCfg
getContractInitTransactionCfg backend baseCfg txOpts modTBD isPath contrName paramsFileJSON paramsFileBinary schemaFile amount = do
  namedModRef <- if isPath
            then (\ref -> NamedModuleRef {nmrRef = ref, nmrNames = []}) <$> getModuleRefFromFile modTBD
            else getNamedModuleRef (bcModuleNameMap baseCfg) (Text.pack modTBD)
  txCfg <- getRequiredEnergyTransactionCfg baseCfg txOpts
  params <- getWasmParameter backend paramsFileJSON paramsFileBinary schemaFile (Right namedModRef) (CS.InitFuncName contrName)
  return $ ContractInitTransactionCfg txCfg amount (nmrRef namedModRef) (Wasm.InitName [i|init_#{contrName}|]) params

-- |Query the node for a module reference, and parse the result.
-- Terminate program execution if either the module cannot be obtained,
-- or the result cannot be parsed.
getWasmModule :: NamedModuleRef -- ^On-chain reference of the module.
              -> Text -- ^Hash of the block to query in.
              -> ClientMonad IO Wasm.WasmModule
getWasmModule namedModRef block = do
  res <- getModuleSource (Text.pack . show $ nmrRef namedModRef) block

  case res of
    Left err -> logFatal ["I/O error:", err]
    Right "" -> logFatal [[i|the module reference #{showNamedModuleRef namedModRef} does not exist in block #{block}|]]
    Right unparsedWasmMod -> case S.decode unparsedWasmMod of
      Left err' -> logFatal [[i|could not decode Wasm Module:|], err']
      Right wasmMod -> return wasmMod

data ContractInitTransactionCfg =
  ContractInitTransactionCfg
  { -- |Configuration for the transaction.
    citcTransactionCfg :: !TransactionConfig
    -- |Initial amount on the contract's account.
  , citcAmount :: !Types.Amount
    -- |Reference of the module (on-chain) in which the contract exist.
  , citcModuleRef :: !Types.ModuleRef
    -- |Name of the init method to invoke in that module.
  , citcInitName :: !Wasm.InitName
    -- |Parameters to the init method.
  , citcParams :: !Wasm.Parameter
  }

contractInitTransactionPayload :: ContractInitTransactionCfg -> Types.Payload
contractInitTransactionPayload ContractInitTransactionCfg {..} =
  Types.InitContract citcAmount citcModuleRef citcInitName citcParams

-- |Load a WasmModule from the specified file path.
-- It defaults to our internal wasmVersion of 0, which essentially is the
-- on-chain API version.
getWasmModuleFromFile :: FilePath -> IO Wasm.WasmModule
getWasmModuleFromFile moduleFile = Wasm.WasmModule 0 . Wasm.ModuleSource <$> handleReadFile BS.readFile moduleFile

-- |Load `Wasm.Parameter` through one of several ways, dependent on the arguments:
--   * If binary file provided -> Read the file and wrap its contents in `Wasm.Parameter`.
--   * If JSON file provided   -> Try to get a schema using `getSchemaFromFileOrModule` and use it to encode the parameters
--                                into a `Wasm.Parameter`.
-- If invalid arguments are provided or something fails, appropriate warning or error messages are logged.
getWasmParameter :: Backend
                 -> Maybe FilePath -- ^ Optional parameter file in JSON format.
                 -> Maybe FilePath -- ^ Optional parameter file in binary format.
                 -> Maybe FilePath -- ^ Optional schema file.
                 -> Either Wasm.ModuleSource NamedModuleRef -- ^ Module source OR a `NamedModuleRef`.
                 -> CS.FuncName -- ^ A func name used for finding the func signature in the schema.
                 -> IO Wasm.Parameter
getWasmParameter backend paramsFileJSON paramsFileBinary schemaFile modSourceOrRef funcName =
  case (paramsFileJSON, paramsFileBinary, schemaFile) of
    (Nothing, Nothing, Nothing) -> emptyParams
    (Nothing, Nothing, Just _) -> logWarn ["ignoring the --schema as no --params were provided"] *> emptyParams
    (Nothing, Just binaryFile, Nothing) -> binaryParams binaryFile
    (_, Just binaryFile, Just _) -> logWarn ["ignoring the --schema as --parameter-bin was used"] *> binaryParams binaryFile
    (Just jsonFile', Nothing, _) -> do
      schema <- withClient backend . withBestBlockHash Nothing $ getSchemaFromFileOrModule schemaFile modSourceOrRef
      case schema of
        Nothing -> logFatal [[iii|could not parse the json parameter because the module does not include an embedded schema.
                                  Supply a schema using the --schema flag|]]
        Just schema' -> getFromJSONParams jsonFile' schema'
    (Just _, Just _, _) -> logFatal ["--parameter-json and --parameter-bin cannot be used at the same time"]
  where getFromJSONParams :: FilePath -> CS.ModuleSchema -> IO Wasm.Parameter
        getFromJSONParams jsonFile schema = case CS.lookupSignatureForFunc schema funcName of
          Nothing -> logFatal [[i|the schema did not include the provided function|]]
          Just schemaForParams -> do
            jsonFileContents <- handleReadFile BSL8.readFile jsonFile
            let params = AE.eitherDecode jsonFileContents >>= CP.encodeParameter schemaForParams
            case params of
              Left errParams -> logFatal [[i|Could not decode parameters from file '#{jsonFile}' as JSON:|], errParams]
              Right params' -> pure . Wasm.Parameter . BS.toShort $ params'

        emptyParams = pure . Wasm.Parameter $ BSS.empty
        binaryParams file = Wasm.Parameter . BS.toShort <$> handleReadFile BS.readFile file

-- |Get a schema from a file or, alternatively, try to extract an embedded schema from a module.
-- Logs fatally if an invalid schema is found (either from a file or embedded).
-- Only returns `Nothing` if no schemaFile is provided and no embedded schema was found in the module.
getSchemaFromFileOrModule :: Maybe FilePath -- ^ Optional schema file.
                          -> Either Wasm.ModuleSource NamedModuleRef -- ^ Either a
                          -> Text
                          -> ClientMonad IO (Maybe CS.ModuleSchema)
getSchemaFromFileOrModule schemaFile modSourceOrRef block = case (schemaFile, modSourceOrRef) of
  (Nothing, Left modSource) -> liftIO $ tryGetSchemaFromModuleSource modSource
  (Nothing, Right namedModRef) -> do
    Wasm.WasmModule{..} <- getWasmModule namedModRef block
    liftIO $ tryGetSchemaFromModuleSource wasmSource
  (Just schemaFile', _) -> liftIO (Just <$> getSchemaFromFile schemaFile')
  where tryGetSchemaFromModuleSource (Wasm.ModuleSource modSrc) = case getSchemaFromModule modSrc of
          Left err -> logFatal [[i|Could not parse embedded schema from module:|], err]
          Right schema -> return schema

-- |Load and decode a schema from a file.
getSchemaFromFile :: FilePath -> IO CS.ModuleSchema
getSchemaFromFile schemaFile = do
  schema <- CS.decodeModuleSchema <$> handleReadFile BS.readFile schemaFile
  case schema of
    Left err -> logFatal [[i|Could not decode schema from file '#{schemaFile}':|], err]
    Right schema' -> pure schema'

-- |Try to extract and decode a schema from a module.
getSchemaFromModule :: BS.ByteString -> Either String (Maybe CS.ModuleSchema)
getSchemaFromModule = CS.decodeEmbeddedSchema

-- |Try to parse the input as a module reference and assume it is a path if it fails.
getModuleRefFromRefOrFile :: String -> IO Types.ModuleRef
getModuleRefFromRefOrFile modRefOrFile = case readMaybe modRefOrFile of
  Just modRef -> pure modRef
  Nothing -> getModuleRefFromFile modRefOrFile

-- |Load the module file and compute its hash, which is the reference.
getModuleRefFromFile :: String -> IO Types.ModuleRef
getModuleRefFromFile file = Types.ModuleRef . getHash <$> getWasmModuleFromFile file

-- |Get a NamedContractAddress from either a name or index and an optional subindex.
-- LogWarn if subindex is provided with a contract name.
-- LogFatal if it is neither an index nor a contract name.
getNamedContractAddress :: MonadIO m => ContractNameMap -> Text -> Maybe Word64 -> m NamedContractAddress
getNamedContractAddress nameMap indexOrName subindex = case readMaybe $ Text.unpack indexOrName of
  Just index -> return $ NamedContractAddress {ncaAddr = mkContractAddress index subindex, ncaNames = []}
  Nothing -> do
    when (isJust subindex) $ logWarn ["ignoring the --subindex as it should not be used in combination with a contract name"]
    case Map.lookup indexOrName nameMap of
      Just addr -> return $ NamedContractAddress {ncaAddr = addr, ncaNames = [indexOrName]}
      Nothing -> logFatal [[i|'#{indexOrName}' is neither the address index nor the name of a contract|]]

-- |Get a NamedModuleRef from either a name or a module reference.
-- LogFatal if it is neither a module reference nor a module name.
getNamedModuleRef :: MonadIO m => ModuleNameMap -> Text -> m NamedModuleRef
getNamedModuleRef nameMap modRefOrName = case readMaybe $ Text.unpack modRefOrName of
  Just modRef -> return $ NamedModuleRef {nmrRef = modRef, nmrNames = []}
  Nothing -> case Map.lookup modRefOrName nameMap of
    Just modRef -> return $ NamedModuleRef {nmrRef = modRef, nmrNames = [modRefOrName]}
    Nothing -> logFatal [[i|'#{modRefOrName}' is neither the reference nor the name of a module|]]

-- |Make a contract address from an index and an optional subindex (default: 0).
mkContractAddress :: Word64 -> Maybe Word64 -> Types.ContractAddress
mkContractAddress index subindex = Types.ContractAddress (Types.ContractIndex index) (Types.ContractSubindex subindex')
  where subindex' = fromMaybe 0 subindex

-- |Try to extract event information from a TransactionStatusResult.
-- The Maybe returned by the supplied function is mapped to Either with an error message.
-- 'Nothing' is mapped to 'Nothing'
extractFromTsr :: (Types.Event -> Maybe a) -> Maybe TransactionStatusResult -> Maybe (Either String a)
extractFromTsr _ Nothing = Nothing -- occurs when ioTail is disabled.
extractFromTsr eventMatcher (Just tsr) = Just $ case parseTransactionBlockResult tsr of
  SingleBlock _ tSummary -> getEvents tSummary >>= maybeToRight "transaction not included in any blocks" . findModRef
  NoBlocks -> Left "transaction not included in any blocks"
  _ -> Left "internal server: Finalized chain has split"
  where
    getEvents tSum = case Types.tsResult tSum of
                Types.TxSuccess {..} -> Right vrEvents
                Types.TxReject {..}  -> Left $ showRejectReason True vrRejectReason
    findModRef = foldr (\e _ -> eventMatcher e) Nothing

    maybeToRight _ (Just x) = Right x
    maybeToRight y Nothing  = Left y

-- |Process a 'consensus ...' command.
processConsensusCmd :: ConsensusCmd -> Maybe FilePath -> Verbose -> Backend -> IO ()
processConsensusCmd action _baseCfgDir verbose backend =
  case action of
    ConsensusStatus -> do
      v <- withClientJson backend getConsensusStatus
      runPrinter $ printConsensusStatus v
    ConsensusShowParameters b includeBakers -> do
      baseCfg <- getBaseConfig _baseCfgDir verbose
      v <- withClientJson backend $ withBestBlockHash b getBirkParameters
      case v of
        Nothing -> putStrLn "Block not found."
        Just p -> runPrinter $ printBirkParameters includeBakers p addrmap
                    where
                      addrmap = Map.fromList . map Tuple.swap . Map.toList $ bcAccountNameMap baseCfg

    ConsensusChainUpdate rawUpdateFile keysFiles intOpts -> do
      let
        loadJSON :: (FromJSON a) => FilePath -> IO a
        loadJSON fn = AE.eitherDecodeFileStrict fn >>= \case
          Left err -> logFatal [fn ++ ": " ++ err]
          Right r -> return r
      rawUpdate@Updates.RawUpdateInstruction{..} <- loadJSON rawUpdateFile
      eBlockSummaryJSON <- withClient backend $ withBestBlockHash Nothing getBlockSummary
      keyCollectionStore :: Updates.UpdateKeysCollection <-
        case eBlockSummaryJSON of
          Right v -> case parse (withObject "BlockSummary" $ \o -> (o .: "updates") >>= (.: "keys")) v of
                       AE.Success v' -> return v'
                       AE.Error e -> logFatal [printf "Error parsing a JSON for block summary: '%s'" (show e)]
          Left e -> logFatal [printf "Error getting block summary: '%s'" (show e)]
      keys <- mapM loadJSON keysFiles
      let
        (keySet, th) = Updates.extractKeysIndices ruiPayload keyCollectionStore
        keyLU :: SigScheme.KeyPair -> IO (Word16, SigScheme.KeyPair)
        keyLU key =
          let vk = SigScheme.correspondingVerifyKey key in
            case ruiPayload of
              Updates.RootUpdatePayload{} -> case vk `Vec.elemIndex` (Updates.hlkKeys . Updates.rootKeys $ keyCollectionStore) of
                                               Nothing -> logFatal [printf "Current key collection at best block does not contain public key '%s'" (show vk)]
                                               Just idx -> return (fromIntegral idx, key)
              Updates.Level1UpdatePayload{} -> case vk `Vec.elemIndex` (Updates.hlkKeys . Updates.level1Keys $ keyCollectionStore) of
                                                 Nothing -> logFatal [printf "Current key collection at best block does not contain public key '%s'" (show vk)]
                                                 Just idx -> return (fromIntegral idx, key)
              _ -> case vk `Vec.elemIndex` (Updates.asKeys . Updates.level2Keys $ keyCollectionStore) of
                     Nothing -> logFatal [printf "Current key collection at best block does not contain public key '%s'" (show vk)]
                     Just idx -> do
                       unless (fromIntegral idx `Set.member` keySet) $
                         logWarn [printf "Key with index %u (%s) is not authorized to perform this update type." idx (show vk)]
                       return (fromIntegral idx, key)
      when (length keys < fromIntegral th) $
        logFatal [printf "Not enough keys provided for signing this operation, got %u, need %u" (length keys) (fromIntegral th :: Int)]
      keyMap <- Map.fromList <$> mapM keyLU keys
      let ui = Updates.makeUpdateInstruction rawUpdate keyMap
      when verbose $ logInfo ["Generated update instruction:", show ui]
      now <- getCurrentTimeUnix
      let expiryOK = ruiTimeout > now
      unless expiryOK $
        logWarn [printf "Update timeout (%s) has already expired" (showTimeFormatted $ timeFromTransactionExpiryTime ruiTimeout)]
      let effectiveTimeOK = ruiEffectiveTime == 0 || ruiEffectiveTime > ruiTimeout
      unless effectiveTimeOK $
        logWarn [printf "Update effective time (%s) is not later than expiry time (%s)" (showTimeFormatted $ timeFromTransactionExpiryTime ruiEffectiveTime) (showTimeFormatted $ timeFromTransactionExpiryTime ruiTimeout)]
      let authorized = Updates.checkAuthorizedUpdate keyCollectionStore ui
      unless authorized $ do
        logWarn ["The update instruction is not authorized by the keys used to sign it."]
      when (ioConfirm intOpts) $ unless (expiryOK && effectiveTimeOK && authorized) $ do
        confirmed <- askConfirmation $ Just "Proceed anyway? Confirm"
        unless confirmed exitTransactionCancelled
      withClient backend $ do
        let
          tx = Types.ChainUpdate ui
          hash = getBlockItemHash tx
        sendTransactionToBaker tx defaultNetId >>= \case
          Left err -> fail err
          Right False -> fail "update instruction not accepted by the node"
          Right True -> logSuccess [printf "update instruction '%s' sent to the baker" (show hash)]
        when (ioTail intOpts) $
          tailTransaction_ hash

-- |Process a 'block ...' command.
processBlockCmd :: BlockCmd -> Verbose -> Backend -> IO ()
processBlockCmd action _ backend =
  case action of
    BlockShow b -> do
      when (maybe False (isNothing . parseTransactionHash) b) $
        logFatal [printf "invalid block hash '%s'" (fromJust b)]

      v <- withClientJson backend $ withBestBlockHash b getBlockInfo
      runPrinter $ printBlockInfo v

-- |Generate a fresh set of baker keys.
generateBakerKeys :: Maybe Types.BakerId -> IO BakerKeys
generateBakerKeys bkBakerId = do
  -- Aggr/bls keys.
  aggrSk <- Bls.generateSecretKey
  let aggrPk = Bls.derivePublicKey aggrSk
  -- Election keys.
  VRF.KeyPair {privateKey=elSk, publicKey=elPk} <- VRF.newKeyPair
  -- Signature keys.
  BlockSig.KeyPair {signKey=sigSk, verifyKey=sigVk} <- BlockSig.newKeyPair
  return BakerKeys { bkAggrSignKey = aggrSk
                   , bkAggrVerifyKey = aggrPk
                   , bkElectionSignKey = elSk
                   , bkElectionVerifyKey = elPk
                   , bkSigSignKey = sigSk
                   , bkSigVerifyKey = sigVk
                   , ..}

-- |Process a 'baker ...' command.
processBakerCmd :: BakerCmd -> Maybe FilePath -> Verbose -> Backend -> IO ()
processBakerCmd action baseCfgDir verbose backend =
  case action of
    BakerGenerateKeys outputFile maybeBakerId -> do
      keys <- generateBakerKeys maybeBakerId
      let askUntilEqual = do
                pwd <- askPassword "Enter password for encryption of baker keys (leave blank for no encryption): "
                case Password.getPassword pwd of
                  "" -> do 
                    logInfo [ printf "Empty password, not encrypting baker keys" ]
                    return $ AE.encodePretty keys
                  _ -> do 
                    pwd2 <- askPassword "Re-enter password for encryption of baker keys: "
                    if pwd == pwd2 then
                      AE.encodePretty <$> Password.encryptJSON Password.AES256 Password.PBKDF2SHA256 keys pwd
                    else do
                      logWarn ["The two passwords were not equal. Try again."]
                      askUntilEqual
      out <- askUntilEqual
      let publicBakerKeysJSON = AE.encodePretty . AE.object $ bakerPublicKeysToPairs keys
      case outputFile of
        Nothing -> do
          -- TODO Store in config.
          BSL8.putStrLn out
          logInfo [ printf "to add a baker to the chain using these keys, store it in a file and use 'concordium-client baker add FILE'" ]
        Just f -> do
          keysSuccess <- handleWriteFile BSL.writeFile PromptBeforeOverwrite verbose f out
          when keysSuccess $ do
            let pubFile = f -<.> (".pub" ++ takeExtension f)
            logSuccess [ printf "keys written to file '%s'" f
                       , "DO NOT LOSE THIS FILE"
                       , printf "to add a baker to the chain using these keys, use 'concordium-client baker add %s'" f]
            pubSuccess <- handleWriteFile BSL.writeFile PromptBeforeOverwrite verbose pubFile publicBakerKeysJSON
            when pubSuccess $ do
              logSuccess [ printf "public keys written to file '%s'" pubFile]

    BakerAdd bakerKeysFile txOpts initialStake autoRestake outputFile -> do
      baseCfg <- getBaseConfig baseCfgDir verbose
      when verbose $ do
        runPrinter $ printBaseConfig baseCfg
        putStrLn ""

      let intOpts = toInteractionOpts txOpts
      (bakerKeys, txCfg, pl, wasEncrypted) <- bakerAddTransaction baseCfg txOpts bakerKeysFile initialStake autoRestake (ioConfirm intOpts)

      when verbose $ do
        runPrinter $ printSelectedKeyConfig $ tcEncryptedSigningData txCfg
        putStrLn ""

      withClient backend $ do
         let senderAddr = naAddr . esdAddress . tcEncryptedSigningData $ txCfg
         AccountInfoResult{..} <- getAccountInfoOrDie senderAddr
         energyrate <- getNrgGtuRate
         let gtuTransactionPrice = Types.computeCost energyrate (tcEnergy txCfg) 
         case airBaker of
           Just AccountInfoBakerResult{..} -> logFatal [[i|Account is already a baker with ID #{aibiIdentity abirAccountBakerInfo}.|]]
           Nothing -> do
             if (airAmount - gtuTransactionPrice) < initialStake
             then
               logFatal [[i|Account balance (#{showGtu airAmount}) minus the cost of the transaction (#{showGtu gtuTransactionPrice}) is lower than the amount requested to be staked (#{showGtu initialStake}).|]]
             else do
<<<<<<< HEAD
               sendAndMaybeOutputCredentials bakerKeys wasEncrypted bakerKeysFile outputFile txCfg pl intOpts
=======
               sendAndMaybeOutputCredentials bakerKeys accountKeysFile outputFile txCfg pl intOpts
        where
          -- General function to fetch NrgGtu rate
          -- This functionality is going to be more generally used in an upcoming branch adding GTU prices to NRG printouts across the client.
          -- Invoking it directly here to avoid extra work on compatability/refactoring in the future
          getNrgGtuRate :: ClientMonad IO Types.EnergyRate
          getNrgGtuRate = do 
            blockSummary <- getFromJson =<< withBestBlockHash Nothing getBlockSummary
            case blockSummary of
              Nothing -> do
                logError ["Failed to retrieve NRG-GTU rate from best block hash, unable to estimate GTU cost"]
                return 0
              Just bsr -> do
                return $ _cpEnergyRate $ bsurChainParameters $ bsrUpdates bsr
>>>>>>> c357e1ee

    BakerSetKeys file txOpts outfile -> do
      baseCfg <- getBaseConfig baseCfgDir verbose
      when verbose $ do
        runPrinter $ printBaseConfig baseCfg
        putStrLn ""

      let intOpts = toInteractionOpts txOpts
      withClient backend $ do
        (bakerKeys, txCfg, pl, wasEncrypted) <- bakerSetKeysTransaction baseCfg txOpts file (ioConfirm intOpts)
        sendAndMaybeOutputCredentials bakerKeys wasEncrypted file outfile txCfg (Types.encodePayload pl) intOpts

    BakerRemove txOpts -> do
      baseCfg <- getBaseConfig baseCfgDir verbose
      when verbose $ do
        runPrinter $ printBaseConfig baseCfg
        putStrLn ""
      let pl = Types.encodePayload Types.RemoveBaker
      let nrgCost _ = return $ Just $ bakerRemoveEnergyCost $ Types.payloadSize pl
      txCfg <- liftIO (getTransactionCfg baseCfg txOpts nrgCost)
      withClient backend $ do
        blockSummary <- getFromJson =<< withBestBlockHash Nothing getBlockSummary
        case blockSummary of
          Nothing -> do
            logError ["No Block Found"]
            exitTransactionCancelled
          Just cpr -> do
            -- Warn user that stopping a baker incurs the baker cooldown timer
            cooldownDate <- getBakerCooldown cpr
            logWarn ["Stopping a baker that is staking will lock the stake of the baker for a cooldown period before the GTU are made available."]
            logWarn ["During this period it is not possible to update the baker's stake, or restart the baker."]
            logWarn [[i|The current baker cooldown would last until approximately #{cooldownDate}|]]
            confirmed <- askConfirmation $ Just "Confirm that you want to send the transaction to stop this baker"
            unless confirmed exitTransactionCancelled

            brtcCfg <- getBakerRemoveTransactionCfg txCfg
            let intOpts = toInteractionOpts txOpts
            () <- liftIO $ bakerRemoveTransactionConfirm brtcCfg (ioConfirm intOpts)
            sendAndTailTransaction_ txCfg pl intOpts

    BakerUpdateStake newStake txOpts -> do
      baseCfg <- getBaseConfig baseCfgDir verbose
      when verbose $ do
        runPrinter $ printBaseConfig baseCfg
        putStrLn ""
      let pl = Types.encodePayload $ Types.UpdateBakerStake newStake
      let nrgCost _ = return $ Just $ bakerUpdateStakeEnergyCost $ Types.payloadSize pl
      txCfg <- liftIO (getTransactionCfg baseCfg txOpts nrgCost)
      withClient backend $ do
        blockSummary <- getFromJson =<< withBestBlockHash Nothing getBlockSummary
        case blockSummary of
          Nothing -> do
            logError ["No Block Found"]
            exitTransactionCancelled
          Just cpr -> do
            cooldownDate <- getBakerCooldown cpr
            brtcCfg <- getBakerUpdateStakeTransactionCfg txCfg newStake cooldownDate
            let intOpts = toInteractionOpts txOpts
            () <- liftIO $ bakerUpdateStakeTransactionConfirm brtcCfg (ioConfirm intOpts)
            sendAndTailTransaction_ txCfg pl intOpts

    BakerUpdateRestakeEarnings bureRestake txOpts -> do
      baseCfg <- getBaseConfig baseCfgDir verbose
      when verbose $ do
        runPrinter $ printBaseConfig baseCfg
        putStrLn ""

      let pl = Types.encodePayload $ Types.UpdateBakerRestakeEarnings bureRestake
      let nrgCost _ = return $ Just $ bakerUpdateRestakeEnergyCost $ Types.payloadSize pl
      txCfg <- liftIO (getTransactionCfg baseCfg txOpts nrgCost)
      withClient backend $ do
        burtCfg <- getBakerUpdateRestakeTransactionCfg txCfg bureRestake
        let intOpts = toInteractionOpts txOpts
        liftIO $ bakerUpdateRestakeTransactionConfirm burtCfg (ioConfirm intOpts)
        sendAndTailTransaction_ txCfg pl intOpts
  where sendAndMaybeOutputCredentials bakerKeys encrypted infile outputFile txCfg pl intOpts = do
          let askUntilEqual ident = do
                let credentials = BakerCredentials{
                      bcKeys = bakerKeys,
                      bcIdentity = ident
                    }
                pwd <- askPassword "Enter password for encryption of baker credentials (leave blank for no encryption): "
                case Password.getPassword pwd of
                  "" -> do 
                    logInfo [ printf "Empty password, not encrypting baker credentials" ]
                    return $ AE.encodePretty credentials
                  _ -> do 
                    pwd2 <- askPassword "Re-enter password for encryption of baker credentials: "
                    if pwd == pwd2 then
                      AE.encodePretty <$> Password.encryptJSON Password.AES256 Password.PBKDF2SHA256 credentials pwd
                    else do
                      logWarn ["The two passwords were not equal. Try again"]
                      askUntilEqual ident
          let printToFile ident out = liftIO $ do
                  credentialsMaybeEncrypted <- askUntilEqual ident
                  void $ handleWriteFile BSL.writeFile PromptBeforeOverwrite verbose out credentialsMaybeEncrypted
          result <- sendAndTailTransaction txCfg pl intOpts
          case result of
            Nothing -> return ()
            Just ts -> do
              case tsrState ts of
                Finalized | SingleBlock _ summary <- parseTransactionBlockResult ts ->
                              case Types.tsResult summary of
                                Types.TxSuccess [Types.BakerAdded{..}] -> do
                                  logInfo ["Baker with ID " ++ show ebaBakerId ++ " added."]
                                  case outputFile of
                                    Nothing -> unless encrypted $ logInfo [printf "To use it add \"bakerId\": %s to the keys file %s." (show ebaBakerId) infile]
                                    Just outFile -> printToFile ebaBakerId outFile
                                Types.TxSuccess [Types.BakerKeysUpdated{..}] -> do
                                  logInfo ["Keys for baker with ID " ++ show ebkuBakerId ++ " updated."]
                                  case outputFile of
                                    Nothing -> unless encrypted $ logInfo [printf "To use it add \"bakerId\": %s to the keys file %s." (show ebkuBakerId) infile]
                                    Just outFile -> printToFile ebkuBakerId outFile
                                Types.TxReject reason -> do
                                        logWarn [showRejectReason True reason]
                                _ -> logFatal ["Unexpected response for the transaction type."]
                Absent ->
                  logFatal ["Transaction is absent."]
                _ ->
                  logFatal ["Unexpected status."]
-- |Convert 'baker set-keys' transaction config into a valid payload.
bakerSetKeysTransaction :: BaseConfig -> TransactionOpts (Maybe Types.Energy) -> FilePath -> Bool -> ClientMonad IO (BakerKeys, TransactionConfig, Types.Payload, Bool)
bakerSetKeysTransaction baseCfg txOpts fp confirm = do
  encSignData <- liftIO $ getAccountCfgFromTxOpts baseCfg txOpts

  let senderAddress = naAddr $ esdAddress encSignData


  AccountInfoResult{..} <- getAccountInfoOrDie senderAddress
  when (isNothing airBaker) $ logFatal [printf "Account %s is not a baker, so cannot set its keys." (show senderAddress)]
  liftIO $ do
    bakerKeysMaybeEncrypted <- handleReadFile BS.readFile fp
    let pwdAction = askPassword "Enter password for decrypting baker keys: "
    (bsktcBakerKeys, wasEncrypted) <- Password.decodeMaybeEncrypted pwdAction bakerKeysMaybeEncrypted >>= \case
         Left err -> logFatal [printf "error: %s" err]
         Right (v, b) -> return (v, b)


    let electionSignKey = bkElectionSignKey bsktcBakerKeys
        signatureSignKey = bkSigSignKey bsktcBakerKeys
        aggrSignKey = bkAggrSignKey bsktcBakerKeys

    let ubkElectionVerifyKey = bkElectionVerifyKey bsktcBakerKeys
        ubkSignatureVerifyKey = bkSigVerifyKey bsktcBakerKeys
        ubkAggregationVerifyKey = bkAggrVerifyKey bsktcBakerKeys

    let challenge = Types.updateBakerKeyChallenge senderAddress ubkElectionVerifyKey ubkSignatureVerifyKey ubkAggregationVerifyKey
    ubkProofElection <- Proofs.proveDlog25519VRF challenge (VRF.KeyPair electionSignKey ubkElectionVerifyKey) `except` "cannot produce VRF key proof"
    ubkProofSig <- Proofs.proveDlog25519Block challenge (BlockSig.KeyPair signatureSignKey ubkSignatureVerifyKey) `except` "cannot produce signature key proof"
    ubkProofAggregation <- Bls.proveKnowledgeOfSK challenge aggrSignKey

    let payload = Types.UpdateBakerKeys{..}

    let nrgCost _ = return . Just $ bakerSetKeysEnergyCost (Types.payloadSize (Types.encodePayload payload))

    txCfg@TransactionConfig{..} <- getTransactionCfg baseCfg txOpts nrgCost

    logSuccess [ printf "setting new keys for baker %s" (show senderAddress)
               , printf "allowing up to %s to be spent as transaction fee" (showNrg tcEnergy)
               , printf "transaction expires on %s" (showTimeFormatted $ timeFromTransactionExpiryTime tcExpiry) ]
    when confirm $ do
      confirmed <- askConfirmation Nothing
      unless confirmed exitTransactionCancelled

    return (bsktcBakerKeys, txCfg, payload, wasEncrypted)
  where except c err = c >>= \case
          Just x -> return x
          Nothing -> logFatal [err]

processIdentityCmd :: IdentityCmd -> Backend -> IO ()
processIdentityCmd action backend =
  case action of
    IdentityShow c -> processIdentityShowCmd c backend

processIdentityShowCmd :: IdentityShowCmd -> Backend -> IO ()
processIdentityShowCmd action backend =
  case action of
    IdentityShowIPs block -> do
      v <- withClientJson backend $ withBestBlockHash block getIdentityProviders
      case v of
        Nothing -> putStrLn "No response received from the gRPC server."
        Just a -> runPrinter $ printIdentityProviders a
    IdentityShowARs block -> do
      v <- withClientJson backend $ withBestBlockHash block $ getAnonymityRevokers
      case v of
        Nothing -> putStrLn "No response received from the gRPC server."
        Just a -> runPrinter $ printAnonymityRevokers a

-- |Process a "legacy" command.
processLegacyCmd :: LegacyCmd -> Backend -> IO ()
processLegacyCmd action backend =
  case action of
    SendTransaction fname nid -> do
      source <- handleReadFile BSL.readFile fname
      t <- withClient backend $ processTransaction source nid
      putStrLn $ "Transaction sent to the baker. Its hash is " ++
        show (getBlockItemHash t)
    GetConsensusInfo -> withClient backend $ getConsensusStatus >>= printJSON
    GetBlockInfo every block -> withClient backend $ withBestBlockHash block getBlockInfo >>= if every then loop else printJSON
    GetBlockSummary block -> withClient backend $ withBestBlockHash block getBlockSummary >>= printJSON
    GetBlocksAtHeight height -> withClient backend $ getBlocksAtHeight height >>= printJSON
    GetAccountList block -> withClient backend $ withBestBlockHash block getAccountList >>= printJSON
    GetInstances block -> withClient backend $ withBestBlockHash block getInstances >>= printJSON
    GetTransactionStatus txhash -> withClient backend $ getTransactionStatus txhash >>= printJSON
    GetTransactionStatusInBlock txhash block -> withClient backend $ getTransactionStatusInBlock txhash block >>= printJSON
    GetAccountInfo account block ->
      withClient backend $ withBestBlockHash block (getAccountInfo account) >>= printJSON
    GetAccountNonFinalized account ->
      withClient backend $ getAccountNonFinalizedTransactions account >>= printJSON
    GetNextAccountNonce account ->
      withClient backend $ getNextAccountNonce account >>= printJSON
    GetInstanceInfo account block ->
      withClient backend $ withBestBlockHash block (getInstanceInfo account) >>= printJSON
    GetRewardStatus block -> withClient backend $ withBestBlockHash block getRewardStatus >>= printJSON
    GetBirkParameters block ->
      withClient backend $ withBestBlockHash block getBirkParameters >>= printJSON
    GetModuleList block -> withClient backend $ withBestBlockHash block getModuleList >>= printJSON
    GetNodeInfo -> withClient backend $ getNodeInfo >>= printNodeInfo
    GetPeerData bootstrapper -> withClient backend $ getPeerData bootstrapper >>= printPeerData
    StartBaker -> withClient backend $ startBaker >>= printSuccess
    StopBaker -> withClient backend $ stopBaker >>= printSuccess
    PeerConnect ip port -> withClient backend $ peerConnect ip port >>= printSuccess
    GetPeerUptime -> withClient backend $ getPeerUptime >>= (liftIO . print)
    BanNode nodeId nodeIp -> withClient backend $ banNode nodeId nodeIp >>= printSuccess
    UnbanNode nodeId nodeIp -> withClient backend $ unbanNode nodeId nodeIp >>= printSuccess
    JoinNetwork netId -> withClient backend $ joinNetwork netId >>= printSuccess
    LeaveNetwork netId -> withClient backend $ leaveNetwork netId >>= printSuccess
    GetAncestors amount blockHash -> withClient backend $ withBestBlockHash blockHash (getAncestors amount) >>= printJSON
    GetBranches -> withClient backend $ getBranches >>= printJSON
    GetBannedPeers -> withClient backend $ getBannedPeers >>= (liftIO . print)
    Shutdown -> withClient backend $ shutdown >>= printSuccess
    DumpStart -> withClient backend $ dumpStart >>= printSuccess
    DumpStop -> withClient backend $ dumpStop >>= printSuccess
    GetIdentityProviders block -> withClient backend $ withBestBlockHash block getIdentityProviders >>= printJSON
    GetAnonymityRevokers block -> withClient backend $ withBestBlockHash block getAnonymityRevokers >>= printJSON
    GetCryptographicParameters block -> withClient backend $ withBestBlockHash block getCryptographicParameters >>= printJSON
  where
    printSuccess (Left x)  = liftIO . putStrLn $ x
    printSuccess (Right x) = liftIO $ if x then putStrLn "OK" else putStrLn "FAIL"

-- |Look up block infos all the way to genesis.
loop :: Either String Value -> ClientMonad IO ()
loop v =
  case v of
    Left err       -> liftIO $ putStrLn err
    Right (AE.Object m) ->
      case HM.lookup "blockParent" m of
        Just (String parent) -> do
          printJSON v
          case HM.lookup "blockSlot" m of
            Just (AE.Number x) | x > 0 ->
              getBlockInfo parent >>= loop
            _ -> return () -- Genesis block reached.
        _ -> error "Unexpected return value for block parent."
    _ -> error "Unexptected return value for getBlockInfo."

-- |Helper function to specialize the type, avoiding the need for type
-- annotations in many places.
getBlockItemHash :: Types.BareBlockItem -> Types.TransactionHash
getBlockItemHash = getHash

data PeerData = PeerData {
  totalSent     :: Word64,
  totalReceived :: Word64,
  version       :: Text,
  peerStats     :: PeerStatsResponse,
  peerList      :: PeerListResponse
  }

printPeerData :: MonadIO m => Either String PeerData -> m ()
printPeerData epd =
  case epd of
    Left err -> liftIO $ putStrLn err
    Right PeerData{..} -> liftIO $ do
      putStrLn $ "Total packets sent: " ++ show totalSent
      putStrLn $ "Total packets received: " ++ show totalReceived
      putStrLn $ "Peer version: " ++ Text.unpack version
      putStrLn "Peer stats:"
      forM_ (peerStats ^. CF.peerstats) $ \ps -> do
        putStrLn $ "  Peer: " ++ Text.unpack (ps ^. CF.nodeId)
        putStrLn $ "    Packets sent: " ++ show (ps ^. CF.packetsSent)
        putStrLn $ "    Packets received: " ++ show (ps ^. CF.packetsReceived)
        putStrLn $ "    Latency: " ++ show (ps ^. CF.latency)
        putStrLn ""

      putStrLn $ "Peer type: " ++ Text.unpack (peerList ^. CF.peerType)
      putStrLn "Peers:"
      forM_ (peerList ^. CF.peers) $ \pe -> do
        putStrLn $ "  Node id: " ++ Text.unpack (pe ^. CF.nodeId . CF.value)
        putStrLn $ "    Port: " ++ show (pe ^. CF.port . CF.value)
        putStrLn $ "    IP: " ++ Text.unpack (pe ^. CF.ip . CF.value)
        putStrLn $ "    Catchup Status: " ++ showCatchupStatus (pe ^. CF.catchupStatus)
        putStrLn ""
  where showCatchupStatus =
          \case PeerElement'UPTODATE -> "Up to date"
                PeerElement'PENDING -> "Pending"
                PeerElement'CATCHINGUP -> "Catching up"
                _ -> "Unknown" -- this should not happen in well-formed responses


getPeerData :: Bool -> ClientMonad IO (Either String PeerData)
getPeerData bootstrapper = do
  totalSent' <- getPeerTotalSent
  totalReceived' <- getPeerTotalReceived
  version' <- getPeerVersion
  peerStats' <- getPeerStats bootstrapper
  peerList' <- getPeerList bootstrapper
  return $ do
    totalSent <- totalSent'
    totalReceived <- totalReceived'
    version <- version'
    peerStats <- peerStats'
    peerList <- peerList'
    return PeerData{..}

printNodeInfo :: MonadIO m => Either String NodeInfoResponse -> m ()
printNodeInfo mni =
  case mni of
    Left err -> liftIO (putStrLn err)
    Right ni -> liftIO $ do
      putStrLn $ "Node ID: " ++ show (ni ^. CF.nodeId . CF.value)
      putStrLn $ "Current local time: " ++ show (ni ^. CF.currentLocaltime)
      putStrLn $ "Baker ID: " ++ maybe "not a baker" show (ni ^? CF.maybe'consensusBakerId . _Just . CF.value)
      putStrLn $ "Peer type: " ++ show (ni ^. CF.peerType)
      putStrLn $ "Baker running: " ++ show (ni ^. CF.consensusBakerRunning)
      putStrLn $ "Consensus running: " ++ show (ni ^. CF.consensusRunning)
      putStrLn $ "Consensus type: " ++ show (ni ^. CF.consensusType)
      putStrLn $ "Baker committee member: " ++ show (ni ^. CF.consensusBakerCommittee)
      putStrLn $ "Finalization committee member: " ++ show (ni ^. CF.consensusFinalizerCommittee)

-- |FIXME: Move this some other place in refactoring.
data StatusOfPeers = StatusOfPeers {
  -- |How many peers we deem are up-to-date with us.
  numUpToDate :: !Int,
  -- |How many are in limbo, we don't know what the status is with respect to
  -- consensus status of the both of us.
  numPending :: !Int,
  -- |Number of peers we are catching up with.
  numCatchingUp :: !Int
  } deriving(Show, Generic)

instance ToJSON StatusOfPeers
instance FromJSON StatusOfPeers

-- |Get an indication of how caught up the node is in relation to its peers.
getStatusOfPeers :: ClientMonad IO (Either String StatusOfPeers)
getStatusOfPeers = do
  -- False means we don't include the bootstrap nodes here, since they are not running consensus.
  getPeerList False <&> \case
    Left err -> (Left err)
    Right peerList -> Right $
      L.foldl' (\status peerElem ->
                  case peerElem ^. CF.catchupStatus of
                    PeerElement'UPTODATE -> status { numUpToDate = numUpToDate status + 1 }
                    PeerElement'PENDING -> status { numPending = numPending status + 1 }
                    PeerElement'CATCHINGUP -> status { numCatchingUp = numCatchingUp status + 1 }
                    _ -> status -- this should not happen in well-formed responses
               )
          (StatusOfPeers 0 0 0)
          (peerList ^. CF.peers)


-- |Process a transaction from JSON payload given as a byte string
-- and with keys given explicitly.
-- The transaction is signed with all the provided keys.
processTransaction ::
     (MonadFail m, MonadIO m)
  => BSL.ByteString
  -> Int
  -> ClientMonad m Types.BareBlockItem
processTransaction source networkId =
  case AE.eitherDecode source of
    Left err -> fail $ "Error decoding JSON: " ++ err
    Right t  -> processTransaction_ t networkId True

-- |Process a transaction with unencrypted keys given explicitly.
-- The transaction is signed with all the provided keys.
-- This is only for testing purposes and currently used by the middleware.
processTransaction_ ::
     (MonadFail m, MonadIO m)
  => TransactionJSON
  -> Int
  -> Verbose
  -> ClientMonad m Types.BareBlockItem
processTransaction_ transaction networkId _verbose = do
  let accountKeys = CT.keys transaction
  tx <- do
    let header = metadata transaction
        sender = thSenderAddress header
    nonce <-
      case thNonce header of
        Nothing -> getBestBlockHash >>= getAccountNonce sender
        Just nonce -> return nonce
    txPayload <- convertTransactionJsonPayload $ payload transaction
    return $ encodeAndSignTransaction
      txPayload
      sender
      (thEnergyAmount header)
      nonce
      (thExpiry header)
      accountKeys

  sendTransactionToBaker tx networkId >>= \case
    Left err -> fail $ show err
    Right False -> fail "Transaction not accepted by the baker."
    Right True -> return tx

-- |Read a versioned credential from the bytestring, failing if any errors occur.
processCredential ::
     (MonadFail m, MonadIO m)
  => BSL.ByteString
  -> Int
  -> ClientMonad m Types.BareBlockItem
processCredential source networkId =
  case AE.eitherDecode source of
    Left err -> fail $ "Error decoding JSON: " ++ err
    Right vCred
        | vVersion vCred == 0 ->
            case fromJSON (vValue vCred) of
              AE.Success cred ->
                let tx = Types.CredentialDeployment cred
                in sendTransactionToBaker tx networkId >>= \case
                  Left err -> fail err
                  Right False -> fail "Transaction not accepted by the baker."
                  Right True -> return tx
              AE.Error err -> fail $ "Cannot parse credential according to V0: " ++ err
        | otherwise ->
          fail $ "Unsupported credential version: " ++ show (vVersion vCred)

-- |Convert JSON-based transaction type to one which is ready to be encoded, signed and sent.
convertTransactionJsonPayload :: (MonadFail m) => CT.TransactionJSONPayload -> ClientMonad m Types.Payload
convertTransactionJsonPayload = \case
  (CT.DeployModule _) ->
    fail "Use 'concordium-client module deploy' instead."
  CT.InitContract{} ->
    fail "Use 'concordium-client contract init' instead."
  CT.Update{} ->
    fail "Use 'concordium-client contract update' instead."
  (CT.Transfer transferTo transferAmount) ->
    return $ Types.Transfer transferTo transferAmount
  CT.RemoveBaker -> return $ Types.RemoveBaker
  CT.TransferToPublic{..} -> return $ Types.TransferToPublic{..}
  -- FIXME: The following two should have the inputs changed so that they are usable.
  -- They should only specify the amount and the index, and possibly the input encrypted amounts,
  -- but the proofs should be automatically generated here.
  CT.TransferToEncrypted{..} -> return $ Types.TransferToEncrypted{..}
  CT.EncryptedAmountTransfer{..} -> return Types.EncryptedAmountTransfer{..}

-- |Sign a transaction payload and configuration into a "normal" transaction,
-- which is ready to be sent.
encodeAndSignTransaction ::
     Types.Payload
  -> Types.AccountAddress
  -> Types.Energy
  -> Types.Nonce
  -> Types.TransactionExpiryTime
  -> AccountKeyMap
  -> Types.BareBlockItem
encodeAndSignTransaction txPayload = signEncodedTransaction (Types.encodePayload txPayload)

-- |Sign an encoded transaction payload and a configuration into a "normal" transaction,
-- which is ready to be sent.
signEncodedTransaction ::
     Types.EncodedPayload
  -> Types.AccountAddress
  -> Types.Energy
  -> Types.Nonce
  -> Types.TransactionExpiryTime
  -> AccountKeyMap
  -> Types.BareBlockItem
signEncodedTransaction encPayload sender energy nonce expiry accKeys = Types.NormalTransaction $
  let header = Types.TransactionHeader{
        thSender = sender,
        thPayloadSize = Types.payloadSize encPayload,
        thNonce = nonce,
        thEnergyAmount = energy,
        thExpiry = expiry
      }
      keys = Map.toList $ fmap Map.toList accKeys
  in Types.signTransaction keys header encPayload<|MERGE_RESOLUTION|>--- conflicted
+++ resolved
@@ -2301,10 +2301,7 @@
              then
                logFatal [[i|Account balance (#{showGtu airAmount}) minus the cost of the transaction (#{showGtu gtuTransactionPrice}) is lower than the amount requested to be staked (#{showGtu initialStake}).|]]
              else do
-<<<<<<< HEAD
                sendAndMaybeOutputCredentials bakerKeys wasEncrypted bakerKeysFile outputFile txCfg pl intOpts
-=======
-               sendAndMaybeOutputCredentials bakerKeys accountKeysFile outputFile txCfg pl intOpts
         where
           -- General function to fetch NrgGtu rate
           -- This functionality is going to be more generally used in an upcoming branch adding GTU prices to NRG printouts across the client.
@@ -2318,7 +2315,6 @@
                 return 0
               Just bsr -> do
                 return $ _cpEnergyRate $ bsurChainParameters $ bsrUpdates bsr
->>>>>>> c357e1ee
 
     BakerSetKeys file txOpts outfile -> do
       baseCfg <- getBaseConfig baseCfgDir verbose
