{-# LANGUAGE OverloadedStrings #-}
{-# LANGUAGE ScopedTypeVariables #-}
{-# LANGUAGE DeriveGeneric #-}
{-# LANGUAGE QuasiQuotes #-}
module Concordium.Client.Runner
  ( process
  , getAccountNonce
  , getBestBlockHash
  , getLastFinalBlockHash
  , PeerData(..)
  , getPeerData
  , getNodeInfo
  , sendTransactionToBaker
  , getConsensusStatus
  , generateBakerKeys
  , getAccountInfo
  , getAccountInfoOrDie
  , getModuleSet
  , getStatusOfPeers
  , StatusOfPeers(..)
  , ClientMonad(..)
  , withClient
  , EnvData(..)
  , GrpcConfig
  , processTransaction_
  , awaitState
  -- * For importing support
  , decodeGenesisFormattedAccountExport
  , accountCfgsFromWalletExportAccounts
  , decodeMobileFormattedAccountExport
  -- * For adding baker support
  , startTransaction
  , encodeAndSignTransaction
  , tailTransaction_
  , getBlockItemHash
  , withClientJson
  , TransactionConfig(..)
  , getFromJson
  -- other auxiliary functions
  , getParseCryptographicParameters
  ) where

import           Concordium.Client.Utils
import           Concordium.Client.Cli
import           Concordium.Client.Config
import           Concordium.Client.Commands          as COM
import           Concordium.Client.Export
import           Concordium.Client.GRPC
import           Concordium.Client.Output
import           Concordium.Client.Parse
import           Concordium.Client.Runner.Helper
import           Concordium.Client.Types.Account
import qualified Concordium.Client.Types.Contract.Info as CI
import qualified Concordium.Client.Types.Contract.Parameter as CP
import qualified Concordium.Client.Types.Contract.Schema as CS
import           Concordium.Client.Types.Transaction as CT
import           Concordium.Client.Types.TransactionStatus
import           Concordium.Common.Version
import qualified Concordium.Common.Time as Time
import qualified Concordium.Crypto.EncryptedTransfers as Enc
import qualified Concordium.Crypto.BlockSignature    as BlockSig
import qualified Concordium.Crypto.BlsSignature      as Bls
import qualified Concordium.Crypto.Proofs            as Proofs
import qualified Concordium.Crypto.SignatureScheme   as SigScheme
import qualified Concordium.Crypto.VRF               as VRF
import qualified Concordium.Client.Encryption        as Password
import qualified Concordium.Types.Updates            as Updates
import qualified Concordium.Types.Transactions       as Types
import           Concordium.Types.HashableTo
import qualified Concordium.Cost as Cost
import qualified Concordium.Types.Execution          as Types
import qualified Concordium.Types                    as Types
import qualified Concordium.ID.Types                 as ID
import           Concordium.ID.Parameters
import qualified Concordium.Wasm                     as Wasm
import           Proto.ConcordiumP2pRpc
import qualified Proto.ConcordiumP2pRpc_Fields       as CF

import           Control.Exception
import           Control.Monad.Fail
import           Control.Monad.Except
import           Control.Monad.Reader                hiding (fail)
import           GHC.Generics
import           Data.IORef
import           Data.Foldable
import           Data.Aeson                          as AE
import qualified Data.Aeson.Encode.Pretty            as AE
import qualified Data.ByteString                     as BS
import qualified Data.ByteString.Lazy                as BSL
import qualified Data.ByteString.Lazy.Char8          as BSL8
import qualified Data.ByteString.Short               as BS (toShort)
import qualified Data.ByteString.Short               as BSS
import qualified Data.Map.Strict                     as Map
import qualified Data.HashMap.Strict                 as HM
import           Data.Maybe
import qualified Data.List                           as L
import qualified Data.Serialize                      as S
import qualified Data.Set                            as Set
import           Data.String
import           Data.String.Interpolate (i, iii)
import           Data.Text(Text)
import qualified Data.Tuple                          as Tuple
import qualified Data.Text                           as Text
import qualified Data.Vector                         as Vec
import           Data.Word
import           Lens.Micro.Platform
import           Network.GRPC.Client.Helpers
import           Prelude                             hiding (fail, unlines)
import           System.IO
import           System.Directory
import           Text.Printf
import           Text.Read (readMaybe)
import Data.Time.Clock (addUTCTime)
import Data.Ratio

-- |Establish a new connection to the backend and run the provided computation.
-- Close a connection after completion of the computation. Establishing a
-- connection is expensive, and thus if multiple RPC calls are going to be made
-- they should be made in the context of the same 'withClient' so they reuse it.
withClient :: Backend -> ClientMonad IO a -> IO a
withClient bkend comp = do
  let config = GrpcConfig (COM.grpcHost bkend) (COM.grpcPort bkend) (COM.grpcAuthenticationToken bkend) (COM.grpcTarget bkend) (COM.grpcRetryNum bkend) Nothing
  runExceptT (mkGrpcClient config Nothing) >>= \case
      Left err -> logFatal ["Cannot establish connection to the node: " ++ show err]
      Right client -> do
        let body = runExceptT ((runReaderT . _runClientMonad) comp $! client) >>= \case
              Left err -> fail (show err)
              Right x -> return x
        let closeOrFail Nothing = return ()
            closeOrFail (Just ref) =
              runExceptT (close ref) >>= \case
                Left err -> logFatal ["Error closing connection: " ++ show err]
                Right () -> return ()
        let closeConnection = closeOrFail =<< (readIORef $ grpc client)
        finally body closeConnection

withClientJson :: (FromJSON a) => Backend -> ClientMonad IO (Either String Value) -> IO a
withClientJson b c = withClient b c >>= getFromJson

-- |Helper function for parsing JSON Value or fail if the value is missing or cannot be converted correctly.
-- The parameter has the same type as the one returned by e.g. eitherDecode or processJSON,
-- which many of the GRPC commands use.
getFromJson :: (MonadIO m, FromJSON a) => Either String Value -> m a
getFromJson = getFromJsonAndHandleError onError
  where onError val err = logFatal ["cannot convert '" ++ show val ++ "': " ++ err]

-- |Helper function for parsing JSON Value, logFatal if the Either is Left,
-- and use the provided function to handle Error in fromJSON.
getFromJsonAndHandleError :: (MonadIO m, FromJSON a) =>
                         (Value -> String -> m a) -- ^ Takes the JSON being converted and the err string from (Error err) if fromJSON fails.
                         -> Either String Value
                         -> m a
getFromJsonAndHandleError handleError r = do
  s <- case r of
         Left err -> logFatal [printf "I/O error: %s" err]
         Right v -> return v
  case fromJSON s of
    Error err -> handleError s err
    Success v -> return v

-- |Look up account from the provided name or address. If 'Nothing' is given, use the defaultAcccountName.
-- Fail if the name or address cannot be found.
getAccountAddressArg :: AccountNameMap -> Maybe Text -> IO NamedAddress
getAccountAddressArg m input =
  case getAccountAddress m $ fromMaybe defaultAccountName input of
    Left err -> logFatal [err]
    Right v -> return v

-- |Process CLI command.
process :: COM.Options -> IO ()
process Options{optsCmd = command, optsBackend = backend, optsConfigDir = cfgDir, optsVerbose = verbose} = do
  -- Disable output buffering.
  hSetBuffering stdout NoBuffering

  case command of
    LegacyCmd c -> processLegacyCmd c backend
    ConfigCmd c -> processConfigCmd c cfgDir verbose
    TransactionCmd c -> processTransactionCmd c cfgDir verbose backend
    AccountCmd c -> processAccountCmd c cfgDir verbose backend
    ModuleCmd c -> processModuleCmd c cfgDir verbose backend
    ContractCmd c -> processContractCmd c cfgDir verbose backend
    ConsensusCmd c -> processConsensusCmd c cfgDir verbose backend
    BlockCmd c -> processBlockCmd c verbose backend
    BakerCmd c -> processBakerCmd c cfgDir verbose backend
    IdentityCmd c -> processIdentityCmd c backend

-- |Process a 'config ...' command.
processConfigCmd :: ConfigCmd -> Maybe FilePath -> Verbose ->  IO ()
processConfigCmd action baseCfgDir verbose =
  case action of
    ConfigInit -> void $ initBaseConfig baseCfgDir verbose
    ConfigShow -> do
      baseCfg <- getBaseConfig baseCfgDir verbose
      runPrinter $ printBaseConfig baseCfg
      putStrLn ""
      accCfgs <- getAllAccountConfigs baseCfg
      runPrinter $ printAccountConfigList accCfgs
    ConfigBackupExport fileName -> do
      baseCfg <- getBaseConfig baseCfgDir verbose
      pwd <- askPassword "Enter password for encryption of backup (leave blank for no encryption): "
      allAccounts <- getAllAccountConfigs baseCfg
      let configBackup = ConfigBackup { cbAccounts = allAccounts
                                      , cbContractNameMap = bcContractNameMap baseCfg
                                      , cbModuleNameMap = bcModuleNameMap baseCfg
                                      }
      exportedConfigBackup <- case Password.getPassword pwd of
        "" -> configExport configBackup Nothing
        _ -> configExport configBackup (Just pwd)
      handleWriteFile BS.writeFile PromptBeforeOverwrite verbose fileName exportedConfigBackup

    ConfigBackupImport fileName skipExistingAccounts -> do
      baseCfg <- getBaseConfig baseCfgDir verbose
      ciphertext <- handleReadFile BS.readFile fileName
      configBackup <- configImport ciphertext (askPassword "The backup file is password protected. Enter password: ")
      case configBackup of
        Right ConfigBackup{..} -> do
          void $ importConfigBackup verbose baseCfg skipExistingAccounts (cbAccounts, cbContractNameMap, cbModuleNameMap)
        Left err -> logFatal [[i|Failed to import Config Backup, #{err}|]]

    ConfigAccountCmd c -> case c of
      ConfigAccountName addr name -> do
        baseCfg <- getBaseConfig baseCfgDir verbose
        checkedAddr <-
          case ID.addressFromText addr of
            Left err -> logFatal [[i|cannot parse #{addr} as an address: #{err}|]]
            Right a -> return a
        nameAdded <- liftIO $ addAccountNameAndWrite verbose baseCfg name checkedAddr
        logSuccess [[i|module reference #{addr} was successfully named '#{nameAdded}'|]]

      ConfigAccountRemove account -> do
        baseCfg <- getBaseConfig baseCfgDir verbose
        when verbose $ do
          runPrinter $ printBaseConfig baseCfg
          putStrLn ""

        -- look up the name/address and check if account is initialized:
        (_, accountConfig) <- getAccountConfig (Just account) baseCfg Nothing Nothing Nothing AssumeInitialized
        let accAddr = naAddr . acAddr $ accountConfig
        let accNames = findAllNamesFor (bcAccountNameMap baseCfg) accAddr
        let nameAddr = NamedAddress {naAddr = accAddr, naNames = accNames}

        let descriptor = [i|the account #{showNamedAddress nameAddr}|]

        logWarn [descriptor ++ " will be removed and can NOT be recovered"]

        updateConfirmed <- askConfirmation $ Just "confirm that you want to remove the account"

        when updateConfirmed $ do
          logInfo[ descriptor ++ " will be removed"]
          void $ removeAccountConfig baseCfg nameAddr

      ConfigAccountImport file name importFormat skipExisting -> do
        baseCfg <- getBaseConfig baseCfgDir verbose
        when verbose $ do
          runPrinter $ printBaseConfig baseCfg
          putStrLn ""

        fileExists <- doesFileExist file
        unless fileExists $ logFatal [printf "the given file '%s' does not exist" file]

        -- NB: This also checks whether the name is valid if provided.
        accCfgs <- loadAccountImportFile importFormat file name

        -- fold over all accounts adding them to the config, starting from the
        -- base config. Checks for duplicates in the names mapping and prompts
        -- the user to give a new name
        (_, skipped) <- foldM addAccountToBaseConfigWithNamePrompts (baseCfg, 0::Int) accCfgs

        when (skipExisting && (skipped > 0)) $ logInfo [printf "`%d` account[s] automatically skipped. To overwrite these keys, re-import file without the skip-existing flag, or import them individually with --name" skipped ]

        where
          -- Adds an account to the BaseConfig, prompting the user for a new
          -- non-colliding name if the account is named and the name already
          -- exists in the name map.
          -- If skip-existing flag is set, count how many accounts were skipped
          addAccountToBaseConfigWithNamePrompts (baseCfg, skipped) accCfg = do
            (bcfg, _, t) <- initAccountConfig baseCfg (acAddr accCfg) True skipExisting
            when t $ writeAccountKeys bcfg accCfg verbose
            if skipExisting && (not t) then
              return (bcfg, skipped + 1)
            else
              return (bcfg, skipped)



      ConfigAccountAddKeys addr keysFile -> do
        baseCfg <- getBaseConfig baseCfgDir verbose
        when verbose $ do
          runPrinter $ printBaseConfig baseCfg
          putStrLn ""

        keyMapInput <- getKeyMapInput keysFile
        (baseCfg', accCfg) <- getAccountConfigFromAddr addr baseCfg

        let keyMapCurrent = acKeys accCfg

        let keyMapNew = flip Map.mapWithKey keyMapInput $ \cidx km -> case Map.lookup cidx keyMapCurrent of
              Nothing -> km
              Just kmCurrent -> Map.difference km kmCurrent
        -- let keyMapNew = Map.difference keyMapInput keyMapCurrent
        let credDuplicates = Map.intersection keyMapCurrent keyMapInput

        let keyDuplicates = flip Map.mapWithKey credDuplicates $ \cidx _ -> case (Map.lookup cidx keyMapCurrent, Map.lookup cidx keyMapInput) of
              (Just kmCurrent, Just kmInput) -> Map.intersection kmCurrent kmInput
              _ -> Map.empty -- will never happen

        unless (Map.null credDuplicates) $ forM_ (Map.toList keyDuplicates) $ \(cidx, km) -> do
          unless (Map.null km) $ logWarn [ "the keys for credential "++ show cidx ++" with indices "
                  ++ showMapIdxs km
                  ++ " cannot be added because they already exist",
                  "Use 'concordium-client config account update-keys' if you want to update them."]

        -- Only write account keys if any non-duplicated keys are added
        case Map.null keyMapNew of
          True -> logInfo ["no keys were added"]
          False -> do
            forM_ (Map.toList keyMapNew) $ \(cidx, km) -> do
              unless (Map.null km) $ logInfo ["the keys for credential "++ show cidx ++" with indices "
                      ++ showMapIdxs km
                      ++ " will be added to account " ++ Text.unpack addr]
            let accCfg' = accCfg { acKeys = keyMapNew }
            writeAccountKeys baseCfg' accCfg' verbose

      ConfigAccountUpdateKeys addr keysFile -> do
        baseCfg <- getBaseConfig baseCfgDir verbose
        when verbose $ do
          runPrinter $ printBaseConfig baseCfg
          putStrLn ""

        keyMapInput <- getKeyMapInput keysFile
        (baseCfg', accCfg) <- getAccountConfigFromAddr addr baseCfg

        let keyMapCurrent = acKeys accCfg
        -- let keyMapNew = Map.difference keyMapInput keyMapCurrent
        -- let keyMapDuplicates = Map.intersection keyMapCurrent keyMapInput
        let keyMapNew = flip Map.mapWithKey keyMapInput $ \cidx km -> case Map.lookup cidx keyMapCurrent of
              Nothing -> km
              Just kmCurrent -> Map.difference km kmCurrent
        let credDuplicates = Map.intersection keyMapCurrent keyMapInput

        let keyDuplicates = let f cidx _ =
                                 case (Map.lookup cidx keyMapCurrent, Map.lookup cidx keyMapInput) of
                                   (Just kmCurrent, Just kmInput) -> Map.intersection kmInput kmCurrent
                                   _ -> Map.empty -- if the credential exists in one but not the other then it won't be updated.
                            in Map.filter (not . Map.null) . Map.mapWithKey f $ credDuplicates

        unless (Map.null keyMapNew) $ forM_ (Map.toList keyMapNew) $ \(cidx, km) -> do
          unless (Map.null km) $ logWarn
                              [ "the keys for credential "++ show cidx ++" with indices "
                                ++ showMapIdxs km
                                ++ " can not be updated because they do not match existing keys",
                                "Use 'concordium-client config account add-keys' if you want to add them."]

        case Map.null keyDuplicates of
          True -> logInfo ["no keys were updated"]
          False -> do
            forM_ (Map.toList keyDuplicates) $ \(cidx, km) -> do
              unless (Map.null km) $ logWarn [ "the keys for credential "++ show cidx ++" with indices "
                      ++ showMapIdxs km
                      ++ " will be updated and can NOT be recovered"]

            updateConfirmed <- askConfirmation $ Just "confirm that you want to update the keys"

            when updateConfirmed $ do
              forM_ (Map.toList keyDuplicates) $ \(cidx, km) -> do
                unless (Map.null km) $ logInfo [ "the keys for credential "++ show cidx ++" with indices "
                          ++ showMapIdxs km
                          ++ " will be updated on account " ++ Text.unpack addr]
              let accCfg' = accCfg { acKeys = keyDuplicates }
              writeAccountKeys baseCfg' accCfg' verbose
<<<<<<< HEAD
      
      ConfigAccountChangeKeyPassword name keyIndex -> do
        logWarn [printf "Re-encrypting keys under a new password permanently overwrites the previous encrypted keys"
                , "This is a destructive operation and cannot be undone"]
        
        baseCfg <- getBaseConfig baseCfgDir verbose
        when verbose $ do
          runPrinter $ printBaseConfig baseCfg
          putStrLn ""

        (baseCfg', accountCfg) <- getAccountConfig (Just name) baseCfg Nothing Nothing Nothing AssumeInitialized
        let keyMap = acKeys accountCfg
        let encKey = Map.lookup keyIndex keyMap
        case encKey of
          Nothing -> logError [printf [i|There is no key with index #{keyIndex} for account '#{name}'. |]]
          Just encKey' -> do
            decPwd <- askPassword "Enter current encrypted key password"
            plain <- runExceptT (decryptAccountKeyPair decPwd keyIndex encKey')
            case plain of
              Left err -> logError [printf err]
              Right plainKey -> do
                createpwdresult <- createPasswordInteractive (Just "re-encrypt key under")
                case createpwdresult of 
                  Left err -> logError [printf err]
                  Right encPwd -> do
                    encKey2 <- encryptAccountKeyPair encPwd plainKey
                    let newKeys = Map.insert keyIndex encKey2 keyMap
                    let accCfg' = accountCfg { acKeys = newKeys }
                    writeAccountKeys baseCfg' accCfg' verbose
                    logInfo [printf [i|Key at index #{keyIndex} for account '#{name}' has been re-encrypted under the new password. |]]

      ConfigAccountRemoveKeys addr idxs threshold -> do
=======
      ConfigAccountRemoveKeys addr cidx idxs -> do
>>>>>>> ccd3d2cc
        baseCfg <- getBaseConfig baseCfgDir verbose
        when verbose $ do
          runPrinter $ printBaseConfig baseCfg
          putStrLn ""

        (_, accCfg) <- getAccountConfigFromAddr addr baseCfg

        let idxsInput = Set.fromList idxs
        let cKeys = Map.lookup cidx $ acKeys accCfg

        case cKeys of
          Nothing -> do logWarn
                              ["No credential found with index  "
                               ++ show cidx]
          Just keys -> do
            let idxsCurrent = Map.keysSet keys

            let idxsToRemove = Set.intersection idxsCurrent idxsInput
            let idxsNotFound = Set.difference idxsInput idxsToRemove

            unless (Set.null idxsNotFound) $ logWarn
                                  ["keys (for credential "++show cidx++") with indices "
                                  ++ showSetIdxs idxsNotFound
                                  ++ " do not exist and can therefore not be removed"]

            case Set.null idxsToRemove of
              True -> logInfo ["no keys were removed"]
              False -> do
                logWarn [ "the keys (for credential "++show cidx++") with indices "
                          ++ showSetIdxs idxsToRemove
                          ++ " will be removed and can NOT be recovered"]

                updateConfirmed <- askConfirmation $ Just "confirm that you want to remove the keys"

                when updateConfirmed $ do
                  logInfo [ "the keys (for credential "++show cidx++") with indices "
                            ++ showSetIdxs idxsToRemove
                            ++ " will be removed from account " ++ Text.unpack addr]
                  removeAccountKeys baseCfg accCfg cidx (Set.toList idxsToRemove) verbose
      ConfigAccountRemoveName name -> do
        baseCfg <- getBaseConfig baseCfgDir verbose
        when verbose $ do
          runPrinter $ printBaseConfig baseCfg
          putStrLn ""

        let nameMap = bcAccountNameMap baseCfg
        case Map.lookup name nameMap of
          Nothing -> logFatal [[i|the name '#{name}' is not in use|]]
          Just currentAddr -> do
            logInfo [[i|removing mapping from '#{name}' to address '#{currentAddr}'|]]
            void $ removeAccountNameAndWrite baseCfg name verbose



  where showMapIdxs = showIdxs . Map.keys
        showSetIdxs = showIdxs . Set.toList
        showIdxs = L.intercalate ", " . map show . L.sort

        getKeyMapInput :: FilePath -> IO EncryptedAccountKeyMap
        getKeyMapInput keysFile = AE.eitherDecodeFileStrict keysFile `withLogFatalIO` ("cannot decode keys: " ++)

        getAccountConfigFromAddr :: Text -> BaseConfig -> IO (BaseConfig, AccountConfig)
        getAccountConfigFromAddr addr baseCfg = getAccountConfig (Just addr) baseCfg Nothing Nothing Nothing AutoInit

-- |Read and parse a file exported from either genesis data or mobile wallet.
-- The format specifier tells which format to expect.
-- If the format is "mobile", the user is prompted for a password which is used to decrypt
-- the exported data. This may result in multiple named accounts. If a name is provided,
-- only the account with that name is being selected for import.
-- The "genesis" format is not encrypted and only contains a single account which is not named.
-- If a name is provided in this case, this will become the account name.
loadAccountImportFile :: AccountExportFormat -> FilePath -> Maybe Text -> IO [AccountConfig]
loadAccountImportFile format file name = do
  contents <- handleReadFile BS.readFile file
  case format of
    FormatMobile -> do
      pwd <- askPassword "Enter encryption password: "
      accCfgs <- decodeMobileFormattedAccountExport contents name pwd `withLogFatalIO` ("cannot import accounts: " ++)

      logInfo ["loaded account(s):"]
      forM_ accCfgs $ \AccountConfig{acAddr=NamedAddress{..}} -> logInfo [[i|- #{naAddr} #{showNameList naNames}|]]
      logInfo ["all signing keys have been encrypted with the password used for this import."]

      return accCfgs
    FormatGenesis -> do
     pwd <- createPasswordInteractive (Just "encrypt all signing keys with") `withLogFatalIO` id
     accCfg <- decodeGenesisFormattedAccountExport contents name pwd `withLogFatalIO` ("cannot import account: " ++)
     return [accCfg]


-- |Process a 'transaction ...' command.
processTransactionCmd :: TransactionCmd -> Maybe FilePath -> Verbose -> Backend -> IO ()
processTransactionCmd action baseCfgDir verbose backend =
  case action of
    TransactionSubmit fname intOpts -> do
      -- TODO Ensure that the "nonce" field is optional in the payload.
      source <- handleReadFile BSL.readFile fname

      -- TODO Print transaction details and ask for confirmation if (ioConfirm intOpts)

      withClient backend $ do
        tx <- processTransaction source defaultNetId
        let hash = getBlockItemHash tx
        logSuccess [ printf "transaction '%s' sent to the baker" (show hash) ]
        when (ioTail intOpts) $ do
          tailTransaction_ hash
--          logSuccess [ "transaction successfully completed" ]
    TransactionDeployCredential fname intOpts -> do
      source <- handleReadFile BSL.readFile fname
      withClient backend $ do
        tx <- processCredential source defaultNetId
        let hash = getBlockItemHash tx
        logSuccess [ printf "transaction '%s' sent to the baker" (show hash) ]
        when (ioTail intOpts) $ do
          tailTransaction_ hash
--          logSuccess [ "credential deployed successfully" ]
    TransactionStatus h -> do
      hash <- case parseTransactionHash h of
        Nothing -> logFatal [printf "invalid transaction hash '%s'" h]
        Just hash -> return hash
      status <- withClient backend $ queryTransactionStatus hash
      when verbose $ logInfo [printf "Response: %s" (show status)]
      runPrinter $ printTransactionStatus status
      -- TODO This works but output doesn't make sense if transaction is already committed/finalized.
      --      It should skip already completed steps.
      -- withClient backend $ tailTransaction_ hash
    TransactionSendGtu receiver amount txOpts -> do
      baseCfg <- getBaseConfig baseCfgDir verbose
      when verbose $ do
        runPrinter $ printBaseConfig baseCfg
        putStrLn ""
      ttxCfg <- getTransferTransactionCfg baseCfg txOpts receiver amount
      let txCfg = ttcTransactionCfg ttxCfg
      when verbose $ do
        runPrinter $ printSelectedKeyConfig $ tcEncryptedSigningData txCfg
        putStrLn ""

      let intOpts = toInteractionOpts txOpts
      pl <- transferTransactionPayload ttxCfg (ioConfirm intOpts)
      withClient backend $ sendAndTailTransaction_ txCfg pl intOpts

    TransactionSendWithSchedule receiver schedule txOpts -> do
      baseCfg <- getBaseConfig baseCfgDir verbose
      when verbose $ do
        runPrinter $ printBaseConfig baseCfg
        putStrLn ""
      ttxCfg <- getTransferWithScheduleTransactionCfg baseCfg txOpts receiver schedule
      let txCfg = twstcTransactionCfg ttxCfg
      when verbose $ do
        runPrinter $ printSelectedKeyConfig $ tcEncryptedSigningData txCfg
        putStrLn ""
      -- Check that sending and receiving accounts are not the same
      let fromAddr = naAddr $ esdAddress ( tcEncryptedSigningData txCfg)
      let toAddr = naAddr $ twstcReceiver ttxCfg
      case fromAddr == toAddr of
        False -> do
          let intOpts = toInteractionOpts txOpts
          pl <- transferWithScheduleTransactionPayload ttxCfg (ioConfirm intOpts)
          withClient backend $ sendAndTailTransaction_ txCfg pl intOpts
        True -> do
          logWarn ["Scheduled transfers from an account to itself are not allowed."]
          logWarn ["Transaction Cancelled"]

    TransactionEncryptedTransfer txOpts receiver amount index -> do
      baseCfg <- getBaseConfig baseCfgDir verbose
      when verbose $ do
        runPrinter $ printBaseConfig baseCfg
        putStrLn ""

      let nrgCost _ = return $ Just $ encryptedTransferEnergyCost
      txCfg <- liftIO (getTransactionCfg baseCfg txOpts nrgCost)

      encryptedSecretKey <-
          case esdEncryptionKey . tcEncryptedSigningData $ txCfg of
            Nothing ->
              logFatal ["Missing account encryption secret key for account: " ++ show (esdAddress . tcEncryptedSigningData $ txCfg)]
            Just x -> return x
      secretKey <- decryptAccountEncryptionSecretKeyInteractive encryptedSecretKey `withLogFatalIO` ("Couldn't decrypt account encryption secret key: " ++)

      receiverAcc <- getAccountAddressArg (bcAccountNameMap baseCfg) (Just receiver)

      withClient backend $ do
        ttxCfg <- getEncryptedTransferTransactionCfg txCfg receiverAcc amount index secretKey
        liftIO $ when verbose $ do
          runPrinter $ printSelectedKeyConfig $ tcEncryptedSigningData txCfg
          putStrLn ""

        let intOpts = toInteractionOpts txOpts
        pl <- encryptedTransferTransactionPayload ttxCfg (ioConfirm intOpts)
        sendAndTailTransaction_ txCfg pl intOpts

    TransactionRegisterData file txOpts -> do
      baseCfg <- getBaseConfig baseCfgDir verbose
      rdCfg <- getRegisterDataTransactionCfg baseCfg txOpts file
      let txCfg = rdtcTransactionCfg rdCfg
      let nrg = tcEnergy txCfg

      logInfo [[i|Register data from file '#{file}'. Allowing up to #{showNrg nrg} to be spent as transaction fee.|]]

      registerConfirmed <- askConfirmation Nothing
      when registerConfirmed $ do
        logInfo ["Registering data..."]

        let intOpts = toInteractionOpts txOpts
        let pl = registerDataTransactionPayload rdCfg

        withClient backend $ do
          mTsr <- sendAndTailTransaction txCfg pl intOpts
          let extractDataRegistered = extractFromTsr $ \case Types.DataRegistered rd -> Just rd
                                                             _ -> Nothing
          case extractDataRegistered mTsr of
            Nothing -> return ()
            Just (Left err) -> logFatal ["Registering data failed:", err]
            Just (Right _) -> logSuccess ["Data succesfully registered."]

-- |Construct a transaction config for registering data.
--  The data is read from the 'FilePath' provided.
--  Fails if the data can't be read or it violates the size limit checked by 'Types.registeredDataFromBSS'.
getRegisterDataTransactionCfg :: BaseConfig -> TransactionOpts (Maybe Types.Energy) -> FilePath -> IO RegisterDataTransactionCfg
getRegisterDataTransactionCfg baseCfg txOpts dataFile = do
  bss <- BS.toShort <$> handleReadFile BS.readFile dataFile
  case Types.registeredDataFromBSS bss of
    Left err ->
      logFatal [[i|Failed registering '#{dataFile}': #{err}|]]
    Right rdtcData -> do
      rdtcTransactionCfg <- getTransactionCfg baseCfg txOpts $ registerDataEnergyCost rdtcData
      return RegisterDataTransactionCfg {..}
    where
      -- Calculate the energy cost for registering data.
      registerDataEnergyCost :: Types.RegisteredData -> EncryptedSigningData -> IO (Maybe (Int -> Types.Energy))
      registerDataEnergyCost rd encSignData = pure . Just . const $
        Cost.registerDataCost + minimumCost payloadSize signatureCount
        where
          signatureCount = mapNumKeys (esdKeys encSignData)
          payloadSize = Types.payloadSize . Types.encodePayload . Types.RegisterData $ rd

registerDataTransactionPayload :: RegisterDataTransactionCfg -> Types.Payload
registerDataTransactionPayload RegisterDataTransactionCfg {..} = Types.RegisterData rdtcData

-- |Transaction config for registering data.
data RegisterDataTransactionCfg =
  RegisterDataTransactionCfg
  { -- |Configuration for the transaction.
    rdtcTransactionCfg :: !TransactionConfig
    -- |The data to register.
  , rdtcData :: !Types.RegisteredData }

-- |Poll the transaction state continuously until it is "at least" the provided one.
-- Note that the "absent" state is considered the "highest" state,
-- so the loop will break if, for instance, the transaction state goes from "committed" to "absent".
awaitState :: (TransactionStatusQuery m) => Int -> TransactionState -> Types.TransactionHash -> m TransactionStatusResult
awaitState t s hash = do
  status <- queryTransactionStatus hash
  if tsrState status >= s then
    return status
  else do
    wait t
    awaitState t s hash

-- |Function type for computing the transaction energy cost for a given number of keys.
-- Returns Nothing if the cost cannot be computed.
type ComputeEnergyCost = Int -> Types.Energy

-- |Function for computing a cost function based on the resolved account config.
type GetComputeEnergyCost = EncryptedSigningData -> IO (Maybe ComputeEnergyCost)

-- |Resolved configuration common to all transaction types.
data TransactionConfig =
  TransactionConfig
  { tcEncryptedSigningData :: EncryptedSigningData
  , tcNonce :: Maybe Types.Nonce
  , tcEnergy :: Types.Energy
  , tcExpiry :: Types.TransactionExpiryTime }

-- |Resolve transaction config based on persisted config and CLI flags.
-- If an energy cost function is provided and it returns a value which
-- is different from the specified energy allocation, a warning is logged.
-- If the energy allocation is too low, the user is prompted to increase it.
getTransactionCfg :: BaseConfig -> TransactionOpts (Maybe Types.Energy) -> GetComputeEnergyCost -> IO TransactionConfig
getTransactionCfg baseCfg txOpts getEnergyCostFunc = do
  encSignData <- getAccountCfgFromTxOpts baseCfg txOpts
  energyCostFunc <- getEnergyCostFunc encSignData
  let computedCost = case energyCostFunc of
                       Nothing -> Nothing
                       Just ec -> Just $ ec (mapNumKeys (esdKeys encSignData))
  energy <- case (toMaxEnergyAmount txOpts, computedCost) of
              (Nothing, Nothing) -> logFatal ["energy amount not specified"]
              (Nothing, Just c) -> do
                logInfo [printf "using default energy amount of %s" (showNrg c)]
                return c
              (Just maxCost, Nothing) -> return maxCost
              (Just maxCost, Just c) -> promptEnergyUpdate maxCost c

  now <- getCurrentTimeUnix
  expiry <- getExpiryArg "expiry" now $ toExpiration txOpts
  warnSuspiciousExpiry expiry now

  return TransactionConfig
    { tcEncryptedSigningData = encSignData
    , tcNonce = toNonce txOpts
    , tcEnergy = energy
    , tcExpiry = expiry }
  where
    promptEnergyUpdate energy actualFee
      | energy < actualFee = do
          logWarn [ "insufficient energy allocated to the transaction"
                  , printf "transaction fee will be %s, but only %s has been allocated" (showNrg actualFee) (showNrg energy) ]
          confirmed <- askConfirmation $ Just $ printf "Do you want to increase the energy allocation to %s?" (showNrg actualFee)
          return $ if confirmed then actualFee else energy
      | actualFee < energy = do
          logInfo [printf "%s allocated to the transaction, but only %s is needed" (showNrg energy) (showNrg actualFee)]
          return energy
      | otherwise = return energy

-- |Resolve transaction config based on persisted config and CLI flags.
-- Used for transactions where a specification of maxEnergy is required.
getRequiredEnergyTransactionCfg :: BaseConfig -> TransactionOpts Types.Energy -> IO TransactionConfig
getRequiredEnergyTransactionCfg baseCfg txOpts = do
  encSignData <- getAccountCfgFromTxOpts baseCfg txOpts
  let energy = toMaxEnergyAmount txOpts
  now <- getCurrentTimeUnix
  expiry <- getExpiryArg "expiry" now $ toExpiration txOpts
  warnSuspiciousExpiry expiry now

  return TransactionConfig
    { tcEncryptedSigningData = encSignData
    , tcNonce = toNonce txOpts
    , tcEnergy = energy
    , tcExpiry = expiry }

-- |Warn if expiry is in the past or very near or distant future.
-- As the timestamps are unsigned, taking the simple difference might cause underflow.
warnSuspiciousExpiry :: Types.TransactionExpiryTime -> Types.TransactionExpiryTime -> IO ()
warnSuspiciousExpiry expiryArg now
  | expiryArg < now =
    logWarn [ "expiration time is in the past"
            , "the transaction will not be committed" ]
  | expiryArg < now + 30 =
    logWarn [ printf "expiration time is in just %s seconds" (show $ now - expiryArg)
            , "this may not be enough time for the transaction to be committed" ]
  | expiryArg > now + 3600 =
    logWarn [ "expiration time is in more than one hour" ]
  | otherwise = return ()

-- |Get accountCfg from the config folder and return EncryptedSigningData or logFatal if the keys are not provided in txOpts.
getAccountCfgFromTxOpts :: BaseConfig -> TransactionOpts energyOrMaybe -> IO EncryptedSigningData
getAccountCfgFromTxOpts baseCfg txOpts = do
  keysArg <- case toKeys txOpts of
               Nothing -> return Nothing
               Just filePath -> AE.eitherDecodeFileStrict filePath `withLogFatalIO` ("cannot decode keys: " ++)
  let chosenKeysText = toSigners txOpts
  let chosenKeysMaybe :: Maybe (Map.Map ID.CredentialIndex [ID.KeyIndex]) = case chosenKeysText of
        Nothing -> Nothing
        Just t -> Just $ let insertKey c k acc = case Map.lookup c acc of
                              Nothing -> Map.insert c [k] acc
                              Just x -> Map.insert c ([k]++x) acc
                            in foldl' (\acc (c, k) -> insertKey c k acc) Map.empty $ fmap ((\(p1, p2) -> (read . Text.unpack $ p1, read . Text.unpack $ Text.drop 1 p2)) . Text.breakOn ":") $ Text.split (==',') t
  accCfg <- snd <$> getAccountConfig (toSender txOpts) baseCfg Nothing keysArg Nothing AssumeInitialized
  let keys = acKeys accCfg
  case chosenKeysMaybe of
    Nothing -> return EncryptedSigningData{esdKeys=keys, esdAddress = acAddr accCfg, esdEncryptionKey = acEncryptionKey accCfg}
    Just chosenKeys -> do
      let newKeys = Map.intersection keys chosenKeys
      let filteredKeys = Map.mapWithKey (\c m -> Map.filterWithKey (\k _ -> case Map.lookup c chosenKeys of
                                                                        Nothing -> False
                                                                        Just keyList -> elem k keyList) m) newKeys
      return EncryptedSigningData{esdKeys=filteredKeys, esdAddress = acAddr accCfg, esdEncryptionKey = acEncryptionKey accCfg}


-- |Resolved configuration for a transfer transaction.
data TransferTransactionConfig =
  TransferTransactionConfig
  { ttcTransactionCfg :: TransactionConfig
  , ttcReceiver :: NamedAddress
  , ttcAmount :: Types.Amount }

-- |Resolve configuration of a transfer transaction based on persisted config and CLI flags.
-- See the docs for getTransactionCfg for the behavior when no or a wrong amount of energy is allocated.
getTransferTransactionCfg :: BaseConfig -> TransactionOpts (Maybe Types.Energy) -> Text -> Types.Amount -> IO TransferTransactionConfig
getTransferTransactionCfg baseCfg txOpts receiver amount = do
  txCfg <- getTransactionCfg baseCfg txOpts nrgCost

  receiverAddress <- getAccountAddressArg (bcAccountNameMap baseCfg) $ Just receiver

  return TransferTransactionConfig
    { ttcTransactionCfg = txCfg
    , ttcReceiver = receiverAddress
    , ttcAmount = amount }
  where nrgCost _ = return $ Just simpleTransferEnergyCost

-- |Resolved configuration for a transfer transaction.
data TransferWithScheduleTransactionConfig =
  TransferWithScheduleTransactionConfig
  { twstcTransactionCfg :: TransactionConfig
  , twstcReceiver :: NamedAddress
  , twstcSchedule :: [(Time.Timestamp, Types.Amount)]}

-- |Resolve configuration of a transfer with schedule transaction based on persisted config and CLI flags.
-- See the docs for getTransactionCfg for the behavior when no or a wrong amount of energy is allocated.
getTransferWithScheduleTransactionCfg :: BaseConfig -> TransactionOpts (Maybe Types.Energy) -> Text -> Either (Types.Amount, COM.Interval, Int, Time.Timestamp) [(Time.Timestamp, Types.Amount)] -> IO TransferWithScheduleTransactionConfig
getTransferWithScheduleTransactionCfg baseCfg txOpts receiver preSchedule = do
  let realSchedule = case preSchedule of
                       Right val -> val
                       Left (total, interval, numIntervals, start) ->
                         let chunks = total `div` fromIntegral numIntervals
                             lastChunk = total `mod` fromIntegral numIntervals
                             diff = case interval of
                               COM.Minute -> 60 * 1000
                               COM.Hour -> 60 * 60 * 1000
                               COM.Day -> 24 * 60 * 60 * 1000
                               COM.Week -> 7 * 24 * 60 * 60 * 1000
                               COM.Month -> 30 * 24 * 60 * 60 * 1000
                               COM.Year -> 365 * 24 * 60 * 60 * 1000
                         in
                           zip (iterate (+ diff) start) (replicate (numIntervals - 1) chunks ++ [chunks + lastChunk])
  let nrgCost _ = return $ Just $ transferWithScheduleEnergyCost (length realSchedule)

  when (length realSchedule > 255) $ logFatal ["At most 255 releases can be scheduled."]

  txCfg <- getTransactionCfg baseCfg txOpts nrgCost

  receiverAddress <- getAccountAddressArg (bcAccountNameMap baseCfg) $ Just receiver

  return TransferWithScheduleTransactionConfig
    { twstcTransactionCfg = txCfg
    , twstcReceiver = receiverAddress
    , twstcSchedule = realSchedule }

data EncryptedTransferTransactionConfig =
  EncryptedTransferTransactionConfig
  { ettTransactionCfg :: TransactionConfig
  , ettReceiver :: NamedAddress
  , ettAmount :: Types.Amount
  , ettTransferData :: !Enc.EncryptedAmountTransferData }

getEncryptedTransferTransactionCfg :: TransactionConfig -> NamedAddress -> Types.Amount -> Maybe Int -> ElgamalSecretKey -> ClientMonad IO EncryptedTransferTransactionConfig
getEncryptedTransferTransactionCfg ettTransactionCfg ettReceiver ettAmount idx secretKey = do
  let senderAddr = naAddr . esdAddress . tcEncryptedSigningData $ ettTransactionCfg

  -- get encrypted amounts for the sender
  (bbHash, infoValue) <- logFatalOnError =<< withBestBlockHash Nothing (\bbHash -> ((bbHash,) <$>) <$> getAccountInfo (Text.pack . show $ senderAddr) bbHash)
  case AE.fromJSON infoValue of
    AE.Error err -> logFatal ["Cannot decode account info response from the node: " ++ err]
    AE.Success Nothing -> logFatal [printf "Account %s does not exist on the chain." $ show senderAddr]
    AE.Success (Just AccountInfoResult{airEncryptedAmount=a@Types.AccountEncryptedAmount{..}}) -> do
      let listOfEncryptedAmounts = Types.getIncomingAmountsList a
      taker <- case idx of
                Nothing -> return id
                Just v ->
                  if v < fromIntegral _startIndex
                     || v > fromIntegral _startIndex + length listOfEncryptedAmounts
                  then logFatal ["The index provided must be at least the index of the first incoming amount on the account and at most `start index + number of incoming amounts`"]
                  else return $ take (v - fromIntegral _startIndex)
      -- get receiver's public encryption key
      infoValueReceiver <- logFatalOnError =<< withBestBlockHash (Just bbHash) (getAccountInfo (Text.pack . show $ naAddr ettReceiver))
      case AE.fromJSON infoValueReceiver of
        AE.Error err -> logFatal ["Cannot decode account info response from the node: " ++ err]
        AE.Success Nothing -> logFatal [printf "Account %s does not exist on the chain." $ show $ naAddr ettReceiver]
        AE.Success (Just air) -> do
          globalContext <- logFatalOnError =<< getParseCryptographicParameters bbHash

          let receiverPk = ID._elgamalPublicKey $ airEncryptionKey air
          -- precomputed table for speeding up decryption
          let table = Enc.computeTable globalContext (2^(16::Int))
              decoder = Enc.decryptAmount table secretKey
              selfDecrypted = decoder _selfAmount
          -- aggregation of idx encrypted amounts
              inputEncAmounts = taker listOfEncryptedAmounts
              aggAmounts = foldl' (<>) _selfAmount inputEncAmounts
              totalEncryptedAmount = foldl' (+) selfDecrypted $ fmap decoder inputEncAmounts
          unless (totalEncryptedAmount >= ettAmount) $
            logFatal [printf "The requested transfer (%s) is more than the total encrypted balance (%s)." (show ettAmount) (show totalEncryptedAmount)]
          -- index indicating which encrypted amounts we used as input
          let aggIndex = case idx of
                Nothing -> Enc.EncryptedAmountAggIndex (Enc.theAggIndex _startIndex + fromIntegral (length listOfEncryptedAmounts))
                Just idx' -> Enc.EncryptedAmountAggIndex (fromIntegral idx')
                -- we use the supplied index if given. We already checked above that it is within bounds.
              aggAmount = Enc.makeAggregatedDecryptedAmount aggAmounts totalEncryptedAmount aggIndex
          liftIO $ Enc.makeEncryptedAmountTransferData globalContext receiverPk secretKey aggAmount ettAmount >>= \case
            Nothing -> logFatal ["Could not create transfer. Likely the provided secret key is incorrect."]
            Just ettTransferData -> return EncryptedTransferTransactionConfig{..}


-- |Resolved configuration for a 'baker remove' transaction.
data BakerRemoveTransactionConfig =
  BakerRemoveTransactionConfig
  { brtcTransactionCfg :: TransactionConfig
  , brtcBakerId :: Types.BakerId }

-- |Resolve configuration of a 'baker remove' transaction based on persisted config and CLI flags.
-- See the docs for getTransactionCfg for the behavior when no or a wrong amount of energy is allocated.
getBakerRemoveTransactionCfg :: TransactionConfig -> ClientMonad IO BakerRemoveTransactionConfig
getBakerRemoveTransactionCfg txCfg= do
  let senderAddr = naAddr . esdAddress . tcEncryptedSigningData $ txCfg
  AccountInfoResult{..} <- getAccountInfoOrDie senderAddr
  case airBaker of
    Nothing -> logFatal ["This account doesn't have an active baker so it cannot request a baker removal."]
    Just bk ->
        return BakerRemoveTransactionConfig
        { brtcBakerId = aibiIdentity . abirAccountBakerInfo $ bk
        , brtcTransactionCfg = txCfg }

-- |Resolved configuration for a 'baker update-stake' transaction
data BakerUpdateStakeTransactionConfig =
  BakerUpdateStakeTransactionConfig
  { bustcTransactionCfg :: TransactionConfig
  , bustcNewAmount :: !Types.Amount }

-- |Resolve configuration of a 'baker update-stake' transaction based on persisted config and CLI flags.
-- See the docs for getTransactionCfg for the behavior when no or a wrong amount of energy is allocated.
getBakerUpdateStakeTransactionCfg :: TransactionConfig -> Types.Amount -> ClientMonad IO BakerUpdateStakeTransactionConfig
getBakerUpdateStakeTransactionCfg txCfg newAmount = do
  let senderAddr = naAddr . esdAddress . tcEncryptedSigningData $ txCfg
  AccountInfoResult{..} <- getAccountInfoOrDie senderAddr
  when (isNothing airBaker) $ logFatal [[i|Account #{senderAddr} is not a baker, so cannot update its stake.|]]
  when (airAmount < newAmount) $ logFatal [[i|Account balance (#{showGtu airAmount}) is lower than the new amount requested to be staked (#{showGtu newAmount}).|]]
  return BakerUpdateStakeTransactionConfig
         { bustcNewAmount = newAmount
         , bustcTransactionCfg = txCfg }

data BakerUpdateRestakeTransactionConfig =
  BakerUpdateRestakeTransactionConfig
  { burTransactionCfg :: TransactionConfig
  , burRestake :: !Bool }

-- |Query the chain for the given account. Fail if either the chain cannot be reached, or
-- if the account does not exist.
getAccountInfoOrDie :: ID.AccountAddress ->  ClientMonad IO AccountInfoResult
getAccountInfoOrDie senderAddr = do
  infoValue <- logFatalOnError =<< withBestBlockHash Nothing (getAccountInfo (Text.pack . show $ senderAddr))
  case AE.fromJSON infoValue of
    AE.Error err -> logFatal ["Cannot decode account info response from the node: " ++ err]
    AE.Success Nothing -> logFatal [printf "Account %s does not exist on the chain." $ show senderAddr]
    AE.Success (Just air) -> return air

getBakerUpdateRestakeTransactionCfg :: TransactionConfig -> Bool -> ClientMonad IO BakerUpdateRestakeTransactionConfig
getBakerUpdateRestakeTransactionCfg txCfg newRestake = do
  let senderAddr = naAddr . esdAddress . tcEncryptedSigningData $ txCfg
  AccountInfoResult{..} <- getAccountInfoOrDie senderAddr
  when (isNothing airBaker) $ logFatal [[i|Account #{senderAddr} is not a baker, so cannot update its stake.|]]
  return BakerUpdateRestakeTransactionConfig
         { burRestake = newRestake
         , burTransactionCfg = txCfg }


data CredentialUpdateKeysTransactionCfg =
  CredentialUpdateKeysTransactionCfg
  { cuktcTransactionCfg :: TransactionConfig
  , cuktcKeys :: ID.CredentialPublicKeys
  , cuktcCredId :: ID.CredentialRegistrationID }

-- |Resolved configuration for transferring from public to encrypted balance.
data AccountEncryptTransactionConfig =
  AccountEncryptTransactionConfig
  { aeTransactionCfg :: TransactionConfig,
    aeAmount :: Types.Amount
  }

-- |Resolved configuration for transferring from encrypted to public balance.
data AccountDecryptTransactionConfig =
  AccountDecryptTransactionConfig
  { adTransactionCfg :: TransactionConfig,
    adTransferData :: Enc.SecToPubAmountTransferData
  }

-- |Resolve configuration for an 'update keys' transaction
getAccountUpdateKeysTransactionCfg ::
  BaseConfig
  -> TransactionOpts (Maybe Types.Energy)
  -> FilePath -- ^ File with the new credential keys.
  -> ID.CredentialRegistrationID -- ^ ID of the credential we wish to update.
  -> Int -- ^ The number of credentials on the account at the time the transaction is sent.
  -> IO CredentialUpdateKeysTransactionCfg
getAccountUpdateKeysTransactionCfg baseCfg txOpts f cid numCredentials = do
  keys <- getFromJson =<< eitherDecodeFileStrict f
  txCfg <- getTransactionCfg baseCfg txOpts (nrgCost $ length (ID.credKeys keys))
  return $ CredentialUpdateKeysTransactionCfg txCfg keys cid
  where nrgCost numKeys _ = return $ Just $ accountUpdateKeysEnergyCost numCredentials numKeys

-- |Resolve configuration for transferring an amount from public to encrypted
-- balance of an account.
getAccountEncryptTransactionCfg :: BaseConfig -> TransactionOpts (Maybe Types.Energy) -> Types.Amount -> IO AccountEncryptTransactionConfig
getAccountEncryptTransactionCfg baseCfg txOpts aeAmount = do
  aeTransactionCfg <- getTransactionCfg baseCfg txOpts nrgCost
  return AccountEncryptTransactionConfig{..}
  where nrgCost _ = return $ Just accountEncryptEnergyCost

-- |Resolve configuration for transferring an amount from encrypted to public
-- balance of an account.
getAccountDecryptTransactionCfg :: TransactionConfig -> Types.Amount -> ElgamalSecretKey -> Maybe Int -> ClientMonad IO AccountDecryptTransactionConfig
getAccountDecryptTransactionCfg adTransactionCfg adAmount secretKey idx = do
  let senderAddr = naAddr . esdAddress . tcEncryptedSigningData $ adTransactionCfg
  (bbHash, infoValue) <- logFatalOnError =<< withBestBlockHash Nothing (\bbh -> ((bbh, ) <$>) <$> getAccountInfo (Text.pack . show $ senderAddr) bbh)
  case AE.fromJSON infoValue of
    AE.Error err -> logFatal ["Cannot decode account info response from the node: " ++ err]
    AE.Success Nothing -> logFatal [printf "Account %s does not exist on the chain." $ show senderAddr]
    AE.Success (Just AccountInfoResult{airEncryptedAmount=a@Types.AccountEncryptedAmount{..}}) -> do
      globalContext <- logFatalOnError =<< getParseCryptographicParameters bbHash

      let listOfEncryptedAmounts = Types.getIncomingAmountsList a
      taker <- case idx of
        Nothing -> return id
        Just v -> if v < fromIntegral _startIndex
                    || v > fromIntegral _startIndex + length listOfEncryptedAmounts
                 then logFatal ["The index provided must be at least the index of the first incoming amount on the account and at most `start index + number of incoming amounts`"]
                 else return $ take (v - fromIntegral _startIndex)
      -- precomputed table for speeding up decryption
      let table = Enc.computeTable globalContext (2^(16::Int))
          decoder = Enc.decryptAmount table secretKey
          selfDecrypted = decoder _selfAmount
      -- aggregation of all encrypted amounts
          inputEncAmounts = taker listOfEncryptedAmounts
          aggAmounts = foldl' (<>) _selfAmount inputEncAmounts
          totalEncryptedAmount = foldl' (+) selfDecrypted $ fmap decoder inputEncAmounts
      unless (totalEncryptedAmount >= adAmount) $
        logFatal [printf "The requested transfer (%s) is more than the total encrypted balance (%s)." (Types.amountToString adAmount) (Types.amountToString totalEncryptedAmount)]
      -- index indicating which encrypted amounts we used as input
      let aggIndex = case idx of
            Nothing -> Enc.EncryptedAmountAggIndex (Enc.theAggIndex _startIndex + fromIntegral (length listOfEncryptedAmounts))
            Just idx' -> Enc.EncryptedAmountAggIndex (fromIntegral idx')
          aggAmount = Enc.makeAggregatedDecryptedAmount aggAmounts totalEncryptedAmount aggIndex
      liftIO $ Enc.makeSecToPubAmountTransferData globalContext secretKey aggAmount adAmount >>= \case
        Nothing -> logFatal ["Could not create transfer. Likely the provided secret key is incorrect."]
        Just adTransferData -> return AccountDecryptTransactionConfig{..}

-- |Get the cryptographic parameters in a given block, and attempt to parse them.
getParseCryptographicParameters :: Text -> ClientMonad IO (Either String GlobalContext)
getParseCryptographicParameters bHash = runExceptT $ do
  vglobalContext <- liftEither =<< (lift . getCryptographicParameters $ bHash)
  case AE.fromJSON vglobalContext of
    AE.Error err -> throwError err
    AE.Success Nothing -> throwError "The given block does not exist."
    AE.Success (Just Versioned{..}) -> do
      unless (vVersion == 0) $ throwError "Received unsupported version of cryptographic parameters."
      return vValue

-- |Convert transfer transaction config into a valid payload,
-- optionally asking the user for confirmation.
transferTransactionPayload :: TransferTransactionConfig -> Bool -> IO Types.Payload
transferTransactionPayload ttxCfg confirm = do
  let TransferTransactionConfig
        { ttcTransactionCfg = TransactionConfig
                              { tcEnergy = energy
                              , tcExpiry = expiryTs
                              , tcEncryptedSigningData = EncryptedSigningData { esdAddress = fromAddress } }
        , ttcAmount = amount
        , ttcReceiver = toAddress }
        = ttxCfg

  logSuccess [ printf "sending %s from %s to %s" (showGtu amount) (showNamedAddress fromAddress) (showNamedAddress toAddress)
             , printf "allowing up to %s to be spent as transaction fee" (showNrg energy)
             , printf "transaction expires on %s" (showTimeFormatted $ timeFromTransactionExpiryTime expiryTs) ]
  when confirm $ do
    confirmed <- askConfirmation Nothing
    unless confirmed exitTransactionCancelled

  return Types.Transfer { tToAddress = naAddr toAddress, tAmount = amount }

-- |Convert transfer transaction config into a valid payload,
-- optionally asking the user for confirmation.
transferWithScheduleTransactionPayload :: TransferWithScheduleTransactionConfig -> Bool -> IO Types.Payload
transferWithScheduleTransactionPayload ttxCfg confirm = do
  let TransferWithScheduleTransactionConfig
        { twstcTransactionCfg = TransactionConfig
                              { tcEnergy = energy
                              , tcExpiry = expiryTs
                              , tcEncryptedSigningData = EncryptedSigningData { esdAddress = fromAddress } }
        , twstcSchedule = schedule
        , twstcReceiver = toAddress }
        = ttxCfg

  logSuccess [ printf "sending GTUs from %s to %s" (showNamedAddress fromAddress) (showNamedAddress toAddress)
             , printf "with the following release schedule:\n%swith a total amount of %s" (unlines $ map (\(a, b) -> showTimeFormatted (Time.timestampToUTCTime a) ++ ": " ++ showGtu b) schedule) (showGtu $ foldl' (\acc (_, x) -> acc + x) 0 schedule)
             , printf "allowing up to %s to be spent as transaction fee" (showNrg energy)
             , printf "transaction expires on %s" (showTimeFormatted $ timeFromTransactionExpiryTime expiryTs) ]
  when confirm $ do
    confirmed <- askConfirmation Nothing
    unless confirmed exitTransactionCancelled

  return Types.TransferWithSchedule { twsTo = naAddr toAddress, twsSchedule = schedule }

encryptedTransferTransactionPayload :: MonadIO m => EncryptedTransferTransactionConfig -> Bool -> m Types.Payload
encryptedTransferTransactionPayload EncryptedTransferTransactionConfig{..} confirm = do
  let TransactionConfig
        { tcEnergy = energy
        , tcExpiry = expiry
        , tcEncryptedSigningData = EncryptedSigningData { esdAddress = addr } }
        = ettTransactionCfg

  logInfo
    [ printf "transferring %s GTU from encrypted balance of account %s to %s" (Types.amountToString ettAmount) (showNamedAddress addr) (showNamedAddress ettReceiver)
    , printf "allowing up to %s to be spent as transaction fee" (showNrg energy)
    , printf "transaction expires on %s" (showTimeFormatted $ timeFromTransactionExpiryTime expiry) ]

  when confirm $ do
    confirmed <- askConfirmation Nothing
    unless confirmed exitTransactionCancelled

  return $ Types.EncryptedAmountTransfer (naAddr ettReceiver) ettTransferData

-- |Convert 'baker add' transaction config into a valid payload,
-- optionally asking the user for confirmation.
bakerAddTransaction :: BaseConfig -> TransactionOpts (Maybe Types.Energy)
                    -> FilePath -- ^File with baker keys.
                    -> Types.Amount -- ^How much to stake.
                    -> Bool -- ^Whether to restake earnings.
                    -> Bool -- ^Whether to confirm before sending or not.
                    -> IO (BakerKeys, TransactionConfig, Types.Payload)
bakerAddTransaction baseCfg txOpts f batcBakingStake batcRestakeEarnings confirm = do
  encSignData <- getAccountCfgFromTxOpts baseCfg txOpts
  bakerKeys <- eitherDecodeFileStrict f >>= getFromJson

  let electionSignKey = bkElectionSignKey bakerKeys
      signatureSignKey = bkSigSignKey bakerKeys
      aggrSignKey = bkAggrSignKey bakerKeys

  let abElectionVerifyKey = bkElectionVerifyKey bakerKeys
      abSignatureVerifyKey = bkSigVerifyKey bakerKeys
      abAggregationVerifyKey = bkAggrVerifyKey bakerKeys

  let senderAddress = naAddr $ esdAddress encSignData

  let challenge = Types.addBakerChallenge senderAddress abElectionVerifyKey abSignatureVerifyKey abAggregationVerifyKey
  abProofElection <- Proofs.proveDlog25519VRF challenge (VRF.KeyPair electionSignKey abElectionVerifyKey) `except` "cannot produce VRF key proof"
  abProofSig <- Proofs.proveDlog25519Block challenge (BlockSig.KeyPair signatureSignKey abSignatureVerifyKey) `except` "cannot produce signature key proof"
  abProofAggregation <- Bls.proveKnowledgeOfSK challenge aggrSignKey

  let payload = Types.AddBaker {abBakingStake = batcBakingStake, abRestakeEarnings = batcRestakeEarnings,..}
      nrgCost _ = return . Just $ bakerAddEnergyCost (Types.payloadSize (Types.encodePayload payload))

  txCfg@TransactionConfig{..} <- getTransactionCfg baseCfg txOpts nrgCost

  logSuccess [ printf "adding baker with account %s" (show (naAddr $ esdAddress tcEncryptedSigningData))
             , printf "initial stake will be %s GTU" (Types.amountToString batcBakingStake)
             , if batcRestakeEarnings then "Rewards will be automatically added to the baking stake." else "Rewards will _not_ be automatically added to the baking stake."
             , printf "allowing up to %s to be spent as transaction fee" (showNrg tcEnergy) ]
  when confirm $ do
    confirmed <- askConfirmation Nothing
    unless confirmed exitTransactionCancelled

  return (bakerKeys, txCfg, payload)

  where except c err = c >>= \case
          Just x -> return x
          Nothing -> logFatal [err]

-- |Convert 'baker remove' transaction config into a valid payload,
-- optionally asking the user for confirmation.
bakerRemoveTransactionPayload :: BakerRemoveTransactionConfig -> Bool -> IO Types.Payload
bakerRemoveTransactionPayload brtxCfg confirm = do
  let BakerRemoveTransactionConfig
        { brtcTransactionCfg = TransactionConfig
                               { tcEnergy = energy }
        , brtcBakerId = bid }
        = brtxCfg

  logSuccess [ printf "submitting transaction to remove baker with ID '%s'" (show bid)
             , printf "allowing up to %s to be spent as transaction fee" (showNrg energy) ]
  when confirm $ do
    confirmed <- askConfirmation Nothing
    unless confirmed exitTransactionCancelled

  return Types.RemoveBaker

bakerUpdateStakeTransactionPayload :: BakerUpdateStakeTransactionConfig -> Bool -> IO Types.Payload
bakerUpdateStakeTransactionPayload brtxCfg confirm = do
  let BakerUpdateStakeTransactionConfig
        { bustcTransactionCfg = TransactionConfig
                               { tcEnergy = energy }
        , bustcNewAmount = newAmount }
        = brtxCfg

  logSuccess [ printf "submitting transaction to update stake of baker to '%s'" (showGtu newAmount)
             , printf "allowing up to %s to be spent as transaction fee" (showNrg energy) ]
  when confirm $ do
    confirmed <- askConfirmation Nothing
    unless confirmed exitTransactionCancelled

  return $ Types.UpdateBakerStake newAmount

bakerUpdateRestakeTransactionPayload :: BakerUpdateRestakeTransactionConfig -> Bool -> IO Types.Payload
bakerUpdateRestakeTransactionPayload burtxCfg confirm = do
  let BakerUpdateRestakeTransactionConfig
        { burTransactionCfg = TransactionConfig
                              { tcEnergy = energy }
        , burRestake = newRestake }
        = burtxCfg

  logSuccess [ printf "submitting transaction to change restaking switch of baker to '%s'" (show newRestake)
             , printf "allowing up to %s to be spent as transaction fee" (showNrg energy) ]
  when confirm $ do
    confirmed <- askConfirmation Nothing
    unless confirmed exitTransactionCancelled

  return $ Types.UpdateBakerRestakeEarnings newRestake

credentialUpdateKeysTransactionPayload :: CredentialUpdateKeysTransactionCfg -> Bool -> IO Types.Payload
credentialUpdateKeysTransactionPayload CredentialUpdateKeysTransactionCfg{..} confirm = do
  let TransactionConfig
        { tcEnergy = energy
        , tcExpiry = expiry
        , tcEncryptedSigningData = EncryptedSigningData { esdAddress = addr } }
        = cuktcTransactionCfg

  let logNewKeys = Map.foldrWithKey (\idx (SigScheme.VerifyKeyEd25519 key) l -> (printf "\t%s: %s" (show idx) (show key)) : l) [] (ID.credKeys cuktcKeys)

  logInfo $
    [ printf "setting the following keys for credential %s on account:" (show cuktcCredId) (showNamedAddress addr) ] ++
    logNewKeys ++
    [ printf "with threshold %s" (show (ID.credThreshold cuktcKeys))] ++
    [ printf "allowing up to %s to be spent as transaction fee" (showNrg energy)
    , printf "transaction expires on %s" (showTimeFormatted $ timeFromTransactionExpiryTime expiry) ]

  when confirm $ do
    confirmed <- askConfirmation Nothing
    unless confirmed exitTransactionCancelled

  return $ Types.UpdateCredentialKeys cuktcCredId cuktcKeys

accountEncryptTransactionPayload :: AccountEncryptTransactionConfig -> Bool -> IO Types.Payload
accountEncryptTransactionPayload AccountEncryptTransactionConfig{..} confirm = do
  let TransactionConfig
        { tcEnergy = energy
        , tcExpiry = expiry
        , tcEncryptedSigningData = EncryptedSigningData { esdAddress = addr } }
        = aeTransactionCfg


  logInfo $
    [ printf "transferring %s GTU from public to encrypted balance of account %s" (Types.amountToString aeAmount) (showNamedAddress addr)
    , printf "allowing up to %s to be spent as transaction fee" (showNrg energy)
    , printf "transaction expires on %s" (showTimeFormatted $ timeFromTransactionExpiryTime expiry) ]

  when confirm $ do
    confirmed <- askConfirmation Nothing
    unless confirmed exitTransactionCancelled

  return $ Types.TransferToEncrypted aeAmount

accountDecryptTransactionPayload :: MonadIO m => AccountDecryptTransactionConfig -> Bool -> m Types.Payload
accountDecryptTransactionPayload AccountDecryptTransactionConfig{..} confirm = do
  let TransactionConfig
        { tcEnergy = energy
        , tcExpiry = expiry
        , tcEncryptedSigningData = EncryptedSigningData { esdAddress = addr } }
        = adTransactionCfg

  logInfo $
    [ printf "transferring %s GTU from encrypted to public balance of account %s" (Types.amountToString (Enc.stpatdTransferAmount adTransferData)) (showNamedAddress addr)
    , printf "allowing up to %s to be spent as transaction fee" (showNrg energy)
    , printf "transaction expires on %s" (showTimeFormatted $ timeFromTransactionExpiryTime expiry) ]

  when confirm $ do
    confirmed <- askConfirmation Nothing
    unless confirmed exitTransactionCancelled

  return $ Types.TransferToPublic adTransferData


-- |Encode, sign, and send transaction off to the baker.
-- If confirmNonce is set, the user is asked to confirm using the next nonce
-- if there are pending transactions.
startTransaction :: (MonadFail m, MonadIO m)
  => TransactionConfig
  -> Types.Payload
  -> Bool
  -> Maybe AccountKeyMap -- ^ The decrypted account signing keys. If not provided, the encrypted keys
                         -- from the 'TransactionConfig' will be used, and for each the password will be queried.
  -> ClientMonad m Types.BareBlockItem
startTransaction txCfg pl confirmNonce maybeAccKeys = do
  let TransactionConfig
        { tcEnergy = energy
        , tcExpiry = expiry
        , tcNonce = n
        , tcEncryptedSigningData = EncryptedSigningData { esdAddress = NamedAddress{..}, .. }
        } = txCfg
  nonce <- getNonce naAddr n confirmNonce
  accountKeyMap <- case maybeAccKeys of
                     Just acKeys' -> return acKeys'
                     Nothing -> liftIO $ failOnError $ decryptAccountKeyMapInteractive esdKeys (Nothing) Nothing
  let tx = encodeAndSignTransaction pl naAddr energy nonce expiry accountKeyMap

  sendTransactionToBaker tx defaultNetId >>= \case
    Left err -> fail err
    Right False -> fail "transaction not accepted by the baker"
    Right True -> return tx

-- |Fetch next nonces relative to the account's most recently committed and
-- pending transactions, respectively.
-- If they match, the nonce is returned.
-- If they don't match, optionally ask the user to confirm proceeding with the latter nonce.
-- If rejected, the process is cancelled (exit with code 0).
getNonce :: (MonadFail m, MonadIO m) => Types.AccountAddress -> Maybe Types.Nonce -> Bool -> ClientMonad m Types.Nonce
getNonce sender nonce confirm =
  case nonce of
    Nothing -> do
      currentNonce <- getBestBlockHash >>= getAccountNonce sender
      nextNonce <- nanNonce <$> (getNextAccountNonce (Text.pack $ show sender) >>= getFromJson)
      liftIO $ when (currentNonce /= nextNonce) $ do
        logWarn [ printf "there is a pending transaction with nonce %s, but last committed one has %s" (show $ nextNonce-1) (show $ currentNonce-1)
                , printf "this transaction will have nonce %s and might hang if the pending transaction fails" (show nextNonce) ]
        when confirm $ do
          putStrLn "Proceed if you're confident that all currently pending transactions are valid."
          confirmed <- askConfirmation $ Just "proceed"
          unless confirmed exitTransactionCancelled
      return nextNonce
    Just v -> return v

-- |Send a transaction and optionally tail it (see 'tailTransaction' below).
sendAndTailTransaction_ :: (MonadIO m, MonadFail m)
    => TransactionConfig -- ^ Information about the sender, and the context of transaction
    -> Types.Payload -- ^ Payload of the transaction to send
    -> InteractionOpts -- ^ How interactive should sending and tailing be
    -> ClientMonad m ()
sendAndTailTransaction_ txCfg pl intOpts = void $ sendAndTailTransaction txCfg pl intOpts

-- |Send a transaction and optionally tail it (see 'tailTransaction' below).
-- If tailed, it returns the TransactionStatusResult of the finalized status,
-- otherwise the return value is `Nothing`.
sendAndTailTransaction :: (MonadIO m, MonadFail m)
    => TransactionConfig -- ^ Information about the sender, and the context of transaction
    -> Types.Payload -- ^ Payload of the transaction to send
    -> InteractionOpts -- ^ How interactive should sending and tailing be
    -> ClientMonad m (Maybe TransactionStatusResult)
sendAndTailTransaction txCfg pl intOpts = do
  tx <- startTransaction txCfg pl (ioConfirm intOpts) Nothing
  let hash = getBlockItemHash tx
  logSuccess [ printf "transaction '%s' sent to the baker" (show hash) ]
  if ioTail intOpts
  then Just <$> tailTransaction hash
  else return Nothing

-- |Continuously query and display transaction status until the transaction is finalized.
tailTransaction_ :: (MonadIO m) => Types.TransactionHash -> ClientMonad m ()
tailTransaction_ hash = void $ tailTransaction hash

-- |Continuously query and display transaction status until the transaction is finalized.
-- Returns the TransactionStatusResult of the finalized status.
tailTransaction :: (MonadIO m) => Types.TransactionHash -> ClientMonad m TransactionStatusResult
tailTransaction hash = do
  logInfo [ "waiting for the transaction to be committed and finalized"
          , "you may skip this step by interrupting the command using Ctrl-C (pass flag '--no-wait' to do this by default)"
          , printf "the transaction will still get processed and may be queried using\n  'concordium-client transaction status %s'" (show hash) ]

  liftIO $ printf "[%s] Waiting for the transaction to be committed..." =<< getLocalTimeOfDayFormatted
  committedStatus <- awaitState 2 Committed hash
  liftIO $ putStrLn ""

  when (tsrState committedStatus == Absent) $
    logFatal [ "transaction failed before it got committed"
             , "most likely because it was invalid" ]

  runPrinter $ printTransactionStatus committedStatus

  -- If the transaction goes back to pending state after being committed
  -- to a branch which gets dropped later on, the command will currently
  -- keep presenting the transaction as committed and awaiting finalization.
  -- As the transaction is still expected to go back to being committed or
  -- (if for instance it expires) become absent, this seems acceptable
  -- from a UX perspective. Also, this is expected to be a very uncommon case.

  liftIO $ printf "[%s] Waiting for the transaction to be finalized..." =<< getLocalTimeOfDayFormatted
  finalizedStatus <- awaitState 5 Finalized hash
  liftIO $ putStrLn ""

  when (tsrState finalizedStatus == Absent) $
    logFatal [ "transaction failed after it was committed"
             , "response:\n" ++ showPrettyJSON committedStatus ]

  -- Print out finalized status if the outcome differs from that of the committed status.
  when (tsrResults committedStatus /= tsrResults finalizedStatus) $
    runPrinter $ printTransactionStatus finalizedStatus

  liftIO $ printf "[%s] Transaction finalized.\n" =<< getLocalTimeOfDayFormatted

  return finalizedStatus
  where
    getLocalTimeOfDayFormatted = showTimeOfDay <$> getLocalTimeOfDay

-- |Process an 'account ...' command.
processAccountCmd :: AccountCmd -> Maybe FilePath -> Verbose -> Backend -> IO ()
processAccountCmd action baseCfgDir verbose backend =
  case action of
    AccountShow address block showEncrypted showDecrypted -> do
      baseCfg <- getBaseConfig baseCfgDir verbose

      na <- getAccountAddressArg (bcAccountNameMap baseCfg) address
      encKey <-
        if showDecrypted
        then do
          encKeys <- (\l -> [ acEncryptionKey v | v <- l, acAddr v == na, isJust (acEncryptionKey v) ] ) <$> getAllAccountConfigs baseCfg
          case encKeys of
            [Just enc] -> do
              decrypted <- decryptAccountEncryptionSecretKeyInteractive enc
              case decrypted of
                Right v -> return (Just v)
                _ -> logFatal [printf "Couldn't decrypt encryption key for account '%s' with the provided password" (show $ naAddr na)]
            _ -> logFatal [printf "Tried to decrypt balance of account '%s' but this account is not present on the local store" (show $ naAddr na)]
        else return Nothing

      when verbose $ do
        runPrinter $ printBaseConfig baseCfg
        putStrLn ""

      (v, dec, f) <- withClient backend $ do
        (bbh, accInfoValue) <- withBestBlockHash block (\bbh -> (bbh,) <$> getAccountInfo (Text.pack $ show $ naAddr na) bbh)
        cs <- getFromJson =<< getConsensusStatus
        accInfo <- getFromJson accInfoValue
        case encKey of
          Nothing -> return (accInfo, Nothing, \e ->  addUTCTime (fromRational ((toInteger e * toInteger (csrEpochDuration cs)) % 1000)) (csrGenesisTime cs))
          Just k -> do
            gc <- logFatalOnError =<< getParseCryptographicParameters bbh
            return (accInfo, Just (k, gc), \e ->  addUTCTime (fromRational ((toInteger e * toInteger (csrEpochDuration cs)) % 1000)) (csrGenesisTime cs))
      case v of
        Nothing -> putStrLn "Account not found."
        Just a -> runPrinter $ printAccountInfo f na a verbose (showEncrypted || showDecrypted) dec

    AccountList block -> do
      baseCfg <- getBaseConfig baseCfgDir verbose
      accs <- withClientJson backend $ withBestBlockHash block getAccountList
      runPrinter $ printAccountList (bcAccountNameMap baseCfg) accs

    AccountUpdateKeys f cid txOpts -> do
      baseCfg <- getBaseConfig baseCfgDir verbose

      when verbose $ do
        runPrinter $ printBaseConfig baseCfg
        putStrLn ""

      accCfg <- liftIO $ getAccountCfgFromTxOpts baseCfg txOpts
      let senderAddress = naAddr $ esdAddress accCfg

      withClient backend $ do
        accInfo <- getAccountInfoOrDie senderAddress
        aukCfg <- liftIO $ getAccountUpdateKeysTransactionCfg baseCfg txOpts f cid (Map.size (airCredentials accInfo))
        let txCfg = cuktcTransactionCfg aukCfg

        -- TODO: Check that the credential exists on the chain before making the update.

        when verbose $ liftIO $ do
          runPrinter $ printSelectedKeyConfig $ tcEncryptedSigningData txCfg
          putStrLn ""

        let intOpts = toInteractionOpts txOpts
        pl <- liftIO $ credentialUpdateKeysTransactionPayload aukCfg (ioConfirm intOpts)
        sendAndTailTransaction_ txCfg pl intOpts

    AccountEncrypt{..} -> do
      baseCfg <- getBaseConfig baseCfgDir verbose
      when verbose $ do
        runPrinter $ printBaseConfig baseCfg
        putStrLn ""

      aetxCfg <- getAccountEncryptTransactionCfg baseCfg aeTransactionOpts aeAmount
      let txCfg = aeTransactionCfg aetxCfg
      when verbose $ do
        runPrinter $ printSelectedKeyConfig $ tcEncryptedSigningData txCfg
        putStrLn ""

      let intOpts = toInteractionOpts aeTransactionOpts
      pl <- accountEncryptTransactionPayload aetxCfg (ioConfirm intOpts)
      withClient backend $ sendAndTailTransaction_ txCfg pl intOpts

    AccountDecrypt{..} -> do
      baseCfg <- getBaseConfig baseCfgDir verbose
      when verbose $ do
        runPrinter $ printBaseConfig baseCfg
        putStrLn ""

      let nrgCost _ = return $ Just $  accountDecryptEnergyCost
      txCfg <- liftIO (getTransactionCfg baseCfg adTransactionOpts nrgCost)

      encryptedSecretKey <- maybe (logFatal ["Missing account encryption secret key for account: " ++ show (esdAddress . tcEncryptedSigningData $ txCfg)]) return (esdEncryptionKey . tcEncryptedSigningData $ txCfg)
      secretKey <- either (\e -> logFatal ["Couldn't decrypt account encryption secret key: " ++ e]) return =<< decryptAccountEncryptionSecretKeyInteractive encryptedSecretKey

      withClient backend $ do
        adtxCfg <- getAccountDecryptTransactionCfg txCfg adAmount secretKey adIndex
        when verbose $ do
          runPrinter $ printSelectedKeyConfig $ tcEncryptedSigningData txCfg
          liftIO $ putStrLn ""

        let intOpts = toInteractionOpts adTransactionOpts
        pl <- accountDecryptTransactionPayload adtxCfg (ioConfirm intOpts)
        sendAndTailTransaction_ txCfg pl intOpts


-- |Process a 'module ...' command.
processModuleCmd :: ModuleCmd -> Maybe FilePath -> Verbose -> Backend -> IO ()
processModuleCmd action baseCfgDir verbose backend =
  case action of
    ModuleDeploy modFile modName txOpts -> do
      baseCfg <- getBaseConfig baseCfgDir verbose

      mdCfg <- getModuleDeployTransactionCfg baseCfg txOpts modFile
      let txCfg = mdtcTransactionCfg mdCfg

      let nrg = tcEnergy txCfg

      let msgIntro = case modName of
            Nothing -> [i|deploy the module '#{modFile}'|]
            Just modName' -> [i|deploy the module '#{modFile}' and name it '#{modName'}'|]
      logInfo [ msgIntro
              , [i|allowing up to #{showNrg nrg} to be spent as transaction fee|]]

      deployConfirmed <- askConfirmation Nothing

      when deployConfirmed $ do
          logInfo ["deploying module..."]

          let intOpts = toInteractionOpts txOpts
          let pl = moduleDeployTransactionPayload mdCfg

          withClient backend $ do
            mTsr <- sendAndTailTransaction txCfg pl intOpts
            case extractModRef mTsr of
              Nothing -> return ()
              Just (Left err) -> logFatal ["module deployment failed:", err]
              Just (Right modRef) -> do
                logSuccess [[i|module successfully deployed with reference: '#{modRef}'|]]
                case modName of
                  Nothing -> return ()
                  Just modName' -> do
                    nameAdded <- liftIO $ addModuleNameAndWrite verbose baseCfg modName' modRef
                    logSuccess [[i|module reference #{modRef} was successfully named '#{nameAdded}'|]]

    ModuleList block -> do
      baseCfg <- getBaseConfig baseCfgDir verbose
      (bestBlock, res) <- withClient backend $ withBestBlockHash block $ \bb -> (bb,) <$> getModuleList bb
      v <- getFromJsonAndHandleError (\_ _ -> logFatal ["could not retrieve the list of modules",
                                   "the provided block hash is invalid:", Text.unpack bestBlock]) res
      case v of
        Nothing -> logFatal ["could not retrieve the list of modules",
                               "the provided block does not exist:", Text.unpack bestBlock]
        Just [] -> logInfo ["there are no modules in block " ++ Text.unpack bestBlock]
        Just xs -> runPrinter $ printModuleList (bcModuleNameMap baseCfg) xs

    ModuleShow modRefOrName outFile block -> do
      baseCfg <- getBaseConfig baseCfgDir verbose
      namedModRef <- getNamedModuleRef (bcModuleNameMap baseCfg) modRefOrName
      Wasm.WasmModule{..} <- withClient backend . withBestBlockHash block $ getWasmModule namedModRef
      logInfo [[i|WASM Version of module: #{wasmVersion}|]]
      case outFile of
        -- Write to stdout
        "-" -> BS.putStr . Wasm.moduleSource $ wasmSource
        -- Write to file
        _   -> do
          handleWriteFile BS.writeFile PromptBeforeOverwrite verbose outFile (Wasm.moduleSource wasmSource)
          logSuccess [[i|wrote module source to the file '#{outFile}'|]]

    ModuleInspect modRefOrName schemaFile block -> do
      baseCfg <- getBaseConfig baseCfgDir verbose
      namedModRef <- getNamedModuleRef (bcModuleNameMap baseCfg) modRefOrName
      schema <- withClient backend . withBestBlockHash block $ getSchemaFromFileOrModule schemaFile (Right namedModRef)
      case schema of
        Nothing -> logInfo ["Inspection failed: no schema provided and module does not contain an embedded schema"]
        Just schema' -> runPrinter $ printModuleInspectInfo namedModRef schema'

    ModuleName modRefOrFile modName -> do
      baseCfg <- getBaseConfig baseCfgDir verbose
      modRef <- getModuleRefFromRefOrFile modRefOrFile
      nameAdded <- liftIO $ addModuleNameAndWrite verbose baseCfg modName modRef
      logSuccess [[i|module reference #{modRef} was successfully named '#{nameAdded}'|]]

  where extractModRef = extractFromTsr (\case
                                           Types.ModuleDeployed modRef -> Just modRef
                                           _ -> Nothing)

getModuleDeployTransactionCfg :: BaseConfig -> TransactionOpts (Maybe Types.Energy) -> FilePath -> IO ModuleDeployTransactionCfg
getModuleDeployTransactionCfg baseCfg txOpts moduleFile = do
  wasmModule <- getWasmModuleFromFile moduleFile
  txCfg <- getTransactionCfg baseCfg txOpts $ moduleDeployEnergyCost wasmModule
  return $ ModuleDeployTransactionCfg txCfg wasmModule

-- |Calculate the energy cost of deploying a module.
moduleDeployEnergyCost :: Wasm.WasmModule -> EncryptedSigningData -> IO (Maybe (Int -> Types.Energy))
moduleDeployEnergyCost wasmMod encSignData = pure . Just . const $
  Cost.deployModuleCost (fromIntegral payloadSize) + minimumCost payloadSize signatureCount
  where
        signatureCount = mapNumKeys (esdKeys encSignData)
        payloadSize = Types.payloadSize . Types.encodePayload . Types.DeployModule $ wasmMod

data ModuleDeployTransactionCfg =
  ModuleDeployTransactionCfg
  { -- |Configuration for the transaction.
    mdtcTransactionCfg :: !TransactionConfig
    -- |The WASM module to deploy.
  , mdtcModule :: !Wasm.WasmModule }

moduleDeployTransactionPayload :: ModuleDeployTransactionCfg -> Types.Payload
moduleDeployTransactionPayload ModuleDeployTransactionCfg {..} = Types.DeployModule mdtcModule

-- |Process a 'contract ...' command.
processContractCmd :: ContractCmd -> Maybe FilePath -> Verbose -> Backend -> IO ()
processContractCmd action baseCfgDir verbose backend =
  case action of
    ContractList block -> do
      baseCfg <- getBaseConfig baseCfgDir verbose
      (bestBlock, res) <- withClient backend $ withBestBlockHash block $ \bb -> (bb,) <$> getInstances bb
      v <- getFromJsonAndHandleError (\_ _ -> logFatal ["could not retrieve the list of contracts",
                                   "the provided block hash is invalid:", Text.unpack bestBlock]) res
      case v of
        Nothing -> logFatal ["could not retrieve the list of contracts",
                               "the provided block does not exist:", Text.unpack bestBlock]
        Just [] -> logInfo ["there are no contract instances in block " ++ Text.unpack bestBlock]
        Just xs -> runPrinter $ printContractList (bcContractNameMap baseCfg) xs

    ContractShow indexOrName subindex schemaFile block -> do
      baseCfg <- getBaseConfig baseCfgDir verbose
      namedContrAddr <- getNamedContractAddress (bcContractNameMap baseCfg) indexOrName subindex
      (schema, contrInfo, namedOwner, namedModRef) <- withClient backend . withBestBlockHash block $ \bb -> do
        contrInfo@CI.ContractInfo{..} <- getContractInfo namedContrAddr bb
        let namedModRef = NamedModuleRef {nmrRef = ciSourceModule, nmrNames = findAllNamesFor (bcModuleNameMap baseCfg) ciSourceModule}
        schema <- getSchemaFromFileOrModule schemaFile (Right namedModRef) bb
        let namedOwner = NamedAddress {naAddr = ciOwner, naNames = findAllNamesFor (bcAccountNameMap baseCfg) ciOwner}
        return (schema, contrInfo, namedOwner, namedModRef)
      displayContractInfo schema contrInfo namedOwner namedModRef

    ContractInit modTBD contrName paramsFileJSON paramsFileBinary schemaFile contrAlias isPath amount txOpts -> do
      baseCfg <- getBaseConfig baseCfgDir verbose
      ciCfg <- getContractInitTransactionCfg backend baseCfg txOpts modTBD isPath contrName
                paramsFileJSON paramsFileBinary schemaFile amount
      let txCfg = citcTransactionCfg ciCfg
      let energy = tcEnergy txCfg
      let expiryTs = tcExpiry txCfg

      let minEnergy = contractInitMinimumEnergy ciCfg (tcEncryptedSigningData txCfg)
      when (energy < minEnergy) $ logFatal [ "insufficient energy provided"
                                           , [iii|to verify the transaction signature #{showNrg minEnergy} is needed,
                                                  and additional energy is needed to complete the initialization|]]

      logInfo [ [i|initialize contract '#{contrName}' from module '#{citcModuleRef ciCfg}' with |]
                  ++ paramsMsg paramsFileJSON paramsFileBinary ++ [i| Sending #{Types.amountToString $ citcAmount ciCfg} GTU.|]
              , [i|allowing up to #{showNrg energy} to be spent as transaction fee|]
              , [i|transaction expires on #{showTimeFormatted $ timeFromTransactionExpiryTime expiryTs}|]]

      initConfirmed <- askConfirmation Nothing

      when initConfirmed $ do
        let intOpts = toInteractionOpts txOpts
        let pl = contractInitTransactionPayload ciCfg
        withClient backend $ do
          mTsr <- sendAndTailTransaction txCfg pl intOpts
          case extractContractAddress mTsr of
            Nothing -> return ()
            Just (Left err) -> logFatal ["contract initialisation failed:", err]
            Just (Right contrAddr) -> do
              logSuccess [[i|contract successfully initialized with address: #{showCompactPrettyJSON contrAddr}|]]
              case contrAlias of
                Nothing -> return ()
                Just contrAlias' -> do
                  nameAdded <- liftIO $ addContractNameAndWrite verbose baseCfg contrAlias' contrAddr
                  logSuccess [[i|contract address #{showCompactPrettyJSON contrAddr} was successfully named '#{nameAdded}'|]]

    ContractUpdate indexOrName subindex receiveName paramsFileJSON paramsFileBinary schemaFile amount txOpts -> do
      baseCfg <- getBaseConfig baseCfgDir verbose
      cuCfg <- getContractUpdateTransactionCfg backend baseCfg txOpts indexOrName subindex
                receiveName paramsFileJSON paramsFileBinary schemaFile amount
      let txCfg = cutcTransactionCfg cuCfg
      let energy = tcEnergy txCfg
      let expiryTs = tcExpiry txCfg

      let minEnergy = contractUpdateMinimumEnergy cuCfg (tcEncryptedSigningData txCfg)
      when (energy < minEnergy) $ logFatal [ "insufficient energy provided"
                                           , [iii|to verify the transaction signature #{showNrg minEnergy} is needed,
                                                  and additional energy is needed to complete the update|]]

      logInfo [ [i|update contract '#{cutcContrName cuCfg}' using the function '#{receiveName}' with |]
                  ++ paramsMsg paramsFileJSON paramsFileBinary ++ [i| Sending #{Types.amountToString $ cutcAmount cuCfg} GTU.|]
              , [i|allowing up to #{showNrg energy} to be spent as transaction fee|]
              , [i|transaction expires on #{showTimeFormatted $ timeFromTransactionExpiryTime expiryTs}|]]

      updateConfirmed <- askConfirmation Nothing

      when updateConfirmed $ do
        let intOpts = toInteractionOpts txOpts
        let pl = contractUpdateTransactionPayload cuCfg
        withClient backend $ do
          mTsr <- sendAndTailTransaction txCfg pl intOpts
          case extractUpdate mTsr of
            Nothing -> return ()
            Just (Left err) -> logFatal ["updating contract instance failed:", err]
            Just (Right _) -> do
              namedContrAddr <- getNamedContractAddress (bcContractNameMap baseCfg) indexOrName subindex
              logSuccess [[iii|successfully updated contract instance #{showNamedContractAddress namedContrAddr}
                                                using the function '#{receiveName}'|]]

    ContractName index subindex contrName -> do
      baseCfg <- getBaseConfig baseCfgDir verbose
      let contrAddr = mkContractAddress index subindex
      nameAdded <- liftIO $ addContractNameAndWrite verbose baseCfg contrName contrAddr
      logSuccess [[i|contract address #{showCompactPrettyJSON contrAddr} was successfully named '#{nameAdded}'|]]

  where extractContractAddress = extractFromTsr (\case
                                                 Types.ContractInitialized {..} -> Just ecAddress
                                                 _ -> Nothing)
        extractUpdate = extractFromTsr (\case
                                        Types.Updated {} -> Just ()
                                        _ -> Nothing)
        paramsMsg paramsFileJSON paramsFileBinary = case (paramsFileJSON, paramsFileBinary) of
            (Nothing, Nothing) -> "no parameters."
            (Nothing, Just binFile) -> [i|binary parameters from '#{binFile}'.|]
            (Just jsonFile, Nothing) -> [i|JSON parameters from '#{jsonFile}'.|]
            -- This case should already have failed while creating the config.
            _ -> ""

        -- |Calculates the minimum energy required for checking the signature of a contract initialization.
        -- The minimum will not cover the full initialization, but enough of it, so that a potential 'Not enough energy' error
        -- can be shown.
        contractInitMinimumEnergy :: ContractInitTransactionCfg -> EncryptedSigningData -> Types.Energy
        contractInitMinimumEnergy ContractInitTransactionCfg{..} encSignData = minimumCost (fromIntegral payloadSize) signatureCount
          where
            payloadSize =    1 -- tag
                          + 32 -- module ref
                          +  2 + (length $ show citcInitName) -- size length + length of initName
                          +  2 + (BSS.length . Wasm.parameter $ citcParams) -- size length + length of parameter
            signatureCount = mapNumKeys (esdKeys encSignData)

        -- |Calculates the minimum energy required for checking the signature of a contract update.
        -- The minimum will not cover the full update, but enough of it, so that a potential 'Not enough energy' error
        -- can be shown.
        contractUpdateMinimumEnergy :: ContractUpdateTransactionCfg -> EncryptedSigningData -> Types.Energy
        contractUpdateMinimumEnergy ContractUpdateTransactionCfg{..} encSignData = minimumCost (fromIntegral payloadSize) signatureCount
          where
            payloadSize =    1 -- tag
                          + 16 -- contract address
                          +  2 + (length $ show cutcReceiveName) -- size length + length of receiveName
                          +  2 + (BSS.length . Wasm.parameter $ cutcParams) -- size length + length of the parameter
            signatureCount = mapNumKeys (esdKeys encSignData)

-- |Try to fetch info about the contract and deserialize it from JSON.
-- Or, log fatally with appropriate error messages if anything goes wrong.
getContractInfo :: NamedContractAddress -> Text -> ClientMonad IO CI.ContractInfo
getContractInfo namedContrAddr block = do
  res <- getInstanceInfo (Text.pack . showCompactPrettyJSON . ncaAddr $ namedContrAddr) block
  case res of
    Left err -> logFatal ["I/O error:", err]
    -- TODO: Handle nonexisting blocks separately from nonexisting contracts.
    Right AE.Null -> logFatal [[i|the contract instance #{showNamedContractAddress namedContrAddr} does not exist in block #{block}|]]
    Right contrInfo -> case AE.fromJSON contrInfo of
      Error err -> logFatal ["Could not decode contract info:", err]
      Success info -> pure info

-- |Display contract info, optionally using a schema to decode the contract state.
displayContractInfo :: Maybe CS.ModuleSchema -> CI.ContractInfo -> NamedAddress -> NamedModuleRef -> IO ()
displayContractInfo schema contrInfo namedOwner namedModRef = case schema of
  Nothing -> runPrinter $ printContractInfo contrInfo namedOwner namedModRef
  Just schema' -> case CI.decodeContractStateUsingSchema contrInfo schema' of
    Left err' -> logFatal ["Parsing the contract model failed:", err']
    Right infoWithSchema -> runPrinter $ printContractInfo infoWithSchema namedOwner namedModRef

-- |Attempts to acquire the needed parts for updating a contract.
-- The two primary parts are a contract address, which is acquired using `getNamedContractAddress`,
-- and a `Wasm.Parameter` which is acquired using `getWasmParameter`.
-- It will log fatally if one of the two cannot be acquired.
getContractUpdateTransactionCfg :: Backend
                                -> BaseConfig
                                -> TransactionOpts Types.Energy
                                -> Text -- ^ Index of the contract address OR a contract name.
                                -> Maybe Word64 -- ^ Optional subindex.
                                -> Text -- ^ Name of the receive function to use.
                                -> Maybe FilePath -- ^ Optional parameter file in JSON format.
                                -> Maybe FilePath -- ^ Optional parameter file in binary format.
                                -> Maybe FilePath -- ^ Optional schema file.
                                -> Types.Amount   -- ^ `Amount` to send to the contract.
                                -> IO ContractUpdateTransactionCfg
getContractUpdateTransactionCfg backend baseCfg txOpts indexOrName subindex receiveName
                                paramsFileJSON paramsFileBinary schemaFile amount = do
  txCfg <- getRequiredEnergyTransactionCfg baseCfg txOpts
  namedContrAddr <- getNamedContractAddress (bcContractNameMap baseCfg) indexOrName subindex
  CI.ContractInfo{ciSourceModule = moduleRef,..} <- withClient backend . withBestBlockHash Nothing $ getContractInfo namedContrAddr
  let namedModRef = NamedModuleRef {nmrRef = moduleRef, nmrNames = []}
  let contrName = CI.contractNameFromInitName ciName
  params <- getWasmParameter backend paramsFileJSON paramsFileBinary schemaFile (Right namedModRef)
            (CS.ReceiveFuncName contrName receiveName)
  return $ ContractUpdateTransactionCfg txCfg (ncaAddr namedContrAddr)
           contrName (Wasm.ReceiveName [i|#{contrName}.#{receiveName}|]) params amount

contractUpdateTransactionPayload :: ContractUpdateTransactionCfg -> Types.Payload
contractUpdateTransactionPayload ContractUpdateTransactionCfg {..} =
  Types.Update cutcAmount cutcAddress cutcReceiveName cutcParams

data ContractUpdateTransactionCfg =
  ContractUpdateTransactionCfg
  { -- |Configuration for the transaction.
    cutcTransactionCfg :: !TransactionConfig
    -- |The address of the contract to invoke.
  , cutcAddress :: !Types.ContractAddress
    -- |Name of the contract that is being updated.
    -- This is resolved from the chain.
  , cutcContrName :: !Text
    -- |Name of the receive method to invoke.
  , cutcReceiveName :: !Wasm.ReceiveName
    -- |Parameters to the receive method.
  , cutcParams :: !Wasm.Parameter
    -- |Amount to transfer to the contract.
  , cutcAmount :: !Types.Amount
  }

-- |Attempts to acquire the needed parts for initializing a contract.
-- The two primary parts are a module reference, which can be acquired in one of three ways
-- (see the arguments for details), and a `Wasm.Parameter`, which is acquired using `getWasmParameter`.
-- It will log fatally if one of the two cannot be acquired.
getContractInitTransactionCfg :: Backend
                              -> BaseConfig
                              -> TransactionOpts Types.Energy
                              -> String -- ^ Module reference OR module name OR (if isPath == True) path to the module (reference then calculated by hashing).
                              -> Bool   -- ^ isPath: if True, the previous argument is assumed to be a path.
                              -> Text   -- ^ Name of contract to init.
                              -> Maybe FilePath -- ^ Optional parameter file in JSON format.
                              -> Maybe FilePath -- ^ Optional parameter file in binary format.
                              -> Maybe FilePath -- ^ Optional schema file.
                              -> Types.Amount   -- ^ `Amount` to send to the contract.
                              -> IO ContractInitTransactionCfg
getContractInitTransactionCfg backend baseCfg txOpts modTBD isPath contrName paramsFileJSON paramsFileBinary schemaFile amount = do
  namedModRef <- if isPath
            then (\ref -> NamedModuleRef {nmrRef = ref, nmrNames = []}) <$> getModuleRefFromFile modTBD
            else getNamedModuleRef (bcModuleNameMap baseCfg) (Text.pack modTBD)
  txCfg <- getRequiredEnergyTransactionCfg baseCfg txOpts
  params <- getWasmParameter backend paramsFileJSON paramsFileBinary schemaFile (Right namedModRef) (CS.InitFuncName contrName)
  return $ ContractInitTransactionCfg txCfg amount (nmrRef namedModRef) (Wasm.InitName [i|init_#{contrName}|]) params

-- |Query the node for a module reference, and parse the result.
-- Terminate program execution if either the module cannot be obtained,
-- or the result cannot be parsed.
getWasmModule :: NamedModuleRef -- ^On-chain reference of the module.
              -> Text -- ^Hash of the block to query in.
              -> ClientMonad IO Wasm.WasmModule
getWasmModule namedModRef block = do
  res <- getModuleSource (Text.pack . show $ nmrRef namedModRef) block

  case res of
    Left err -> logFatal ["I/O error:", err]
    Right "" -> logFatal [[i|the module reference #{showNamedModuleRef namedModRef} does not exist in block #{block}|]]
    Right unparsedWasmMod -> case S.decode unparsedWasmMod of
      Left err' -> logFatal [[i|could not decode Wasm Module:|], err']
      Right wasmMod -> return wasmMod

data ContractInitTransactionCfg =
  ContractInitTransactionCfg
  { -- |Configuration for the transaction.
    citcTransactionCfg :: !TransactionConfig
    -- |Initial amount on the contract's account.
  , citcAmount :: !Types.Amount
    -- |Reference of the module (on-chain) in which the contract exist.
  , citcModuleRef :: !Types.ModuleRef
    -- |Name of the init method to invoke in that module.
  , citcInitName :: !Wasm.InitName
    -- |Parameters to the init method.
  , citcParams :: !Wasm.Parameter
  }

contractInitTransactionPayload :: ContractInitTransactionCfg -> Types.Payload
contractInitTransactionPayload ContractInitTransactionCfg {..} =
  Types.InitContract citcAmount citcModuleRef citcInitName citcParams

-- |Load a WasmModule from the specified file path.
-- It defaults to our internal wasmVersion of 0, which essentially is the
-- on-chain API version.
getWasmModuleFromFile :: FilePath -> IO Wasm.WasmModule
getWasmModuleFromFile moduleFile = Wasm.WasmModule 0 . Wasm.ModuleSource <$> handleReadFile BS.readFile moduleFile

-- |Load `Wasm.Parameter` through one of several ways, dependent on the arguments:
--   * If binary file provided -> Read the file and wrap its contents in `Wasm.Parameter`.
--   * If JSON file provided   -> Try to get a schema using `getSchemaFromFileOrModule` and use it to encode the parameters
--                                into a `Wasm.Parameter`.
-- If invalid arguments are provided or something fails, appropriate warning or error messages are logged.
getWasmParameter :: Backend
                 -> Maybe FilePath -- ^ Optional parameter file in JSON format.
                 -> Maybe FilePath -- ^ Optional parameter file in binary format.
                 -> Maybe FilePath -- ^ Optional schema file.
                 -> Either Wasm.ModuleSource NamedModuleRef -- ^ Module source OR a `NamedModuleRef`.
                 -> CS.FuncName -- ^ A func name used for finding the func signature in the schema.
                 -> IO Wasm.Parameter
getWasmParameter backend paramsFileJSON paramsFileBinary schemaFile modSourceOrRef funcName =
  case (paramsFileJSON, paramsFileBinary, schemaFile) of
    (Nothing, Nothing, Nothing) -> emptyParams
    (Nothing, Nothing, Just _) -> logWarn ["ignoring the --schema as no --params were provided"] *> emptyParams
    (Nothing, Just binaryFile, Nothing) -> binaryParams binaryFile
    (_, Just binaryFile, Just _) -> logWarn ["ignoring the --schema as --parameter-bin was used"] *> binaryParams binaryFile
    (Just jsonFile', Nothing, _) -> do
      schema <- withClient backend . withBestBlockHash Nothing $ getSchemaFromFileOrModule schemaFile modSourceOrRef
      case schema of
        Nothing -> logFatal [[iii|could not parse the json parameter because the module does not include an embedded schema.
                                  Supply a schema using the --schema flag|]]
        Just schema' -> getFromJSONParams jsonFile' schema'
    (Just _, Just _, _) -> logFatal ["--parameter-json and --parameter-bin cannot be used at the same time"]
  where getFromJSONParams :: FilePath -> CS.ModuleSchema -> IO Wasm.Parameter
        getFromJSONParams jsonFile schema = case CS.lookupSignatureForFunc schema funcName of
          Nothing -> logFatal [[i|the schema did not include the provided function|]]
          Just schemaForParams -> do
            jsonFileContents <- handleReadFile BSL8.readFile jsonFile
            let params = AE.eitherDecode jsonFileContents >>= CP.encodeParameter schemaForParams
            case params of
              Left errParams -> logFatal [[i|Could not decode parameters from file '#{jsonFile}' as JSON:|], errParams]
              Right params' -> pure . Wasm.Parameter . BS.toShort $ params'

        emptyParams = pure . Wasm.Parameter $ BSS.empty
        binaryParams file = Wasm.Parameter . BS.toShort <$> handleReadFile BS.readFile file

-- |Get a schema from a file or, alternatively, try to extract an embedded schema from a module.
-- Logs fatally if an invalid schema is found (either from a file or embedded).
-- Only returns `Nothing` if no schemaFile is provided and no embedded schema was found in the module.
getSchemaFromFileOrModule :: Maybe FilePath -- ^ Optional schema file.
                          -> Either Wasm.ModuleSource NamedModuleRef -- ^ Either a
                          -> Text
                          -> ClientMonad IO (Maybe CS.ModuleSchema)
getSchemaFromFileOrModule schemaFile modSourceOrRef block = case (schemaFile, modSourceOrRef) of
  (Nothing, Left modSource) -> liftIO $ tryGetSchemaFromModuleSource modSource
  (Nothing, Right namedModRef) -> do
    Wasm.WasmModule{..} <- getWasmModule namedModRef block
    liftIO $ tryGetSchemaFromModuleSource wasmSource
  (Just schemaFile', _) -> liftIO (Just <$> getSchemaFromFile schemaFile')
  where tryGetSchemaFromModuleSource (Wasm.ModuleSource modSrc) = case getSchemaFromModule modSrc of
          Left err -> logFatal [[i|Could not parse embedded schema from module:|], err]
          Right schema -> return schema

-- |Load and decode a schema from a file.
getSchemaFromFile :: FilePath -> IO CS.ModuleSchema
getSchemaFromFile schemaFile = do
  schema <- CS.decodeModuleSchema <$> handleReadFile BS.readFile schemaFile
  case schema of
    Left err -> logFatal [[i|Could not decode schema from file '#{schemaFile}':|], err]
    Right schema' -> pure schema'

-- |Try to extract and decode a schema from a module.
getSchemaFromModule :: BS.ByteString -> Either String (Maybe CS.ModuleSchema)
getSchemaFromModule = CS.decodeEmbeddedSchema

-- |Try to parse the input as a module reference and assume it is a path if it fails.
getModuleRefFromRefOrFile :: String -> IO Types.ModuleRef
getModuleRefFromRefOrFile modRefOrFile = case readMaybe modRefOrFile of
  Just modRef -> pure modRef
  Nothing -> getModuleRefFromFile modRefOrFile

-- |Load the module file and compute its hash, which is the reference.
getModuleRefFromFile :: String -> IO Types.ModuleRef
getModuleRefFromFile file = Types.ModuleRef . getHash <$> getWasmModuleFromFile file

-- |Get a NamedContractAddress from either a name or index and an optional subindex.
-- LogWarn if subindex is provided with a contract name.
-- LogFatal if it is neither an index nor a contract name.
getNamedContractAddress :: MonadIO m => ContractNameMap -> Text -> Maybe Word64 -> m NamedContractAddress
getNamedContractAddress nameMap indexOrName subindex = case readMaybe $ Text.unpack indexOrName of
  Just index -> return $ NamedContractAddress {ncaAddr = mkContractAddress index subindex, ncaNames = []}
  Nothing -> do
    when (isJust subindex) $ logWarn ["ignoring the --subindex as it should not be used in combination with a contract name"]
    case Map.lookup indexOrName nameMap of
      Just addr -> return $ NamedContractAddress {ncaAddr = addr, ncaNames = [indexOrName]}
      Nothing -> logFatal [[i|'#{indexOrName}' is neither the address index nor the name of a contract|]]

-- |Get a NamedModuleRef from either a name or a module reference.
-- LogFatal if it is neither a module reference nor a module name.
getNamedModuleRef :: MonadIO m => ModuleNameMap -> Text -> m NamedModuleRef
getNamedModuleRef nameMap modRefOrName = case readMaybe $ Text.unpack modRefOrName of
  Just modRef -> return $ NamedModuleRef {nmrRef = modRef, nmrNames = []}
  Nothing -> case Map.lookup modRefOrName nameMap of
    Just modRef -> return $ NamedModuleRef {nmrRef = modRef, nmrNames = [modRefOrName]}
    Nothing -> logFatal [[i|'#{modRefOrName}' is neither the reference nor the name of a module|]]

-- |Make a contract address from an index and an optional subindex (default: 0).
mkContractAddress :: Word64 -> Maybe Word64 -> Types.ContractAddress
mkContractAddress index subindex = Types.ContractAddress (Types.ContractIndex index) (Types.ContractSubindex subindex')
  where subindex' = fromMaybe 0 subindex

-- |Try to extract event information from a TransactionStatusResult.
-- The Maybe returned by the supplied function is mapped to Either with an error message.
-- 'Nothing' is mapped to 'Nothing'
extractFromTsr :: (Types.Event -> Maybe a) -> Maybe TransactionStatusResult -> Maybe (Either String a)
extractFromTsr _ Nothing = Nothing -- occurs when ioTail is disabled.
extractFromTsr eventMatcher (Just tsr) = Just $ case parseTransactionBlockResult tsr of
  SingleBlock _ tSummary -> getEvents tSummary >>= maybeToRight "transaction not included in any blocks" . findModRef
  NoBlocks -> Left "transaction not included in any blocks"
  _ -> Left "internal server: Finalized chain has split"
  where
    getEvents tSum = case Types.tsResult tSum of
                Types.TxSuccess {..} -> Right vrEvents
                Types.TxReject {..}  -> Left $ showRejectReason True vrRejectReason
    findModRef = foldr (\e _ -> eventMatcher e) Nothing

    maybeToRight _ (Just x) = Right x
    maybeToRight y Nothing  = Left y

-- |Process a 'consensus ...' command.
processConsensusCmd :: ConsensusCmd -> Maybe FilePath -> Verbose -> Backend -> IO ()
processConsensusCmd action _baseCfgDir verbose backend =
  case action of
    ConsensusStatus -> do
      v <- withClientJson backend getConsensusStatus
      runPrinter $ printConsensusStatus v
    ConsensusShowParameters b includeBakers -> do
      baseCfg <- getBaseConfig _baseCfgDir verbose
      v <- withClientJson backend $ withBestBlockHash b getBirkParameters
      case v of
        Nothing -> putStrLn "Block not found."
        Just p -> runPrinter $ printBirkParameters includeBakers p addrmap
                    where
                      addrmap = Map.fromList . map Tuple.swap . Map.toList $ bcAccountNameMap baseCfg

    ConsensusChainUpdate rawUpdateFile authsFile keysFiles intOpts -> do
      let
        loadJSON :: (FromJSON a) => FilePath -> IO a
        loadJSON fn = AE.eitherDecodeFileStrict fn >>= \case
          Left err -> logFatal [fn ++ ": " ++ err]
          Right r -> return r
      rawUpdate@Updates.RawUpdateInstruction{..} <- loadJSON rawUpdateFile
      auths <- loadJSON authsFile
      keys <- mapM loadJSON keysFiles
      let
        keySet = Updates.accessPublicKeys $ (case ruiPayload of
            Updates.AuthorizationUpdatePayload{} -> Updates.asAuthorization
            Updates.ProtocolUpdatePayload{} -> Updates.asProtocol
            Updates.ElectionDifficultyUpdatePayload{} -> Updates.asParamElectionDifficulty
            Updates.EuroPerEnergyUpdatePayload{} -> Updates.asParamEuroPerEnergy
            Updates.MicroGTUPerEuroUpdatePayload{} -> Updates.asParamMicroGTUPerEuro
            Updates.FoundationAccountUpdatePayload{} -> Updates.asParamFoundationAccount
            Updates.MintDistributionUpdatePayload{} -> Updates.asParamMintDistribution
            Updates.TransactionFeeDistributionUpdatePayload{} -> Updates.asParamTransactionFeeDistribution
            Updates.GASRewardsUpdatePayload{} -> Updates.asParamGASRewards
            Updates.BakerStakeThresholdUpdatePayload{} -> Updates.asBakerStakeThreshold
                                            )
          auths
        keyLU key = let vk = SigScheme.correspondingVerifyKey key in
          case vk `Vec.elemIndex` Updates.asKeys auths of
            Nothing -> logFatal [printf "Authorizations file does not contain public key '%s'" (show vk)]
            Just idx -> do
              unless (fromIntegral idx `Set.member` keySet) $
                logWarn [printf "Key with index %u (%s) is not authorized to perform this update type." idx (show vk)]
              return (fromIntegral idx, key)
      keyMap <- Map.fromList <$> mapM keyLU keys
      let ui = Updates.makeUpdateInstruction rawUpdate keyMap
      when verbose $ logInfo ["Generated update instruction:", show ui]
      now <- getCurrentTimeUnix
      let expiryOK = ruiTimeout > now
      unless expiryOK $
        logWarn [printf "Update timeout (%s) has already expired" (showTimeFormatted $ timeFromTransactionExpiryTime ruiTimeout)]
      let effectiveTimeOK = ruiEffectiveTime == 0 || ruiEffectiveTime > ruiTimeout
      unless effectiveTimeOK $
        logWarn [printf "Update effective time (%s) is not later than expiry time (%s)" (showTimeFormatted $ timeFromTransactionExpiryTime ruiEffectiveTime) (showTimeFormatted $ timeFromTransactionExpiryTime ruiTimeout)]
      let authorized = Updates.checkAuthorizedUpdate auths ui
      unless authorized $ do
        logWarn ["The update instruction is not authorized by the keys used to sign it."]
      when (ioConfirm intOpts) $ unless (expiryOK && effectiveTimeOK && authorized) $ do
        confirmed <- askConfirmation $ Just "Proceed anyway [yN]?"
        unless confirmed exitTransactionCancelled
      withClient backend $ do
        let
          tx = Types.ChainUpdate ui
          hash = getBlockItemHash tx
        sendTransactionToBaker tx defaultNetId >>= \case
          Left err -> fail err
          Right False -> fail "update instruction not accepted by the node"
          Right True -> logSuccess [printf "update instruction '%s' sent to the baker" (show hash)]
        when (ioTail intOpts) $
          tailTransaction_ hash

-- |Process a 'block ...' command.
processBlockCmd :: BlockCmd -> Verbose -> Backend -> IO ()
processBlockCmd action _ backend =
  case action of
    BlockShow b -> do
      when (maybe False (isNothing . parseTransactionHash) b) $
        logFatal [printf "invalid block hash '%s'" (fromJust b)]

      v <- withClientJson backend $ withBestBlockHash b getBlockInfo
      runPrinter $ printBlockInfo v

-- |Generate a fresh set of baker keys.
generateBakerKeys :: IO BakerKeys
generateBakerKeys = do
  -- Aggr/bls keys.
  aggrSk <- Bls.generateSecretKey
  let aggrPk = Bls.derivePublicKey aggrSk
  -- Election keys.
  VRF.KeyPair {privateKey=elSk, publicKey=elPk} <- VRF.newKeyPair
  -- Signature keys.
  BlockSig.KeyPair {signKey=sigSk, verifyKey=sigVk} <- BlockSig.newKeyPair
  return BakerKeys { bkAggrSignKey = aggrSk
                   , bkAggrVerifyKey = aggrPk
                   , bkElectionSignKey = elSk
                   , bkElectionVerifyKey = elPk
                   , bkSigSignKey = sigSk
                   , bkSigVerifyKey = sigVk }

-- |Process a 'baker ...' command.
processBakerCmd :: BakerCmd -> Maybe FilePath -> Verbose -> Backend -> IO ()
processBakerCmd action baseCfgDir verbose backend =
  case action of
    BakerGenerateKeys outputFile -> do
      keys <- generateBakerKeys
      let out = AE.encodePretty keys

      case outputFile of
        Nothing -> do
          -- TODO Store in config.
          BSL8.putStrLn out
          logInfo [ printf "to add a baker to the chain using these keys, store it in a file and use 'concordium-client baker add FILE'" ]
        Just f -> do
          BSL.writeFile f out
          logSuccess [ printf "keys written to file '%s'" f
                     , "DO NOT LOSE THIS FILE"
                     , printf "to add a baker to the chain using these keys, use 'concordium-client baker add %s'" f ]
    BakerAdd accountKeysFile txOpts initialStake autoRestake outputFile -> do
      baseCfg <- getBaseConfig baseCfgDir verbose
      when verbose $ do
        runPrinter $ printBaseConfig baseCfg
        putStrLn ""

      let intOpts = toInteractionOpts txOpts
      (bakerKeys, txCfg, pl) <- bakerAddTransaction baseCfg txOpts accountKeysFile initialStake autoRestake (ioConfirm intOpts)

      when verbose $ do
        runPrinter $ printSelectedKeyConfig $ tcEncryptedSigningData txCfg
        putStrLn ""

      withClient backend $ do
         let senderAddr = naAddr . esdAddress . tcEncryptedSigningData $ txCfg
         AccountInfoResult{..} <- getAccountInfoOrDie senderAddr
         case airBaker of
           Just AccountInfoBakerResult{..} -> logFatal [[i|Account is already a baker with ID #{aibiIdentity abirAccountBakerInfo}.|]]
           Nothing -> do
             -- TODO: this should also take into account the estimated cost for this transaction
             if airAmount < initialStake
             then
               logFatal [[i|Account balance (#{showGtu airAmount}) is lower than the amount requested to be staked (#{showGtu initialStake}).|]]
             else do
               sendAndMaybeOutputCredentials bakerKeys accountKeysFile outputFile txCfg pl intOpts

    BakerSetKeys file txOpts outfile -> do
      baseCfg <- getBaseConfig baseCfgDir verbose
      when verbose $ do
        runPrinter $ printBaseConfig baseCfg
        putStrLn ""

      let intOpts = toInteractionOpts txOpts
      withClient backend $ do
        (bakerKeys, txCfg, pl) <- bakerSetKeysTransaction baseCfg txOpts file (ioConfirm intOpts)
        sendAndMaybeOutputCredentials bakerKeys file outfile txCfg pl intOpts

    BakerRemove txOpts -> do
      baseCfg <- getBaseConfig baseCfgDir verbose
      when verbose $ do
        runPrinter $ printBaseConfig baseCfg
        putStrLn ""
      let nrgCost _ = return $ Just bakerRemoveEnergyCost
      txCfg <- liftIO (getTransactionCfg baseCfg txOpts nrgCost)
      withClient backend $ do
        brtcCfg <- getBakerRemoveTransactionCfg txCfg
        let intOpts = toInteractionOpts txOpts
        pl <- liftIO $ bakerRemoveTransactionPayload brtcCfg (ioConfirm intOpts)
        sendAndTailTransaction_ txCfg pl intOpts

    BakerUpdateStake newStake txOpts -> do
      baseCfg <- getBaseConfig baseCfgDir verbose
      when verbose $ do
        runPrinter $ printBaseConfig baseCfg
        putStrLn ""
      let nrgCost _ = return $ Just bakerUpdateStakeEnergyCost
      txCfg <- liftIO (getTransactionCfg baseCfg txOpts nrgCost)
      withClient backend $ do
        brtcCfg <- getBakerUpdateStakeTransactionCfg txCfg newStake
        let intOpts = toInteractionOpts txOpts
        pl <- liftIO $ bakerUpdateStakeTransactionPayload brtcCfg (ioConfirm intOpts)
        sendAndTailTransaction_ txCfg pl intOpts

    BakerUpdateRestakeEarnings bureRestake txOpts -> do
      baseCfg <- getBaseConfig baseCfgDir verbose
      when verbose $ do
        runPrinter $ printBaseConfig baseCfg
        putStrLn ""
      let nrgCost _ = return $ Just bakerUpdateRestakeEnergyCost
      txCfg <- liftIO (getTransactionCfg baseCfg txOpts nrgCost)
      withClient backend $ do
        burtCfg <- getBakerUpdateRestakeTransactionCfg txCfg bureRestake
        let intOpts = toInteractionOpts txOpts
        pl <- liftIO $ bakerUpdateRestakeTransactionPayload burtCfg (ioConfirm intOpts)
        sendAndTailTransaction_ txCfg pl intOpts
  where sendAndMaybeOutputCredentials bakerKeys infile outputFile txCfg pl intOpts = do
          let printToFile ident out = do
                  let credentials = BakerCredentials{
                        bcKeys = bakerKeys,
                        bcIdentity = ident
                      }
                  liftIO $ handleWriteFile BSL.writeFile PromptBeforeOverwrite verbose out (AE.encodePretty credentials)
          result <- sendAndTailTransaction txCfg pl intOpts
          case result of
            Nothing -> return ()
            Just ts -> do
              case tsrState ts of
                Finalized | SingleBlock _ summary <- parseTransactionBlockResult ts ->
                              case Types.tsResult summary of
                                Types.TxSuccess [Types.BakerAdded{..}] ->
                                  case outputFile of
                                    Nothing ->
                                      logInfo ["Baker with ID " ++ show ebaBakerId ++ " added.",
                                               printf "To use it add \"bakerId\": %s to the keys file %s." (show ebaBakerId) infile
                                              ]
                                    Just outFile -> printToFile ebaBakerId outFile
                                Types.TxSuccess [Types.BakerKeysUpdated{..}] ->
                                  case outputFile of
                                    Nothing ->
                                      logInfo ["Keys for baker with ID " ++ show ebkuBakerId ++ " updated.",
                                               printf "To use it add \"bakerId\": %s to the keys file %s." (show ebkuBakerId) infile
                                              ]
                                    Just outFile -> printToFile ebkuBakerId outFile
                                Types.TxReject reason -> do
                                        logWarn [showRejectReason True reason]
                                _ -> logFatal ["Unexpected response for the transaction type."]
                Absent ->
                  logFatal ["Transaction is absent."]
                _ ->
                  logFatal ["Unexpected status."]
-- |Convert 'baker set-keys' transaction config into a valid payload.
bakerSetKeysTransaction :: BaseConfig -> TransactionOpts (Maybe Types.Energy) -> FilePath -> Bool -> ClientMonad IO (BakerKeys, TransactionConfig, Types.Payload)
bakerSetKeysTransaction baseCfg txOpts fp confirm = do
  encSignData <- liftIO $ getAccountCfgFromTxOpts baseCfg txOpts

  let senderAddress = naAddr $ esdAddress encSignData


  AccountInfoResult{..} <- getAccountInfoOrDie senderAddress
  when (isNothing airBaker) $ logFatal [printf "Account %s is not a baker, so cannot set its keys." (show senderAddress)]
  liftIO $ do
    bsktcBakerKeys <- getFromJson =<< eitherDecodeFileStrict fp


    let electionSignKey = bkElectionSignKey bsktcBakerKeys
        signatureSignKey = bkSigSignKey bsktcBakerKeys
        aggrSignKey = bkAggrSignKey bsktcBakerKeys

    let ubkElectionVerifyKey = bkElectionVerifyKey bsktcBakerKeys
        ubkSignatureVerifyKey = bkSigVerifyKey bsktcBakerKeys
        ubkAggregationVerifyKey = bkAggrVerifyKey bsktcBakerKeys

    let challenge = Types.updateBakerKeyChallenge senderAddress ubkElectionVerifyKey ubkSignatureVerifyKey ubkAggregationVerifyKey
    ubkProofElection <- Proofs.proveDlog25519VRF challenge (VRF.KeyPair electionSignKey ubkElectionVerifyKey) `except` "cannot produce VRF key proof"
    ubkProofSig <- Proofs.proveDlog25519Block challenge (BlockSig.KeyPair signatureSignKey ubkSignatureVerifyKey) `except` "cannot produce signature key proof"
    ubkProofAggregation <- Bls.proveKnowledgeOfSK challenge aggrSignKey

    let payload = Types.UpdateBakerKeys{..}

    let nrgCost _ = return . Just $ bakerSetKeysEnergyCost (Types.payloadSize (Types.encodePayload payload))

    txCfg@TransactionConfig{..} <- getTransactionCfg baseCfg txOpts nrgCost

    logSuccess [ printf "setting new keys for baker %s" (show senderAddress)
               , printf "allowing up to %s to be spent as transaction fee" (showNrg tcEnergy)
               , printf "transaction expires on %s" (showTimeFormatted $ timeFromTransactionExpiryTime tcExpiry) ]
    when confirm $ do
      confirmed <- askConfirmation Nothing
      unless confirmed exitTransactionCancelled

    return (bsktcBakerKeys, txCfg, payload)
  where except c err = c >>= \case
          Just x -> return x
          Nothing -> logFatal [err]

processIdentityCmd :: IdentityCmd -> Backend -> IO ()
processIdentityCmd action backend =
  case action of
    IdentityShow c -> processIdentityShowCmd c backend

processIdentityShowCmd :: IdentityShowCmd -> Backend -> IO ()
processIdentityShowCmd action backend =
  case action of
    IdentityShowIPs block -> do
      v <- withClientJson backend $ withBestBlockHash block getIdentityProviders
      case v of
        Nothing -> putStrLn "No response received from the gRPC server."
        Just a -> runPrinter $ printIdentityProviders a
    IdentityShowARs block -> do
      v <- withClientJson backend $ withBestBlockHash block $ getAnonymityRevokers
      case v of
        Nothing -> putStrLn "No response received from the gRPC server."
        Just a -> runPrinter $ printAnonymityRevokers a

-- |Process a "legacy" command.
processLegacyCmd :: LegacyCmd -> Backend -> IO ()
processLegacyCmd action backend =
  case action of
    SendTransaction fname nid -> do
      source <- handleReadFile BSL.readFile fname
      t <- withClient backend $ processTransaction source nid
      putStrLn $ "Transaction sent to the baker. Its hash is " ++
        show (getBlockItemHash t)
    GetConsensusInfo -> withClient backend $ getConsensusStatus >>= printJSON
    GetBlockInfo every block -> withClient backend $ withBestBlockHash block getBlockInfo >>= if every then loop else printJSON
    GetBlockSummary block -> withClient backend $ withBestBlockHash block getBlockSummary >>= printJSON
    GetBlocksAtHeight height -> withClient backend $ getBlocksAtHeight height >>= printJSON
    GetAccountList block -> withClient backend $ withBestBlockHash block getAccountList >>= printJSON
    GetInstances block -> withClient backend $ withBestBlockHash block getInstances >>= printJSON
    GetTransactionStatus txhash -> withClient backend $ getTransactionStatus txhash >>= printJSON
    GetTransactionStatusInBlock txhash block -> withClient backend $ getTransactionStatusInBlock txhash block >>= printJSON
    GetAccountInfo account block ->
      withClient backend $ withBestBlockHash block (getAccountInfo account) >>= printJSON
    GetAccountNonFinalized account ->
      withClient backend $ getAccountNonFinalizedTransactions account >>= printJSON
    GetNextAccountNonce account ->
      withClient backend $ getNextAccountNonce account >>= printJSON
    GetInstanceInfo account block ->
      withClient backend $ withBestBlockHash block (getInstanceInfo account) >>= printJSON
    GetRewardStatus block -> withClient backend $ withBestBlockHash block getRewardStatus >>= printJSON
    GetBirkParameters block ->
      withClient backend $ withBestBlockHash block getBirkParameters >>= printJSON
    GetModuleList block -> withClient backend $ withBestBlockHash block getModuleList >>= printJSON
    GetNodeInfo -> withClient backend $ getNodeInfo >>= printNodeInfo
    GetPeerData bootstrapper -> withClient backend $ getPeerData bootstrapper >>= printPeerData
    StartBaker -> withClient backend $ startBaker >>= printSuccess
    StopBaker -> withClient backend $ stopBaker >>= printSuccess
    PeerConnect ip port -> withClient backend $ peerConnect ip port >>= printSuccess
    GetPeerUptime -> withClient backend $ getPeerUptime >>= (liftIO . print)
    BanNode nodeId nodeIp -> withClient backend $ banNode nodeId nodeIp >>= printSuccess
    UnbanNode nodeId nodeIp -> withClient backend $ unbanNode nodeId nodeIp >>= printSuccess
    JoinNetwork netId -> withClient backend $ joinNetwork netId >>= printSuccess
    LeaveNetwork netId -> withClient backend $ leaveNetwork netId >>= printSuccess
    GetAncestors amount blockHash -> withClient backend $ withBestBlockHash blockHash (getAncestors amount) >>= printJSON
    GetBranches -> withClient backend $ getBranches >>= printJSON
    GetBannedPeers -> withClient backend $ getBannedPeers >>= (liftIO . print)
    Shutdown -> withClient backend $ shutdown >>= printSuccess
    DumpStart -> withClient backend $ dumpStart >>= printSuccess
    DumpStop -> withClient backend $ dumpStop >>= printSuccess
    GetIdentityProviders block -> withClient backend $ withBestBlockHash block getIdentityProviders >>= printJSON
    GetAnonymityRevokers block -> withClient backend $ withBestBlockHash block getAnonymityRevokers >>= printJSON
    GetCryptographicParameters block -> withClient backend $ withBestBlockHash block getCryptographicParameters >>= printJSON
  where
    printSuccess (Left x)  = liftIO . putStrLn $ x
    printSuccess (Right x) = liftIO $ if x then putStrLn "OK" else putStrLn "FAIL"

-- |Look up block infos all the way to genesis.
loop :: Either String Value -> ClientMonad IO ()
loop v =
  case v of
    Left err       -> liftIO $ putStrLn err
    Right (AE.Object m) ->
      case HM.lookup "blockParent" m of
        Just (String parent) -> do
          printJSON v
          case HM.lookup "blockSlot" m of
            Just (AE.Number x) | x > 0 ->
              getBlockInfo parent >>= loop
            _ -> return () -- Genesis block reached.
        _ -> error "Unexpected return value for block parent."
    _ -> error "Unexptected return value for getBlockInfo."

-- |Helper function to specialize the type, avoiding the need for type
-- annotations in many places.
getBlockItemHash :: Types.BareBlockItem -> Types.TransactionHash
getBlockItemHash = getHash

data PeerData = PeerData {
  totalSent     :: Word64,
  totalReceived :: Word64,
  version       :: Text,
  peerStats     :: PeerStatsResponse,
  peerList      :: PeerListResponse
  }

printPeerData :: MonadIO m => Either String PeerData -> m ()
printPeerData epd =
  case epd of
    Left err -> liftIO $ putStrLn err
    Right PeerData{..} -> liftIO $ do
      putStrLn $ "Total packets sent: " ++ show totalSent
      putStrLn $ "Total packets received: " ++ show totalReceived
      putStrLn $ "Peer version: " ++ Text.unpack version
      putStrLn "Peer stats:"
      forM_ (peerStats ^. CF.peerstats) $ \ps -> do
        putStrLn $ "  Peer: " ++ Text.unpack (ps ^. CF.nodeId)
        putStrLn $ "    Packets sent: " ++ show (ps ^. CF.packetsSent)
        putStrLn $ "    Packets received: " ++ show (ps ^. CF.packetsReceived)
        putStrLn $ "    Latency: " ++ show (ps ^. CF.latency)
        putStrLn ""

      putStrLn $ "Peer type: " ++ Text.unpack (peerList ^. CF.peerType)
      putStrLn "Peers:"
      forM_ (peerList ^. CF.peers) $ \pe -> do
        putStrLn $ "  Node id: " ++ Text.unpack (pe ^. CF.nodeId . CF.value)
        putStrLn $ "    Port: " ++ show (pe ^. CF.port . CF.value)
        putStrLn $ "    IP: " ++ Text.unpack (pe ^. CF.ip . CF.value)
        putStrLn $ "    Catchup Status: " ++ showCatchupStatus (pe ^. CF.catchupStatus)
        putStrLn ""
  where showCatchupStatus =
          \case PeerElement'UPTODATE -> "Up to date"
                PeerElement'PENDING -> "Pending"
                PeerElement'CATCHINGUP -> "Catching up"
                _ -> "Unknown" -- this should not happen in well-formed responses


getPeerData :: Bool -> ClientMonad IO (Either String PeerData)
getPeerData bootstrapper = do
  totalSent' <- getPeerTotalSent
  totalReceived' <- getPeerTotalReceived
  version' <- getPeerVersion
  peerStats' <- getPeerStats bootstrapper
  peerList' <- getPeerList bootstrapper
  return $ do
    totalSent <- totalSent'
    totalReceived <- totalReceived'
    version <- version'
    peerStats <- peerStats'
    peerList <- peerList'
    return PeerData{..}

printNodeInfo :: MonadIO m => Either String NodeInfoResponse -> m ()
printNodeInfo mni =
  case mni of
    Left err -> liftIO (putStrLn err)
    Right ni -> liftIO $ do
      putStrLn $ "Node ID: " ++ show (ni ^. CF.nodeId . CF.value)
      putStrLn $ "Current local time: " ++ show (ni ^. CF.currentLocaltime)
      putStrLn $ "Baker ID: " ++ maybe "not a baker" show (ni ^? CF.maybe'consensusBakerId . _Just . CF.value)
      putStrLn $ "Peer type: " ++ show (ni ^. CF.peerType)
      putStrLn $ "Baker running: " ++ show (ni ^. CF.consensusBakerRunning)
      putStrLn $ "Consensus running: " ++ show (ni ^. CF.consensusRunning)
      putStrLn $ "Consensus type: " ++ show (ni ^. CF.consensusType)
      putStrLn $ "Baker committee member: " ++ show (ni ^. CF.consensusBakerCommittee)
      putStrLn $ "Finalization committee member: " ++ show (ni ^. CF.consensusFinalizerCommittee)

-- |FIXME: Move this some other place in refactoring.
data StatusOfPeers = StatusOfPeers {
  -- |How many peers we deem are up-to-date with us.
  numUpToDate :: !Int,
  -- |How many are in limbo, we don't know what the status is with respect to
  -- consensus status of the both of us.
  numPending :: !Int,
  -- |Number of peers we are catching up with.
  numCatchingUp :: !Int
  } deriving(Show, Generic)

instance ToJSON StatusOfPeers
instance FromJSON StatusOfPeers

-- |Get an indication of how caught up the node is in relation to its peers.
getStatusOfPeers :: ClientMonad IO (Either String StatusOfPeers)
getStatusOfPeers = do
  -- False means we don't include the bootstrap nodes here, since they are not running consensus.
  getPeerList False <&> \case
    Left err -> (Left err)
    Right peerList -> Right $
      L.foldl' (\status peerElem ->
                  case peerElem ^. CF.catchupStatus of
                    PeerElement'UPTODATE -> status { numUpToDate = numUpToDate status + 1 }
                    PeerElement'PENDING -> status { numPending = numPending status + 1 }
                    PeerElement'CATCHINGUP -> status { numCatchingUp = numCatchingUp status + 1 }
                    _ -> status -- this should not happen in well-formed responses
               )
          (StatusOfPeers 0 0 0)
          (peerList ^. CF.peers)


-- |Process a transaction from JSON payload given as a byte string
-- and with keys given explicitly.
-- The transaction is signed with all the provided keys.
processTransaction ::
     (MonadFail m, MonadIO m)
  => BSL.ByteString
  -> Int
  -> ClientMonad m Types.BareBlockItem
processTransaction source networkId =
  case AE.eitherDecode source of
    Left err -> fail $ "Error decoding JSON: " ++ err
    Right t  -> processTransaction_ t networkId True

-- |Process a transaction with unencrypted keys given explicitly.
-- The transaction is signed with all the provided keys.
-- This is only for testing purposes and currently used by the middleware.
processTransaction_ ::
     (MonadFail m, MonadIO m)
  => TransactionJSON
  -> Int
  -> Verbose
  -> ClientMonad m Types.BareBlockItem
processTransaction_ transaction networkId _verbose = do
  let accountKeys = CT.keys transaction
  tx <- do
    let header = metadata transaction
        sender = thSenderAddress header
    nonce <-
      case thNonce header of
        Nothing -> getBestBlockHash >>= getAccountNonce sender
        Just nonce -> return nonce
    txPayload <- convertTransactionJsonPayload $ payload transaction
    return $ encodeAndSignTransaction
      txPayload
      sender
      (thEnergyAmount header)
      nonce
      (thExpiry header)
      accountKeys

  sendTransactionToBaker tx networkId >>= \case
    Left err -> fail $ show err
    Right False -> fail "Transaction not accepted by the baker."
    Right True -> return tx

-- |Read a versioned credential from the bytestring, failing if any errors occur.
processCredential ::
     (MonadFail m, MonadIO m)
  => BSL.ByteString
  -> Int
  -> ClientMonad m Types.BareBlockItem
processCredential source networkId =
  case AE.eitherDecode source of
    Left err -> fail $ "Error decoding JSON: " ++ err
    Right vCred
        | vVersion vCred == 0 ->
            case fromJSON (vValue vCred) of
              AE.Success cred ->
                let tx = Types.CredentialDeployment cred
                in sendTransactionToBaker tx networkId >>= \case
                  Left err -> fail err
                  Right False -> fail "Transaction not accepted by the baker."
                  Right True -> return tx
              AE.Error err -> fail $ "Cannot parse credential according to V0: " ++ err
        | otherwise ->
          fail $ "Unsupported credential version: " ++ show (vVersion vCred)

-- |Convert JSON-based transaction type to one which is ready to be encoded, signed and sent.
convertTransactionJsonPayload :: (MonadFail m) => CT.TransactionJSONPayload -> ClientMonad m Types.Payload
convertTransactionJsonPayload = \case
  (CT.DeployModule _) ->
    fail "Use 'concordium-client module deploy' instead."
  CT.InitContract{} ->
    fail "Use 'concordium-client contract init' instead."
  CT.Update{} ->
    fail "Use 'concordium-client contract update' instead."
  (CT.Transfer transferTo transferAmount) ->
    return $ Types.Transfer transferTo transferAmount
  CT.RemoveBaker -> return $ Types.RemoveBaker
  CT.TransferToPublic{..} -> return $ Types.TransferToPublic{..}
  -- FIXME: The following two should have the inputs changed so that they are usable.
  -- They should only specify the amount and the index, and possibly the input encrypted amounts,
  -- but the proofs should be automatically generated here.
  CT.TransferToEncrypted{..} -> return $ Types.TransferToEncrypted{..}
  CT.EncryptedAmountTransfer{..} -> return Types.EncryptedAmountTransfer{..}

-- |Sign a transaction payload and configuration into a "normal" transaction,
-- which is ready to be sent.
encodeAndSignTransaction ::
     Types.Payload
  -> Types.AccountAddress
  -> Types.Energy
  -> Types.Nonce
  -> Types.TransactionExpiryTime
  -> AccountKeyMap
  -> Types.BareBlockItem
encodeAndSignTransaction txPayload sender energy nonce expiry accKeys = Types.NormalTransaction $
  let encPayload = Types.encodePayload txPayload
      header = Types.TransactionHeader{
        thSender = sender,
        thPayloadSize = Types.payloadSize encPayload,
        thNonce = nonce,
        thEnergyAmount = energy,
        thExpiry = expiry
      }
      keys = Map.toList $ fmap Map.toList accKeys
  in Types.signTransaction keys header encPayload<|MERGE_RESOLUTION|>--- conflicted
+++ resolved
@@ -368,9 +368,8 @@
                           ++ " will be updated on account " ++ Text.unpack addr]
               let accCfg' = accCfg { acKeys = keyDuplicates }
               writeAccountKeys baseCfg' accCfg' verbose
-<<<<<<< HEAD
       
-      ConfigAccountChangeKeyPassword name keyIndex -> do
+      ConfigAccountChangeKeyPassword name cidx keyIndex -> do
         logWarn [printf "Re-encrypting keys under a new password permanently overwrites the previous encrypted keys"
                 , "This is a destructive operation and cannot be undone"]
         
@@ -381,29 +380,30 @@
 
         (baseCfg', accountCfg) <- getAccountConfig (Just name) baseCfg Nothing Nothing Nothing AssumeInitialized
         let keyMap = acKeys accountCfg
-        let encKey = Map.lookup keyIndex keyMap
-        case encKey of
-          Nothing -> logError [printf [i|There is no key with index #{keyIndex} for account '#{name}'. |]]
-          Just encKey' -> do
-            decPwd <- askPassword "Enter current encrypted key password"
-            plain <- runExceptT (decryptAccountKeyPair decPwd keyIndex encKey')
-            case plain of
-              Left err -> logError [printf err]
-              Right plainKey -> do
-                createpwdresult <- createPasswordInteractive (Just "re-encrypt key under")
-                case createpwdresult of 
+        let ckeys = Map.lookup cidx keyMap
+        case ckeys of 
+          Nothing -> logError [printf [i|No Credential found at Credential index #{cidx} for account '#{name}'|]]
+          Just enckeys -> do
+            let encKey = Map.lookup keyIndex enckeys
+            case encKey of
+              Nothing -> logError [printf [i|No key found with index #{keyIndex} for Credential index #{cidx} for account '#{name}'|]]
+              Just encKey' -> do
+                decPwd <- askPassword "Enter current encrypted key password"
+                plain <- runExceptT (decryptAccountKeyPair decPwd keyIndex encKey')
+                case plain of
                   Left err -> logError [printf err]
-                  Right encPwd -> do
-                    encKey2 <- encryptAccountKeyPair encPwd plainKey
-                    let newKeys = Map.insert keyIndex encKey2 keyMap
-                    let accCfg' = accountCfg { acKeys = newKeys }
-                    writeAccountKeys baseCfg' accCfg' verbose
-                    logInfo [printf [i|Key at index #{keyIndex} for account '#{name}' has been re-encrypted under the new password. |]]
-
-      ConfigAccountRemoveKeys addr idxs threshold -> do
-=======
+                  Right plainKey -> do
+                    createpwdresult <- createPasswordInteractive (Just "re-encrypt key under")
+                    case createpwdresult of 
+                      Left err -> logError [printf err]
+                      Right encPwd -> do
+                        encKey2 <- encryptAccountKeyPair encPwd plainKey
+                        let newKeys = Map.insert cidx (Map.insert keyIndex encKey2 enckeys) keyMap
+                        let accCfg' = accountCfg { acKeys = newKeys }
+                        writeAccountKeys baseCfg' accCfg' verbose
+                        logInfo [printf [i|Key with Credential Index #{cidx}, and key index #{keyIndex} for account '#{name}' has been re-encrypted under the new password|]]
+
       ConfigAccountRemoveKeys addr cidx idxs -> do
->>>>>>> ccd3d2cc
         baseCfg <- getBaseConfig baseCfgDir verbose
         when verbose $ do
           runPrinter $ printBaseConfig baseCfg
