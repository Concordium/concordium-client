{-# LANGUAGE OverloadedStrings #-}
{-# LANGUAGE ScopedTypeVariables #-}
{-# LANGUAGE DeriveGeneric #-}
{-# LANGUAGE QuasiQuotes #-}
module Concordium.Client.Runner
  ( process
  , getAccountNonce
  , getBestBlockHash
  , getLastFinalBlockHash
  , PeerData(..)
  , getPeerData
  , getNodeInfo
  , sendTransactionToBaker
  , getConsensusStatus
  , generateBakerKeys
  , getAccountInfo
  , getAccountInfoOrDie
  , getModuleSet
  , getStatusOfPeers
  , StatusOfPeers(..)
  , ClientMonad(..)
  , withClient
  , EnvData(..)
  , GrpcConfig
  , processTransaction_
  , awaitState
  -- * For importing support
  , decodeGenesisFormattedAccountExport
  , accountCfgsFromWalletExportAccounts
  , decodeMobileFormattedAccountExport
  -- * For adding baker support
  , startTransaction
  , encodeAndSignTransaction
  , tailTransaction_
  , getBlockItemHash
  , withClientJson
  , TransactionConfig(..)
  , getFromJson
  -- other auxiliary functions
  , getParseCryptographicParameters
  ) where

import           Concordium.Client.Utils
import           Concordium.Client.Cli
import           Concordium.Client.Config
import           Concordium.Client.Commands          as COM
import           Concordium.Client.Export
import           Concordium.Client.GRPC
import           Concordium.Client.Output
import           Concordium.Client.Parse
import           Concordium.Client.Runner.Helper
import           Concordium.Client.Types.Account
import qualified Concordium.Client.Types.Contract.Info as CI
import qualified Concordium.Client.Types.Contract.Parameter as CP
import qualified Concordium.Client.Types.Contract.Schema as CS
import           Concordium.Client.Types.Transaction as CT
import           Concordium.Client.Types.TransactionStatus
import           Concordium.Common.Version
import qualified Concordium.Common.Time as Time
import qualified Concordium.Crypto.EncryptedTransfers as Enc
import qualified Concordium.Crypto.BlockSignature    as BlockSig
import qualified Concordium.Crypto.BlsSignature      as Bls
import qualified Concordium.Crypto.Proofs            as Proofs
import qualified Concordium.Crypto.SignatureScheme   as SigScheme
import qualified Concordium.Crypto.VRF               as VRF
import qualified Concordium.Client.Encryption        as Password
import qualified Concordium.Types.Updates            as Updates
import qualified Concordium.Types.Transactions       as Types
import           Concordium.Types.HashableTo
import qualified Concordium.Cost as Cost
import qualified Concordium.Types.Execution          as Types
import qualified Concordium.Types                    as Types
import qualified Concordium.ID.Types                 as ID
import           Concordium.ID.Parameters
import qualified Concordium.Wasm                     as Wasm
import           Proto.ConcordiumP2pRpc
import qualified Proto.ConcordiumP2pRpc_Fields       as CF

import           Control.Exception
import           Control.Monad.Fail
import           Control.Monad.Except
import           Control.Monad.Reader                hiding (fail)
import           GHC.Generics
import           Data.IORef
import           Data.Foldable
import           Data.Aeson                          as AE
import qualified Data.Aeson.Encode.Pretty            as AE
import qualified Data.ByteString                     as BS
import qualified Data.ByteString.Lazy                as BSL
import qualified Data.ByteString.Lazy.Char8          as BSL8
import qualified Data.ByteString.Short               as BS (toShort)
import qualified Data.ByteString.Short               as BSS
import qualified Data.Map.Strict                     as Map
import qualified Data.HashMap.Strict                 as HM
import           Data.Maybe
import qualified Data.List                           as L
import qualified Data.Serialize                      as S
import qualified Data.Set                            as Set
import           Data.String
import           Data.String.Interpolate (i, iii)
import           Data.Text(Text)
import qualified Data.Tuple                          as Tuple
import qualified Data.Text                           as Text
import qualified Data.Vector                         as Vec
import           Data.Word
import           Lens.Micro.Platform
import           Network.GRPC.Client.Helpers
import           Prelude                             hiding (fail, unlines)
import           System.IO
import           System.Directory
import           Text.Printf
import           Text.Read (readMaybe)
import Data.Time.Clock (addUTCTime)
import Data.Ratio

-- |Establish a new connection to the backend and run the provided computation.
-- Close a connection after completion of the computation. Establishing a
-- connection is expensive, and thus if multiple RPC calls are going to be made
-- they should be made in the context of the same 'withClient' so they reuse it.
withClient :: Backend -> ClientMonad IO a -> IO a
withClient bkend comp = do
  let config = GrpcConfig (COM.grpcHost bkend) (COM.grpcPort bkend) (COM.grpcAuthenticationToken bkend) (COM.grpcTarget bkend) (COM.grpcRetryNum bkend) Nothing
  runExceptT (mkGrpcClient config Nothing) >>= \case
      Left err -> logFatal ["Cannot establish connection to the node: " ++ show err]
      Right client -> do
        let body = runExceptT ((runReaderT . _runClientMonad) comp $! client) >>= \case
              Left err -> fail (show err)
              Right x -> return x
        let closeOrFail Nothing = return ()
            closeOrFail (Just ref) =
              runExceptT (close ref) >>= \case
                Left err -> logFatal ["Error closing connection: " ++ show err]
                Right () -> return ()
        let closeConnection = closeOrFail =<< (readIORef $ grpc client)
        finally body closeConnection

withClientJson :: (FromJSON a) => Backend -> ClientMonad IO (Either String Value) -> IO a
withClientJson b c = withClient b c >>= getFromJson

-- |Helper function for parsing JSON Value or fail if the value is missing or cannot be converted correctly.
-- The parameter has the same type as the one returned by e.g. eitherDecode or processJSON,
-- which many of the GRPC commands use.
getFromJson :: (MonadIO m, FromJSON a) => Either String Value -> m a
getFromJson = getFromJsonAndHandleError onError
  where onError val err = logFatal ["cannot convert '" ++ show val ++ "': " ++ err]

-- |Helper function for parsing JSON Value, logFatal if the Either is Left,
-- and use the provided function to handle Error in fromJSON.
getFromJsonAndHandleError :: (MonadIO m, FromJSON a) =>
                         (Value -> String -> m a) -- ^ Takes the JSON being converted and the err string from (Error err) if fromJSON fails.
                         -> Either String Value
                         -> m a
getFromJsonAndHandleError handleError r = do
  s <- case r of
         Left err -> logFatal [printf "I/O error: %s" err]
         Right v -> return v
  case fromJSON s of
    Error err -> handleError s err
    Success v -> return v

-- |Look up account from the provided name or address. If 'Nothing' is given, use the defaultAcccountName.
-- Fail if the name or address cannot be found.
getAccountAddressArg :: AccountNameMap -> Maybe Text -> IO NamedAddress
getAccountAddressArg m input =
  case getAccountAddress m $ fromMaybe defaultAccountName input of
    Left err -> logFatal [err]
    Right v -> return v

-- |Process CLI command.
process :: COM.Options -> IO ()
process Options{optsCmd = command, optsBackend = backend, optsConfigDir = cfgDir, optsVerbose = verbose} = do
  -- Disable output buffering.
  hSetBuffering stdout NoBuffering

  case command of
    LegacyCmd c -> processLegacyCmd c backend
    ConfigCmd c -> processConfigCmd c cfgDir verbose
    TransactionCmd c -> processTransactionCmd c cfgDir verbose backend
    AccountCmd c -> processAccountCmd c cfgDir verbose backend
    ModuleCmd c -> processModuleCmd c cfgDir verbose backend
    ContractCmd c -> processContractCmd c cfgDir verbose backend
    ConsensusCmd c -> processConsensusCmd c cfgDir verbose backend
    BlockCmd c -> processBlockCmd c verbose backend
    BakerCmd c -> processBakerCmd c cfgDir verbose backend
    IdentityCmd c -> processIdentityCmd c backend

-- |Process a 'config ...' command.
processConfigCmd :: ConfigCmd -> Maybe FilePath -> Verbose ->  IO ()
processConfigCmd action baseCfgDir verbose =
  case action of
    ConfigInit -> void $ initBaseConfig baseCfgDir verbose
    ConfigShow -> do
      baseCfg <- getBaseConfig baseCfgDir verbose
      runPrinter $ printBaseConfig baseCfg
      putStrLn ""
      accCfgs <- getAllAccountConfigs baseCfg
      runPrinter $ printAccountConfigList accCfgs
    ConfigBackupExport fileName -> do
      baseCfg <- getBaseConfig baseCfgDir verbose
      pwd <- askPassword "Enter password for encryption of backup (leave blank for no encryption): "
      allAccounts <- getAllAccountConfigs baseCfg
      let configBackup = ConfigBackup { cbAccounts = allAccounts
                                      , cbContractNameMap = bcContractNameMap baseCfg
                                      , cbModuleNameMap = bcModuleNameMap baseCfg
                                      }
      exportedConfigBackup <- case Password.getPassword pwd of
        "" -> configExport configBackup Nothing
        _ -> configExport configBackup (Just pwd)
      handleWriteFile BS.writeFile PromptBeforeOverwrite verbose fileName exportedConfigBackup

    ConfigBackupImport fileName skipExistingAccounts -> do
      baseCfg <- getBaseConfig baseCfgDir verbose
      ciphertext <- handleReadFile BS.readFile fileName
      configBackup <- configImport ciphertext (askPassword "The backup file is password protected. Enter password: ")
      case configBackup of
        Right ConfigBackup{..} -> do
          void $ importConfigBackup verbose baseCfg skipExistingAccounts (cbAccounts, cbContractNameMap, cbModuleNameMap)
        Left err -> logFatal [[i|Failed to import Config Backup, #{err}|]]

    ConfigAccountCmd c -> case c of
      ConfigAccountName addr name -> do
        baseCfg <- getBaseConfig baseCfgDir verbose
        checkedAddr <-
          case ID.addressFromText addr of
            Left err -> logFatal [[i|cannot parse #{addr} as an address: #{err}|]]
            Right a -> return a
        nameAdded <- liftIO $ addAccountNameAndWrite verbose baseCfg name checkedAddr
        logSuccess [[i|module reference #{addr} was successfully named '#{nameAdded}'|]]

      ConfigAccountRemove account -> do
        baseCfg <- getBaseConfig baseCfgDir verbose
        when verbose $ do
          runPrinter $ printBaseConfig baseCfg
          putStrLn ""

        -- look up the name/address and check if account is initialized:
        (_, accountConfig) <- getAccountConfig (Just account) baseCfg Nothing Nothing Nothing AssumeInitialized
        let accAddr = naAddr . acAddr $ accountConfig
        let accNames = findAllNamesFor (bcAccountNameMap baseCfg) accAddr
        let nameAddr = NamedAddress {naAddr = accAddr, naNames = accNames}

        let descriptor = [i|the account #{showNamedAddress nameAddr}|]

        logWarn [descriptor ++ " will be removed and can NOT be recovered"]

        updateConfirmed <- askConfirmation $ Just "confirm that you want to remove the account"

        when updateConfirmed $ do
          logInfo[ descriptor ++ " will be removed"]
          void $ removeAccountConfig baseCfg nameAddr

      ConfigAccountImport file name importFormat skipExisting -> do
        baseCfg <- getBaseConfig baseCfgDir verbose
        when verbose $ do
          runPrinter $ printBaseConfig baseCfg
          putStrLn ""

        fileExists <- doesFileExist file
        unless fileExists $ logFatal [printf "the given file '%s' does not exist" file]

        -- NB: This also checks whether the name is valid if provided.
        accCfgs <- loadAccountImportFile importFormat file name

        -- fold over all accounts adding them to the config, starting from the
        -- base config. Checks for duplicates in the names mapping and prompts
        -- the user to give a new name
        (_, skipped) <- foldM addAccountToBaseConfigWithNamePrompts (baseCfg, 0::Int) accCfgs

        when (skipExisting && (skipped > 0)) $ logInfo [printf "`%d` account[s] automatically skipped. To overwrite these keys, re-import file without the skip-existing flag, or import them individually with --name" skipped ]

        where
          -- Adds an account to the BaseConfig, prompting the user for a new
          -- non-colliding name if the account is named and the name already
          -- exists in the name map.
          -- If skip-existing flag is set, count how many accounts were skipped
          addAccountToBaseConfigWithNamePrompts (baseCfg, skipped) accCfg = do
            (bcfg, _, t) <- initAccountConfig baseCfg (acAddr accCfg) True skipExisting
            when t $ writeAccountKeys bcfg accCfg verbose
            if skipExisting && (not t) then
              return (bcfg, skipped + 1)
            else
              return (bcfg, skipped)



      ConfigAccountAddKeys addr keysFile -> do
        baseCfg <- getBaseConfig baseCfgDir verbose
        when verbose $ do
          runPrinter $ printBaseConfig baseCfg
          putStrLn ""

        keyMapInput <- getKeyMapInput keysFile
        (baseCfg', accCfg) <- getAccountConfigFromAddr addr baseCfg

        let keyMapCurrent = acKeys accCfg

        let keyMapNew = flip Map.mapWithKey keyMapInput $ \cidx km -> case Map.lookup cidx keyMapCurrent of
              Nothing -> km
              Just kmCurrent -> Map.difference km kmCurrent
        -- let keyMapNew = Map.difference keyMapInput keyMapCurrent
        let credDuplicates = Map.intersection keyMapCurrent keyMapInput

        let keyDuplicates = flip Map.mapWithKey credDuplicates $ \cidx _ -> case (Map.lookup cidx keyMapCurrent, Map.lookup cidx keyMapInput) of
              (Just kmCurrent, Just kmInput) -> Map.intersection kmCurrent kmInput
              _ -> Map.empty -- will never happen

        unless (Map.null credDuplicates) $ forM_ (Map.toList keyDuplicates) $ \(cidx, km) -> do
          unless (Map.null km) $ logWarn [ "the keys for credential "++ show cidx ++" with indices "
                  ++ showMapIdxs km
                  ++ " cannot be added because they already exist",
                  "Use 'concordium-client config account update-keys' if you want to update them."]

        -- Only write account keys if any non-duplicated keys are added
        case Map.null keyMapNew of
          True -> logInfo ["no keys were added"]
          False -> do
            forM_ (Map.toList keyMapNew) $ \(cidx, km) -> do
              unless (Map.null km) $ logInfo ["the keys for credential "++ show cidx ++" with indices "
                      ++ showMapIdxs km
                      ++ " will be added to account " ++ Text.unpack addr]
            let accCfg' = accCfg { acKeys = keyMapNew }
            writeAccountKeys baseCfg' accCfg' verbose

      ConfigAccountUpdateKeys addr keysFile -> do
        baseCfg <- getBaseConfig baseCfgDir verbose
        when verbose $ do
          runPrinter $ printBaseConfig baseCfg
          putStrLn ""

        keyMapInput <- getKeyMapInput keysFile
        (baseCfg', accCfg) <- getAccountConfigFromAddr addr baseCfg

        let keyMapCurrent = acKeys accCfg
        -- let keyMapNew = Map.difference keyMapInput keyMapCurrent
        -- let keyMapDuplicates = Map.intersection keyMapCurrent keyMapInput
        let keyMapNew = flip Map.mapWithKey keyMapInput $ \cidx km -> case Map.lookup cidx keyMapCurrent of
              Nothing -> km
              Just kmCurrent -> Map.difference km kmCurrent
        let credDuplicates = Map.intersection keyMapCurrent keyMapInput

        let keyDuplicates = let f cidx _ =
                                 case (Map.lookup cidx keyMapCurrent, Map.lookup cidx keyMapInput) of
                                   (Just kmCurrent, Just kmInput) -> Map.intersection kmInput kmCurrent
                                   _ -> Map.empty -- if the credential exists in one but not the other then it won't be updated.
                            in Map.filter (not . Map.null) . Map.mapWithKey f $ credDuplicates

        unless (Map.null keyMapNew) $ forM_ (Map.toList keyMapNew) $ \(cidx, km) -> do
          unless (Map.null km) $ logWarn
                              [ "the keys for credential "++ show cidx ++" with indices "
                                ++ showMapIdxs km
                                ++ " can not be updated because they do not match existing keys",
                                "Use 'concordium-client config account add-keys' if you want to add them."]

        case Map.null keyDuplicates of
          True -> logInfo ["no keys were updated"]
          False -> do
            forM_ (Map.toList keyDuplicates) $ \(cidx, km) -> do
              unless (Map.null km) $ logWarn [ "the keys for credential "++ show cidx ++" with indices "
                      ++ showMapIdxs km
                      ++ " will be updated and can NOT be recovered"]

            updateConfirmed <- askConfirmation $ Just "confirm that you want to update the keys"

            when updateConfirmed $ do
              forM_ (Map.toList keyDuplicates) $ \(cidx, km) -> do
                unless (Map.null km) $ logInfo [ "the keys for credential "++ show cidx ++" with indices "
                          ++ showMapIdxs km
                          ++ " will be updated on account " ++ Text.unpack addr]
              let accCfg' = accCfg { acKeys = keyDuplicates }
              writeAccountKeys baseCfg' accCfg' verbose
      ConfigAccountRemoveKeys addr cidx idxs -> do
        baseCfg <- getBaseConfig baseCfgDir verbose
        when verbose $ do
          runPrinter $ printBaseConfig baseCfg
          putStrLn ""

        (_, accCfg) <- getAccountConfigFromAddr addr baseCfg

        let idxsInput = Set.fromList idxs
        let cKeys = Map.lookup cidx $ acKeys accCfg

        case cKeys of
          Nothing -> do logWarn
                              ["No credential found with index  "
                               ++ show cidx]
          Just keys -> do
            let idxsCurrent = Map.keysSet keys

            let idxsToRemove = Set.intersection idxsCurrent idxsInput
            let idxsNotFound = Set.difference idxsInput idxsToRemove

            unless (Set.null idxsNotFound) $ logWarn
                                  ["keys (for credential "++show cidx++") with indices "
                                  ++ showSetIdxs idxsNotFound
                                  ++ " do not exist and can therefore not be removed"]

            case Set.null idxsToRemove of
              True -> logInfo ["no keys were removed"]
              False -> do
                logWarn [ "the keys (for credential "++show cidx++") with indices "
                          ++ showSetIdxs idxsToRemove
                          ++ " will be removed and can NOT be recovered"]

                updateConfirmed <- askConfirmation $ Just "confirm that you want to remove the keys"

                when updateConfirmed $ do
                  logInfo [ "the keys (for credential "++show cidx++") with indices "
                            ++ showSetIdxs idxsToRemove
                            ++ " will be removed from account " ++ Text.unpack addr]
                  removeAccountKeys baseCfg accCfg cidx (Set.toList idxsToRemove) verbose
      ConfigAccountRemoveName name -> do
        baseCfg <- getBaseConfig baseCfgDir verbose
        when verbose $ do
          runPrinter $ printBaseConfig baseCfg
          putStrLn ""

        let nameMap = bcAccountNameMap baseCfg
        case Map.lookup name nameMap of
          Nothing -> logFatal [[i|the name '#{name}' is not in use|]]
          Just currentAddr -> do
            logInfo [[i|removing mapping from '#{name}' to address '#{currentAddr}'|]]
            void $ removeAccountNameAndWrite baseCfg name verbose



  where showMapIdxs = showIdxs . Map.keys
        showSetIdxs = showIdxs . Set.toList
        showIdxs = L.intercalate ", " . map show . L.sort

        getKeyMapInput :: FilePath -> IO EncryptedAccountKeyMap
        getKeyMapInput keysFile = AE.eitherDecodeFileStrict keysFile `withLogFatalIO` ("cannot decode keys: " ++)

        getAccountConfigFromAddr :: Text -> BaseConfig -> IO (BaseConfig, AccountConfig)
        getAccountConfigFromAddr addr baseCfg = getAccountConfig (Just addr) baseCfg Nothing Nothing Nothing AutoInit

-- |Read and parse a file exported from either genesis data or mobile wallet.
-- The format specifier tells which format to expect.
-- If the format is "mobile", the user is prompted for a password which is used to decrypt
-- the exported data. This may result in multiple named accounts. If a name is provided,
-- only the account with that name is being selected for import.
-- The "genesis" format is not encrypted and only contains a single account which is not named.
-- If a name is provided in this case, this will become the account name.
loadAccountImportFile :: AccountExportFormat -> FilePath -> Maybe Text -> IO [AccountConfig]
loadAccountImportFile format file name = do
  contents <- handleReadFile BS.readFile file
  case format of
    FormatMobile -> do
      pwd <- askPassword "Enter encryption password: "
      accCfgs <- decodeMobileFormattedAccountExport contents name pwd `withLogFatalIO` ("cannot import accounts: " ++)

      logInfo ["loaded account(s):"]
      forM_ accCfgs $ \AccountConfig{acAddr=NamedAddress{..}} -> logInfo [[i|- #{naAddr} #{showNameList naNames}|]]
      logInfo ["all signing keys have been encrypted with the password used for this import."]

      return accCfgs
    FormatGenesis -> do
     pwd <- createPasswordInteractive (Just "encrypt all signing keys with") `withLogFatalIO` id
     accCfg <- decodeGenesisFormattedAccountExport contents name pwd `withLogFatalIO` ("cannot import account: " ++)
     return [accCfg]


-- |Process a 'transaction ...' command.
processTransactionCmd :: TransactionCmd -> Maybe FilePath -> Verbose -> Backend -> IO ()
processTransactionCmd action baseCfgDir verbose backend =
  case action of
    TransactionSubmit fname intOpts -> do
      -- TODO Ensure that the "nonce" field is optional in the payload.
      source <- handleReadFile BSL.readFile fname

      -- TODO Print transaction details and ask for confirmation if (ioConfirm intOpts)

      withClient backend $ do
        tx <- processTransaction source defaultNetId
        let hash = getBlockItemHash tx
        logSuccess [ printf "transaction '%s' sent to the baker" (show hash) ]
        when (ioTail intOpts) $ do
          tailTransaction_ hash
--          logSuccess [ "transaction successfully completed" ]
    TransactionDeployCredential fname intOpts -> do
      source <- handleReadFile BSL.readFile fname
      withClient backend $ do
        tx <- processCredential source defaultNetId
        let hash = getBlockItemHash tx
        logSuccess [ printf "transaction '%s' sent to the baker" (show hash) ]
        when (ioTail intOpts) $ do
          tailTransaction_ hash
--          logSuccess [ "credential deployed successfully" ]
    TransactionStatus h -> do
      hash <- case parseTransactionHash h of
        Nothing -> logFatal [printf "invalid transaction hash '%s'" h]
        Just hash -> return hash
      status <- withClient backend $ queryTransactionStatus hash
      when verbose $ logInfo [printf "Response: %s" (show status)]
      runPrinter $ printTransactionStatus status
      -- TODO This works but output doesn't make sense if transaction is already committed/finalized.
      --      It should skip already completed steps.
      -- withClient backend $ tailTransaction_ hash
    TransactionSendGtu receiver amount txOpts -> do
      baseCfg <- getBaseConfig baseCfgDir verbose
      when verbose $ do
        runPrinter $ printBaseConfig baseCfg
        putStrLn ""
      
      receiverAddress <- getAccountAddressArg (bcAccountNameMap baseCfg) $ Just receiver

      let pl = Types.encodePayload $ Types.Transfer (naAddr receiverAddress) amount
      let nrgCost _ = return $ Just $ simpleTransferEnergyCost $ Types.payloadSize pl
      txCfg <- getTransactionCfg baseCfg txOpts nrgCost

      let ttxCfg = TransferTransactionConfig
                      { ttcTransactionCfg = txCfg
                      , ttcReceiver = receiverAddress
                      , ttcAmount = amount }
      when verbose $ do
        runPrinter $ printSelectedKeyConfig $ tcEncryptedSigningData txCfg
        putStrLn ""

      let intOpts = toInteractionOpts txOpts
      transferTransactionConfirm ttxCfg (ioConfirm intOpts)
      withClient backend $ sendAndTailTransaction_ txCfg pl intOpts

    TransactionSendWithSchedule receiver schedule txOpts -> do
      baseCfg <- getBaseConfig baseCfgDir verbose
      when verbose $ do
        runPrinter $ printBaseConfig baseCfg
        putStrLn ""

      let realSchedule = case schedule of
                       Right val -> val
                       Left (total, interval, numIntervals, start) ->
                         let chunks = total `div` fromIntegral numIntervals
                             lastChunk = total `mod` fromIntegral numIntervals
                             diff = case interval of
                               COM.Minute -> 60 * 1000
                               COM.Hour -> 60 * 60 * 1000
                               COM.Day -> 24 * 60 * 60 * 1000
                               COM.Week -> 7 * 24 * 60 * 60 * 1000
                               COM.Month -> 30 * 24 * 60 * 60 * 1000
                               COM.Year -> 365 * 24 * 60 * 60 * 1000
                         in
                           zip (iterate (+ diff) start) (replicate (numIntervals - 1) chunks ++ [chunks + lastChunk])
      receiverAddress <- getAccountAddressArg (bcAccountNameMap baseCfg) $ Just receiver

      let pl = Types.encodePayload $ Types.TransferWithSchedule (naAddr receiverAddress) realSchedule
      let nrgCost _ = return $ Just $ transferWithScheduleEnergyCost (Types.payloadSize pl) (length realSchedule)
      txCfg <- getTransactionCfg baseCfg txOpts nrgCost
      let ttxCfg = TransferWithScheduleTransactionConfig
                      { twstcTransactionCfg = txCfg
                      , twstcReceiver = receiverAddress
                      , twstcSchedule = realSchedule }

      when verbose $ do
        runPrinter $ printSelectedKeyConfig $ tcEncryptedSigningData txCfg
        putStrLn ""
      -- Check that sending and receiving accounts are not the same
      let fromAddr = naAddr $ esdAddress ( tcEncryptedSigningData txCfg)
      let toAddr = naAddr $ twstcReceiver ttxCfg
      case fromAddr == toAddr of
        False -> do
          let intOpts = toInteractionOpts txOpts
          transferWithScheduleTransactionConfirm ttxCfg (ioConfirm intOpts)
          withClient backend $ sendAndTailTransaction_ txCfg pl intOpts
        True -> do 
          logWarn ["Scheduled transfers from an account to itself are not allowed."]
          logWarn ["Transaction Cancelled"]

    TransactionEncryptedTransfer txOpts receiver amount index -> do
      baseCfg <- getBaseConfig baseCfgDir verbose
      when verbose $ do
        runPrinter $ printBaseConfig baseCfg
        putStrLn ""

      accCfg <- getAccountCfgFromTxOpts baseCfg txOpts
      let senderAddr = esdAddress accCfg

      encryptedSecretKey <-
          case esdEncryptionKey accCfg of
            Nothing ->
              logFatal ["Missing account encryption secret key for account: " ++ show senderAddr]
            Just x -> return x
      secretKey <- decryptAccountEncryptionSecretKeyInteractive encryptedSecretKey `withLogFatalIO` ("Couldn't decrypt account encryption secret key: " ++)

      receiverAcc <- getAccountAddressArg (bcAccountNameMap baseCfg) (Just receiver)

      withClient backend $ do
        transferData <- getEncryptedAmountTransferData (naAddr senderAddr) receiverAcc amount index secretKey

        let payload = Types.encodePayload $ Types.EncryptedAmountTransfer (naAddr receiverAcc) transferData
        let nrgCost _ = return $ Just $ encryptedTransferEnergyCost $ Types.payloadSize payload
        txCfg <- liftIO (getTransactionCfg baseCfg txOpts nrgCost)

        let ettCfg = EncryptedTransferTransactionConfig{
          ettTransferData = transferData,
          ettTransactionCfg = txCfg,
          ettReceiver = receiverAcc,
          ettAmount = amount
        }
        liftIO $ when verbose $ do
          runPrinter $ printSelectedKeyConfig $ tcEncryptedSigningData txCfg
          putStrLn ""

        let intOpts = toInteractionOpts txOpts
        encryptedTransferTransactionConfirm ettCfg (ioConfirm intOpts)
        sendAndTailTransaction_ txCfg payload intOpts

    TransactionRegisterData file txOpts -> do
      baseCfg <- getBaseConfig baseCfgDir verbose
      rdCfg <- getRegisterDataTransactionCfg baseCfg txOpts file
      let txCfg = rdtcTransactionCfg rdCfg
      let nrg = tcEnergy txCfg

      logInfo [[i|Register data from file '#{file}'. Allowing up to #{showNrg nrg} to be spent as transaction fee.|]]

      registerConfirmed <- askConfirmation Nothing
      when registerConfirmed $ do
        logInfo ["Registering data..."]

        let intOpts = toInteractionOpts txOpts
        let pl = registerDataTransactionPayload rdCfg

        withClient backend $ do
          mTsr <- sendAndTailTransaction txCfg (Types.encodePayload pl) intOpts
          let extractDataRegistered = extractFromTsr $ \case Types.DataRegistered rd -> Just rd
                                                             _ -> Nothing
          case extractDataRegistered mTsr of
            Nothing -> return ()
            Just (Left err) -> logFatal ["Registering data failed:", err]
            Just (Right _) -> logSuccess ["Data succesfully registered."]

-- |Construct a transaction config for registering data.
--  The data is read from the 'FilePath' provided.
--  Fails if the data can't be read or it violates the size limit checked by 'Types.registeredDataFromBSS'.
getRegisterDataTransactionCfg :: BaseConfig -> TransactionOpts (Maybe Types.Energy) -> FilePath -> IO RegisterDataTransactionCfg
getRegisterDataTransactionCfg baseCfg txOpts dataFile = do
  bss <- BS.toShort <$> handleReadFile BS.readFile dataFile
  case Types.registeredDataFromBSS bss of
    Left err ->
      logFatal [[i|Failed registering '#{dataFile}': #{err}|]]
    Right rdtcData -> do
      rdtcTransactionCfg <- getTransactionCfg baseCfg txOpts $ registerDataEnergyCost rdtcData
      return RegisterDataTransactionCfg {..}
    where
      -- Calculate the energy cost for registering data.
      registerDataEnergyCost :: Types.RegisteredData -> EncryptedSigningData -> IO (Maybe (Int -> Types.Energy))
      registerDataEnergyCost rd encSignData = pure . Just . const $
        Cost.registerDataCost + minimumCost payloadSize signatureCount
        where
          signatureCount = mapNumKeys (esdKeys encSignData)
          payloadSize = Types.payloadSize . Types.encodePayload . Types.RegisterData $ rd

registerDataTransactionPayload :: RegisterDataTransactionCfg -> Types.Payload
registerDataTransactionPayload RegisterDataTransactionCfg {..} = Types.RegisterData rdtcData

-- |Transaction config for registering data.
data RegisterDataTransactionCfg =
  RegisterDataTransactionCfg
  { -- |Configuration for the transaction.
    rdtcTransactionCfg :: !TransactionConfig
    -- |The data to register.
  , rdtcData :: !Types.RegisteredData }

-- |Poll the transaction state continuously until it is "at least" the provided one.
-- Note that the "absent" state is considered the "highest" state,
-- so the loop will break if, for instance, the transaction state goes from "committed" to "absent".
awaitState :: (TransactionStatusQuery m) => Int -> TransactionState -> Types.TransactionHash -> m TransactionStatusResult
awaitState t s hash = do
  status <- queryTransactionStatus hash
  if tsrState status >= s then
    return status
  else do
    wait t
    awaitState t s hash

-- |Function type for computing the transaction energy cost for a given number of keys.
-- Returns Nothing if the cost cannot be computed.
type ComputeEnergyCost = Int -> Types.Energy

-- |Function for computing a cost function based on the resolved account config.
type GetComputeEnergyCost = EncryptedSigningData -> IO (Maybe ComputeEnergyCost)

-- |Resolved configuration common to all transaction types.
data TransactionConfig =
  TransactionConfig
  { tcEncryptedSigningData :: EncryptedSigningData
  , tcNonce :: Maybe Types.Nonce
  , tcEnergy :: Types.Energy
  , tcExpiry :: Types.TransactionExpiryTime }

-- |Resolve transaction config based on persisted config and CLI flags.
-- If an energy cost function is provided and it returns a value which
-- is different from the specified energy allocation, a warning is logged.
-- If the energy allocation is too low, the user is prompted to increase it.
getTransactionCfg :: BaseConfig -> TransactionOpts (Maybe Types.Energy) -> GetComputeEnergyCost -> IO TransactionConfig
getTransactionCfg baseCfg txOpts getEnergyCostFunc = do
  encSignData <- getAccountCfgFromTxOpts baseCfg txOpts
  energyCostFunc <- getEnergyCostFunc encSignData
  let computedCost = case energyCostFunc of
                       Nothing -> Nothing
                       Just ec -> Just $ ec (mapNumKeys (esdKeys encSignData))
  energy <- case (toMaxEnergyAmount txOpts, computedCost) of
              (Nothing, Nothing) -> logFatal ["energy amount not specified"]
              (Nothing, Just c) -> do
                logInfo [printf "using default energy amount of %s" (showNrg c)]
                return c
              (Just maxCost, Nothing) -> return maxCost
              (Just maxCost, Just c) -> promptEnergyUpdate maxCost c

  now <- getCurrentTimeUnix
  expiry <- getExpiryArg "expiry" now $ toExpiration txOpts
  warnSuspiciousExpiry expiry now

  return TransactionConfig
    { tcEncryptedSigningData = encSignData
    , tcNonce = toNonce txOpts
    , tcEnergy = energy
    , tcExpiry = expiry }
  where
    promptEnergyUpdate energy actualFee
      | energy < actualFee = do
          logWarn [ "insufficient energy allocated to the transaction"
                  , printf "transaction fee will be %s, but only %s has been allocated" (showNrg actualFee) (showNrg energy) ]
          confirmed <- askConfirmation $ Just $ printf "Do you want to increase the energy allocation to %s?" (showNrg actualFee)
          return $ if confirmed then actualFee else energy
      | actualFee < energy = do
          logInfo [printf "%s allocated to the transaction, but only %s is needed" (showNrg energy) (showNrg actualFee)]
          return energy
      | otherwise = return energy

-- |Resolve transaction config based on persisted config and CLI flags.
-- Used for transactions where a specification of maxEnergy is required.
getRequiredEnergyTransactionCfg :: BaseConfig -> TransactionOpts Types.Energy -> IO TransactionConfig
getRequiredEnergyTransactionCfg baseCfg txOpts = do
  encSignData <- getAccountCfgFromTxOpts baseCfg txOpts
  let energy = toMaxEnergyAmount txOpts
  now <- getCurrentTimeUnix
  expiry <- getExpiryArg "expiry" now $ toExpiration txOpts
  warnSuspiciousExpiry expiry now

  return TransactionConfig
    { tcEncryptedSigningData = encSignData
    , tcNonce = toNonce txOpts
    , tcEnergy = energy
    , tcExpiry = expiry }

-- |Warn if expiry is in the past or very near or distant future.
-- As the timestamps are unsigned, taking the simple difference might cause underflow.
warnSuspiciousExpiry :: Types.TransactionExpiryTime -> Types.TransactionExpiryTime -> IO ()
warnSuspiciousExpiry expiryArg now
  | expiryArg < now =
    logWarn [ "expiration time is in the past"
            , "the transaction will not be committed" ]
  | expiryArg < now + 30 =
    logWarn [ printf "expiration time is in just %s seconds" (show $ now - expiryArg)
            , "this may not be enough time for the transaction to be committed" ]
  | expiryArg > now + 3600 =
    logWarn [ "expiration time is in more than one hour" ]
  | otherwise = return ()

-- |Get accountCfg from the config folder and return EncryptedSigningData or logFatal if the keys are not provided in txOpts.
getAccountCfgFromTxOpts :: BaseConfig -> TransactionOpts energyOrMaybe -> IO EncryptedSigningData
getAccountCfgFromTxOpts baseCfg txOpts = do
  keysArg <- case toKeys txOpts of
               Nothing -> return Nothing
               Just filePath -> AE.eitherDecodeFileStrict filePath `withLogFatalIO` ("cannot decode keys: " ++)
  let chosenKeysText = toSigners txOpts
  let chosenKeysMaybe :: Maybe (Map.Map ID.CredentialIndex [ID.KeyIndex]) = case chosenKeysText of
        Nothing -> Nothing
        Just t -> Just $ let insertKey c k acc = case Map.lookup c acc of
                              Nothing -> Map.insert c [k] acc
                              Just x -> Map.insert c ([k]++x) acc
                            in foldl' (\acc (c, k) -> insertKey c k acc) Map.empty $ fmap ((\(p1, p2) -> (read . Text.unpack $ p1, read . Text.unpack $ Text.drop 1 p2)) . Text.breakOn ":") $ Text.split (==',') t
  accCfg <- snd <$> getAccountConfig (toSender txOpts) baseCfg Nothing keysArg Nothing AssumeInitialized
  let keys = acKeys accCfg
  case chosenKeysMaybe of
    Nothing -> return EncryptedSigningData{esdKeys=keys, esdAddress = acAddr accCfg, esdEncryptionKey = acEncryptionKey accCfg}
    Just chosenKeys -> do
      let newKeys = Map.intersection keys chosenKeys
      let filteredKeys = Map.mapWithKey (\c m -> Map.filterWithKey (\k _ -> case Map.lookup c chosenKeys of
                                                                        Nothing -> False
                                                                        Just keyList -> elem k keyList) m) newKeys
      return EncryptedSigningData{esdKeys=filteredKeys, esdAddress = acAddr accCfg, esdEncryptionKey = acEncryptionKey accCfg}


-- |Resolved configuration for a transfer transaction.
data TransferTransactionConfig =
  TransferTransactionConfig
  { ttcTransactionCfg :: TransactionConfig
  , ttcReceiver :: NamedAddress
  , ttcAmount :: Types.Amount }

-- |Resolved configuration for a transfer transaction.
data TransferWithScheduleTransactionConfig =
  TransferWithScheduleTransactionConfig
  { twstcTransactionCfg :: TransactionConfig
  , twstcReceiver :: NamedAddress
  , twstcSchedule :: [(Time.Timestamp, Types.Amount)]}

data EncryptedTransferTransactionConfig =
  EncryptedTransferTransactionConfig
  { ettTransactionCfg :: TransactionConfig
  , ettReceiver :: NamedAddress
  , ettAmount :: Types.Amount
  , ettTransferData :: !Enc.EncryptedAmountTransferData }

getEncryptedAmountTransferData :: ID.AccountAddress -> NamedAddress -> Types.Amount -> Maybe Int -> ElgamalSecretKey -> ClientMonad IO Enc.EncryptedAmountTransferData
getEncryptedAmountTransferData senderAddr ettReceiver ettAmount idx secretKey = do
  -- get encrypted amounts for the sender
  (bbHash, infoValue) <- logFatalOnError =<< withBestBlockHash Nothing (\bbHash -> ((bbHash,) <$>) <$> getAccountInfo (Text.pack . show $ senderAddr) bbHash)
  case AE.fromJSON infoValue of
    AE.Error err -> logFatal ["Cannot decode account info response from the node: " ++ err]
    AE.Success Nothing -> logFatal [printf "Account %s does not exist on the chain." $ show senderAddr]
    AE.Success (Just AccountInfoResult{airEncryptedAmount=a@Types.AccountEncryptedAmount{..}}) -> do
      let listOfEncryptedAmounts = Types.getIncomingAmountsList a
      taker <- case idx of
                Nothing -> return id
                Just v ->
                  if v < fromIntegral _startIndex
                     || v > fromIntegral _startIndex + length listOfEncryptedAmounts
                  then logFatal ["The index provided must be at least the index of the first incoming amount on the account and at most `start index + number of incoming amounts`"]
                  else return $ take (v - fromIntegral _startIndex)
      -- get receiver's public encryption key
      infoValueReceiver <- logFatalOnError =<< withBestBlockHash (Just bbHash) (getAccountInfo (Text.pack . show $ naAddr ettReceiver))
      case AE.fromJSON infoValueReceiver of
        AE.Error err -> logFatal ["Cannot decode account info response from the node: " ++ err]
        AE.Success Nothing -> logFatal [printf "Account %s does not exist on the chain." $ show $ naAddr ettReceiver]
        AE.Success (Just air) -> do
          globalContext <- logFatalOnError =<< getParseCryptographicParameters bbHash

          let receiverPk = ID._elgamalPublicKey $ airEncryptionKey air
          -- precomputed table for speeding up decryption
          let table = Enc.computeTable globalContext (2^(16::Int))
              decoder = Enc.decryptAmount table secretKey
              selfDecrypted = decoder _selfAmount
          -- aggregation of idx encrypted amounts
              inputEncAmounts = taker listOfEncryptedAmounts
              aggAmounts = foldl' (<>) _selfAmount inputEncAmounts
              totalEncryptedAmount = foldl' (+) selfDecrypted $ fmap decoder inputEncAmounts
          unless (totalEncryptedAmount >= ettAmount) $
            logFatal [printf "The requested transfer (%s) is more than the total encrypted balance (%s)." (show ettAmount) (show totalEncryptedAmount)]
          -- index indicating which encrypted amounts we used as input
          let aggIndex = case idx of
                Nothing -> Enc.EncryptedAmountAggIndex (Enc.theAggIndex _startIndex + fromIntegral (length listOfEncryptedAmounts))
                Just idx' -> Enc.EncryptedAmountAggIndex (fromIntegral idx')
                -- we use the supplied index if given. We already checked above that it is within bounds.
              aggAmount = Enc.makeAggregatedDecryptedAmount aggAmounts totalEncryptedAmount aggIndex
          liftIO $ Enc.makeEncryptedAmountTransferData globalContext receiverPk secretKey aggAmount ettAmount >>= \case
            Nothing -> logFatal ["Could not create transfer. Likely the provided secret key is incorrect."]
            Just ettTransferData -> return ettTransferData


-- |Resolved configuration for a 'baker remove' transaction.
data BakerRemoveTransactionConfig =
  BakerRemoveTransactionConfig
  { brtcTransactionCfg :: TransactionConfig
  , brtcBakerId :: Types.BakerId }

-- |Resolve configuration of a 'baker remove' transaction based on persisted config and CLI flags.
-- See the docs for getTransactionCfg for the behavior when no or a wrong amount of energy is allocated.
getBakerRemoveTransactionCfg :: TransactionConfig -> ClientMonad IO BakerRemoveTransactionConfig
getBakerRemoveTransactionCfg txCfg= do
  let senderAddr = naAddr . esdAddress . tcEncryptedSigningData $ txCfg
  AccountInfoResult{..} <- getAccountInfoOrDie senderAddr
  case airBaker of
    Nothing -> logFatal ["This account doesn't have an active baker so it cannot request a baker removal."]
    Just bk ->
        return BakerRemoveTransactionConfig
        { brtcBakerId = aibiIdentity . abirAccountBakerInfo $ bk
        , brtcTransactionCfg = txCfg }

-- |Resolved configuration for a 'baker update-stake' transaction
data BakerUpdateStakeTransactionConfig =
  BakerUpdateStakeTransactionConfig
  { bustcTransactionCfg :: TransactionConfig
  , bustcNewAmount :: !Types.Amount }

-- |Resolve configuration of a 'baker update-stake' transaction based on persisted config and CLI flags.
-- See the docs for getTransactionCfg for the behavior when no or a wrong amount of energy is allocated.
getBakerUpdateStakeTransactionCfg :: TransactionConfig -> Types.Amount -> ClientMonad IO BakerUpdateStakeTransactionConfig
getBakerUpdateStakeTransactionCfg txCfg newAmount = do
  let senderAddr = naAddr . esdAddress . tcEncryptedSigningData $ txCfg
  AccountInfoResult{..} <- getAccountInfoOrDie senderAddr
  when (isNothing airBaker) $ logFatal [[i|Account #{senderAddr} is not a baker, so cannot update its stake.|]]
  when (airAmount < newAmount) $ logFatal [[i|Account balance (#{showGtu airAmount}) is lower than the new amount requested to be staked (#{showGtu newAmount}).|]]
  return BakerUpdateStakeTransactionConfig
         { bustcNewAmount = newAmount
         , bustcTransactionCfg = txCfg }

data BakerUpdateRestakeTransactionConfig =
  BakerUpdateRestakeTransactionConfig
  { burTransactionCfg :: TransactionConfig
  , burRestake :: !Bool }

-- |Query the chain for the given account. Fail if either the chain cannot be reached, or
-- if the account does not exist.
getAccountInfoOrDie :: ID.AccountAddress ->  ClientMonad IO AccountInfoResult
getAccountInfoOrDie senderAddr = do
  infoValue <- logFatalOnError =<< withBestBlockHash Nothing (getAccountInfo (Text.pack . show $ senderAddr))
  case AE.fromJSON infoValue of
    AE.Error err -> logFatal ["Cannot decode account info response from the node: " ++ err]
    AE.Success Nothing -> logFatal [printf "Account %s does not exist on the chain." $ show senderAddr]
    AE.Success (Just air) -> return air

getBakerUpdateRestakeTransactionCfg :: TransactionConfig -> Bool -> ClientMonad IO BakerUpdateRestakeTransactionConfig
getBakerUpdateRestakeTransactionCfg txCfg newRestake = do
  let senderAddr = naAddr . esdAddress . tcEncryptedSigningData $ txCfg
  AccountInfoResult{..} <- getAccountInfoOrDie senderAddr
  when (isNothing airBaker) $ logFatal [[i|Account #{senderAddr} is not a baker, so cannot update its stake.|]]
  return BakerUpdateRestakeTransactionConfig
         { burRestake = newRestake
         , burTransactionCfg = txCfg }


data CredentialUpdateKeysTransactionCfg =
  CredentialUpdateKeysTransactionCfg
  { cuktcTransactionCfg :: TransactionConfig
  , cuktcKeys :: ID.CredentialPublicKeys
  , cuktcCredId :: ID.CredentialRegistrationID }

data AccountUpdateCredentialsTransactionCfg =
  AccountUpdateCredentialsTransactionCfg
  { auctcTransactionCfg :: TransactionConfig
  , auctcNewCredInfos :: Map.Map ID.CredentialIndex ID.CredentialDeploymentInformation
  , auctcRemoveCredIds :: [ID.CredentialRegistrationID]
  , auctcNewThreshold :: ID.AccountThreshold }

-- |Resolved configuration for transferring from public to encrypted balance.
data AccountEncryptTransactionConfig =
  AccountEncryptTransactionConfig
  { aeTransactionCfg :: TransactionConfig,
    aeAmount :: Types.Amount
  }

-- |Resolved configuration for transferring from encrypted to public balance.
data AccountDecryptTransactionConfig =
  AccountDecryptTransactionConfig
  { adTransactionCfg :: TransactionConfig,
    adTransferData :: Enc.SecToPubAmountTransferData
  }

<<<<<<< HEAD
-- |Resolve configuration for an 'update keys' transaction
getAccountUpdateKeysTransactionCfg ::
  BaseConfig
  -> TransactionOpts (Maybe Types.Energy)
  -> FilePath -- ^ File with the new credential keys.
  -> ID.CredentialRegistrationID -- ^ ID of the credential we wish to update.
  -> Int -- ^ The number of credentials on the account at the time the transaction is sent.
  -> IO CredentialUpdateKeysTransactionCfg
getAccountUpdateKeysTransactionCfg baseCfg txOpts f cid numCredentials = do
  keys <- getFromJson =<< eitherDecodeFileStrict f
  txCfg <- getTransactionCfg baseCfg txOpts (nrgCost $ length (ID.credKeys keys))
  return $ CredentialUpdateKeysTransactionCfg txCfg keys cid
  where nrgCost numKeys _ = return $ Just $ accountUpdateKeysEnergyCost numCredentials numKeys
  
-- |Resolve configuration for an 'update credentials' transaction
getAccountUpdateCredentialsTransactionCfg :: BaseConfig -> TransactionOpts (Maybe Types.Energy) -> Maybe FilePath -> Maybe FilePath -> Int -> Int -> IO AccountUpdateCredentialsTransactionCfg
getAccountUpdateCredentialsTransactionCfg baseCfg txOpts f1 f2 threshold numCredentials = do
  cdis <- case f1 of 
    Nothing -> return Map.empty
    Just file -> getFromJson =<< eitherDecodeFileStrict file
  removeCids <- case f2 of
    Nothing -> return []
    Just file -> getFromJson =<< eitherDecodeFileStrict file
  let numKeysList = map (ID.credNumKeys . ID.credPubKeys) $ Map.elems cdis
  txCfg <- getTransactionCfg baseCfg txOpts (nrgCost $ numKeysList)
  return $ AccountUpdateCredentialsTransactionCfg txCfg cdis removeCids $ fromIntegral threshold
  where nrgCost l _ = return $ Just $ accountUpdateCredentialsEnergyCost numCredentials l

=======
>>>>>>> 45f4719d
-- |Resolve configuration for transferring an amount from public to encrypted
-- balance of an account.
getAccountEncryptTransactionCfg :: BaseConfig -> TransactionOpts (Maybe Types.Energy) -> Types.Amount -> Types.PayloadSize -> IO AccountEncryptTransactionConfig
getAccountEncryptTransactionCfg baseCfg txOpts aeAmount payloadSize = do
  aeTransactionCfg <- getTransactionCfg baseCfg txOpts nrgCost
  return AccountEncryptTransactionConfig{..}
  where nrgCost _ = return $ Just $ accountEncryptEnergyCost payloadSize

-- |Resolve configuration for transferring an amount from encrypted to public
-- balance of an account.
getAccountDecryptTransferData :: ID.AccountAddress -> Types.Amount -> ElgamalSecretKey -> Maybe Int -> ClientMonad IO Enc.SecToPubAmountTransferData
getAccountDecryptTransferData senderAddr adAmount secretKey idx = do
  (bbHash, infoValue) <- logFatalOnError =<< withBestBlockHash Nothing (\bbh -> ((bbh, ) <$>) <$> getAccountInfo (Text.pack . show $ senderAddr) bbh)
  case AE.fromJSON infoValue of
    AE.Error err -> logFatal ["Cannot decode account info response from the node: " ++ err]
    AE.Success Nothing -> logFatal [printf "Account %s does not exist on the chain." $ show senderAddr]
    AE.Success (Just AccountInfoResult{airEncryptedAmount=a@Types.AccountEncryptedAmount{..}}) -> do
      globalContext <- logFatalOnError =<< getParseCryptographicParameters bbHash

      let listOfEncryptedAmounts = Types.getIncomingAmountsList a
      taker <- case idx of
        Nothing -> return id
        Just v -> if v < fromIntegral _startIndex
                    || v > fromIntegral _startIndex + length listOfEncryptedAmounts
                 then logFatal ["The index provided must be at least the index of the first incoming amount on the account and at most `start index + number of incoming amounts`"]
                 else return $ take (v - fromIntegral _startIndex)
      -- precomputed table for speeding up decryption
      let table = Enc.computeTable globalContext (2^(16::Int))
          decoder = Enc.decryptAmount table secretKey
          selfDecrypted = decoder _selfAmount
      -- aggregation of all encrypted amounts
          inputEncAmounts = taker listOfEncryptedAmounts
          aggAmounts = foldl' (<>) _selfAmount inputEncAmounts
          totalEncryptedAmount = foldl' (+) selfDecrypted $ fmap decoder inputEncAmounts
      unless (totalEncryptedAmount >= adAmount) $
        logFatal [printf "The requested transfer (%s) is more than the total encrypted balance (%s)." (Types.amountToString adAmount) (Types.amountToString totalEncryptedAmount)]
      -- index indicating which encrypted amounts we used as input
      let aggIndex = case idx of
            Nothing -> Enc.EncryptedAmountAggIndex (Enc.theAggIndex _startIndex + fromIntegral (length listOfEncryptedAmounts))
            Just idx' -> Enc.EncryptedAmountAggIndex (fromIntegral idx')
          aggAmount = Enc.makeAggregatedDecryptedAmount aggAmounts totalEncryptedAmount aggIndex
      liftIO $ Enc.makeSecToPubAmountTransferData globalContext secretKey aggAmount adAmount >>= \case
        Nothing -> logFatal ["Could not create transfer. Likely the provided secret key is incorrect."]
        Just adTransferData -> return adTransferData

-- |Get the cryptographic parameters in a given block, and attempt to parse them.
getParseCryptographicParameters :: Text -> ClientMonad IO (Either String GlobalContext)
getParseCryptographicParameters bHash = runExceptT $ do
  vglobalContext <- liftEither =<< (lift . getCryptographicParameters $ bHash)
  case AE.fromJSON vglobalContext of
    AE.Error err -> throwError err
    AE.Success Nothing -> throwError "The given block does not exist."
    AE.Success (Just Versioned{..}) -> do
      unless (vVersion == 0) $ throwError "Received unsupported version of cryptographic parameters."
      return vValue

-- |Convert transfer transaction config into a valid payload,
-- optionally asking the user for confirmation.
transferTransactionConfirm :: TransferTransactionConfig -> Bool -> IO ()
transferTransactionConfirm ttxCfg confirm = do
  let TransferTransactionConfig
        { ttcTransactionCfg = TransactionConfig
                              { tcEnergy = energy
                              , tcExpiry = expiryTs
                              , tcEncryptedSigningData = EncryptedSigningData { esdAddress = fromAddress } }
        , ttcAmount = amount
        , ttcReceiver = toAddress }
        = ttxCfg

  logSuccess [ printf "sending %s from %s to %s" (showGtu amount) (showNamedAddress fromAddress) (showNamedAddress toAddress)
             , printf "allowing up to %s to be spent as transaction fee" (showNrg energy)
             , printf "transaction expires on %s" (showTimeFormatted $ timeFromTransactionExpiryTime expiryTs) ]
  when confirm $ do
    confirmed <- askConfirmation Nothing
    unless confirmed exitTransactionCancelled

-- |Convert transfer transaction config into a valid payload,
-- optionally asking the user for confirmation.
transferWithScheduleTransactionConfirm :: TransferWithScheduleTransactionConfig -> Bool -> IO ()
transferWithScheduleTransactionConfirm ttxCfg confirm = do
  let TransferWithScheduleTransactionConfig
        { twstcTransactionCfg = TransactionConfig
                              { tcEnergy = energy
                              , tcExpiry = expiryTs
                              , tcEncryptedSigningData = EncryptedSigningData { esdAddress = fromAddress } }
        , twstcSchedule = schedule
        , twstcReceiver = toAddress }
        = ttxCfg

  logSuccess [ printf "sending GTUs from %s to %s" (showNamedAddress fromAddress) (showNamedAddress toAddress)
             , printf "with the following release schedule:\n%swith a total amount of %s" (unlines $ map (\(a, b) -> showTimeFormatted (Time.timestampToUTCTime a) ++ ": " ++ showGtu b) schedule) (showGtu $ foldl' (\acc (_, x) -> acc + x) 0 schedule)
             , printf "allowing up to %s to be spent as transaction fee" (showNrg energy)
             , printf "transaction expires on %s" (showTimeFormatted $ timeFromTransactionExpiryTime expiryTs) ]
  when confirm $ do
    confirmed <- askConfirmation Nothing
    unless confirmed exitTransactionCancelled

encryptedTransferTransactionConfirm :: MonadIO m => EncryptedTransferTransactionConfig -> Bool -> m ()
encryptedTransferTransactionConfirm EncryptedTransferTransactionConfig{..} confirm = do
  let TransactionConfig
        { tcEnergy = energy
        , tcExpiry = expiry
        , tcEncryptedSigningData = EncryptedSigningData { esdAddress = addr } }
        = ettTransactionCfg

  logInfo
    [ printf "transferring %s GTU from encrypted balance of account %s to %s" (Types.amountToString ettAmount) (showNamedAddress addr) (showNamedAddress ettReceiver)
    , printf "allowing up to %s to be spent as transaction fee" (showNrg energy)
    , printf "transaction expires on %s" (showTimeFormatted $ timeFromTransactionExpiryTime expiry) ]

  when confirm $ do
    confirmed <- askConfirmation Nothing
    unless confirmed exitTransactionCancelled

-- |Convert 'baker add' transaction config into a valid payload,
-- optionally asking the user for confirmation.
bakerAddTransaction :: BaseConfig -> TransactionOpts (Maybe Types.Energy)
                    -> FilePath -- ^File with baker keys.
                    -> Types.Amount -- ^How much to stake.
                    -> Bool -- ^Whether to restake earnings.
                    -> Bool -- ^Whether to confirm before sending or not.
                    -> IO (BakerKeys, TransactionConfig, Types.EncodedPayload)
bakerAddTransaction baseCfg txOpts f batcBakingStake batcRestakeEarnings confirm = do
  encSignData <- getAccountCfgFromTxOpts baseCfg txOpts
  bakerKeys <- eitherDecodeFileStrict f >>= getFromJson

  let electionSignKey = bkElectionSignKey bakerKeys
      signatureSignKey = bkSigSignKey bakerKeys
      aggrSignKey = bkAggrSignKey bakerKeys

  let abElectionVerifyKey = bkElectionVerifyKey bakerKeys
      abSignatureVerifyKey = bkSigVerifyKey bakerKeys
      abAggregationVerifyKey = bkAggrVerifyKey bakerKeys

  let senderAddress = naAddr $ esdAddress encSignData

  let challenge = Types.addBakerChallenge senderAddress abElectionVerifyKey abSignatureVerifyKey abAggregationVerifyKey
  abProofElection <- Proofs.proveDlog25519VRF challenge (VRF.KeyPair electionSignKey abElectionVerifyKey) `except` "cannot produce VRF key proof"
  abProofSig <- Proofs.proveDlog25519Block challenge (BlockSig.KeyPair signatureSignKey abSignatureVerifyKey) `except` "cannot produce signature key proof"
  abProofAggregation <- Bls.proveKnowledgeOfSK challenge aggrSignKey

  let payload = Types.encodePayload (Types.AddBaker {abBakingStake = batcBakingStake, abRestakeEarnings = batcRestakeEarnings,..})
      nrgCost _ = return . Just $ bakerAddEnergyCost (Types.payloadSize payload)

  txCfg@TransactionConfig{..} <- getTransactionCfg baseCfg txOpts nrgCost

  logSuccess [ printf "adding baker with account %s" (show (naAddr $ esdAddress tcEncryptedSigningData))
             , printf "initial stake will be %s GTU" (Types.amountToString batcBakingStake)
             , if batcRestakeEarnings then "Rewards will be automatically added to the baking stake." else "Rewards will _not_ be automatically added to the baking stake."
             , printf "allowing up to %s to be spent as transaction fee" (showNrg tcEnergy) ]
  when confirm $ do
    confirmed <- askConfirmation Nothing
    unless confirmed exitTransactionCancelled

  return (bakerKeys, txCfg, payload)

  where except c err = c >>= \case
          Just x -> return x
          Nothing -> logFatal [err]

-- |Convert 'baker remove' transaction config into a valid payload,
-- optionally asking the user for confirmation.
bakerRemoveTransactionConfirm :: BakerRemoveTransactionConfig -> Bool -> IO ()
bakerRemoveTransactionConfirm brtxCfg confirm = do
  let BakerRemoveTransactionConfig
        { brtcTransactionCfg = TransactionConfig
                               { tcEnergy = energy }
        , brtcBakerId = bid }
        = brtxCfg

  logSuccess [ printf "submitting transaction to remove baker with ID '%s'" (show bid)
             , printf "allowing up to %s to be spent as transaction fee" (showNrg energy) ]
  when confirm $ do
    confirmed <- askConfirmation Nothing
    unless confirmed exitTransactionCancelled

bakerUpdateStakeTransactionConfirm :: BakerUpdateStakeTransactionConfig -> Bool -> IO ()
bakerUpdateStakeTransactionConfirm brtxCfg confirm = do
  let BakerUpdateStakeTransactionConfig
        { bustcTransactionCfg = TransactionConfig
                               { tcEnergy = energy }
        , bustcNewAmount = newAmount }
        = brtxCfg

  logSuccess [ printf "submitting transaction to update stake of baker to '%s'" (showGtu newAmount)
             , printf "allowing up to %s to be spent as transaction fee" (showNrg energy) ]
  when confirm $ do
    confirmed <- askConfirmation Nothing
    unless confirmed exitTransactionCancelled

bakerUpdateRestakeTransactionConfirm :: BakerUpdateRestakeTransactionConfig -> Bool -> IO ()
bakerUpdateRestakeTransactionConfirm burtxCfg confirm = do
  let BakerUpdateRestakeTransactionConfig
        { burTransactionCfg = TransactionConfig
                              { tcEnergy = energy }
        , burRestake = newRestake }
        = burtxCfg

  logSuccess [ printf "submitting transaction to change restaking switch of baker to '%s'" (show newRestake)
             , printf "allowing up to %s to be spent as transaction fee" (showNrg energy) ]
  when confirm $ do
    confirmed <- askConfirmation Nothing
    unless confirmed exitTransactionCancelled

credentialUpdateKeysTransactionConfirm :: CredentialUpdateKeysTransactionCfg -> Bool -> IO ()
credentialUpdateKeysTransactionConfirm CredentialUpdateKeysTransactionCfg{..} confirm = do
  let TransactionConfig
        { tcEnergy = energy
        , tcExpiry = expiry
        , tcEncryptedSigningData = EncryptedSigningData { esdAddress = addr } }
        = cuktcTransactionCfg

  let logNewKeys = Map.foldrWithKey (\idx (SigScheme.VerifyKeyEd25519 key) l -> (printf "\t%s: %s" (show idx) (show key)) : l) [] (ID.credKeys cuktcKeys)

  logInfo $
    [ printf "setting the following keys for credential %s on account:" (show cuktcCredId) (showNamedAddress addr) ] ++
    logNewKeys ++
    [ printf "with threshold %s" (show (ID.credThreshold cuktcKeys))] ++
    [ printf "allowing up to %s to be spent as transaction fee" (showNrg energy)
    , printf "transaction expires on %s" (showTimeFormatted $ timeFromTransactionExpiryTime expiry) ]

  when confirm $ do
    confirmed <- askConfirmation Nothing
    unless confirmed exitTransactionCancelled

<<<<<<< HEAD
  return $ Types.UpdateCredentialKeys cuktcCredId cuktcKeys


accountUpdateCredentialsTransactionPayload :: AccountUpdateCredentialsTransactionCfg -> Bool -> IO Types.Payload
accountUpdateCredentialsTransactionPayload AccountUpdateCredentialsTransactionCfg{..} confirm = do
  let TransactionConfig
        { tcEnergy = energy
        , tcExpiry = expiry
        , tcEncryptedSigningData = EncryptedSigningData { esdAddress = addr } }
        = auctcTransactionCfg

  let logNewCids = Map.foldrWithKey (\idx cdi l -> (printf "\t%s: %s" (show idx) (show $ ID.credId $ cdi)) : l) [] auctcNewCredInfos

  logInfo $
    [ printf "adding credentials to account %s with the following credential registration ids on account:" (showNamedAddress addr) ] ++
    logNewCids ++
    [ printf "setting new account threshold %s" (show (auctcNewThreshold))] ++
    [ printf "removing credentials with credential registration ids %s" (show (auctcRemoveCredIds))] ++
    [ printf "allowing up to %s to be spent as transaction fee" (showNrg energy)
    , printf "transaction expires on %s" (showTimeFormatted $ timeFromTransactionExpiryTime expiry) ]

  when confirm $ do
    confirmed <- askConfirmation Nothing
    unless confirmed exitTransactionCancelled

  return $ Types.UpdateCredentials auctcNewCredInfos auctcRemoveCredIds auctcNewThreshold

accountEncryptTransactionPayload :: AccountEncryptTransactionConfig -> Bool -> IO Types.Payload
accountEncryptTransactionPayload AccountEncryptTransactionConfig{..} confirm = do
=======
accountEncryptTransactionConfirm :: AccountEncryptTransactionConfig -> Bool -> IO ()
accountEncryptTransactionConfirm AccountEncryptTransactionConfig{..} confirm = do
>>>>>>> 45f4719d
  let TransactionConfig
        { tcEnergy = energy
        , tcExpiry = expiry
        , tcEncryptedSigningData = EncryptedSigningData { esdAddress = addr } }
        = aeTransactionCfg


  logInfo $
    [ printf "transferring %s GTU from public to encrypted balance of account %s" (Types.amountToString aeAmount) (showNamedAddress addr)
    , printf "allowing up to %s to be spent as transaction fee" (showNrg energy)
    , printf "transaction expires on %s" (showTimeFormatted $ timeFromTransactionExpiryTime expiry) ]

  when confirm $ do
    confirmed <- askConfirmation Nothing
    unless confirmed exitTransactionCancelled


accountDecryptTransactionConfirm :: MonadIO m => AccountDecryptTransactionConfig -> Bool -> m ()
accountDecryptTransactionConfirm AccountDecryptTransactionConfig{..} confirm = do
  let TransactionConfig
        { tcEnergy = energy
        , tcExpiry = expiry
        , tcEncryptedSigningData = EncryptedSigningData { esdAddress = addr } }
        = adTransactionCfg

  logInfo $
    [ printf "transferring %s GTU from encrypted to public balance of account %s" (Types.amountToString (Enc.stpatdTransferAmount adTransferData)) (showNamedAddress addr)
    , printf "allowing up to %s to be spent as transaction fee" (showNrg energy)
    , printf "transaction expires on %s" (showTimeFormatted $ timeFromTransactionExpiryTime expiry) ]

  when confirm $ do
    confirmed <- askConfirmation Nothing
    unless confirmed exitTransactionCancelled


-- |Encode, sign, and send transaction off to the baker.
-- If confirmNonce is set, the user is asked to confirm using the next nonce
-- if there are pending transactions.
startTransaction :: (MonadFail m, MonadIO m)
  => TransactionConfig
  -> Types.EncodedPayload
  -> Bool
  -> Maybe AccountKeyMap -- ^ The decrypted account signing keys. If not provided, the encrypted keys
                         -- from the 'TransactionConfig' will be used, and for each the password will be queried.
  -> ClientMonad m Types.BareBlockItem
startTransaction txCfg pl confirmNonce maybeAccKeys = do
  let TransactionConfig
        { tcEnergy = energy
        , tcExpiry = expiry
        , tcNonce = n
        , tcEncryptedSigningData = EncryptedSigningData { esdAddress = NamedAddress{..}, .. }
        } = txCfg
  nonce <- getNonce naAddr n confirmNonce
  accountKeyMap <- case maybeAccKeys of
                     Just acKeys' -> return acKeys'
                     Nothing -> liftIO $ failOnError $ decryptAccountKeyMapInteractive esdKeys (Nothing) Nothing
  let tx = signEncodedTransaction pl naAddr energy nonce expiry accountKeyMap

  sendTransactionToBaker tx defaultNetId >>= \case
    Left err -> fail err
    Right False -> fail "transaction not accepted by the baker"
    Right True -> return tx

-- |Fetch next nonces relative to the account's most recently committed and
-- pending transactions, respectively.
-- If they match, the nonce is returned.
-- If they don't match, optionally ask the user to confirm proceeding with the latter nonce.
-- If rejected, the process is cancelled (exit with code 0).
getNonce :: (MonadFail m, MonadIO m) => Types.AccountAddress -> Maybe Types.Nonce -> Bool -> ClientMonad m Types.Nonce
getNonce sender nonce confirm =
  case nonce of
    Nothing -> do
      currentNonce <- getBestBlockHash >>= getAccountNonce sender
      nextNonce <- nanNonce <$> (getNextAccountNonce (Text.pack $ show sender) >>= getFromJson)
      liftIO $ when (currentNonce /= nextNonce) $ do
        logWarn [ printf "there is a pending transaction with nonce %s, but last committed one has %s" (show $ nextNonce-1) (show $ currentNonce-1)
                , printf "this transaction will have nonce %s and might hang if the pending transaction fails" (show nextNonce) ]
        when confirm $ do
          putStrLn "Proceed if you're confident that all currently pending transactions are valid."
          confirmed <- askConfirmation $ Just "proceed"
          unless confirmed exitTransactionCancelled
      return nextNonce
    Just v -> return v

-- |Send a transaction and optionally tail it (see 'tailTransaction' below).
sendAndTailTransaction_ :: (MonadIO m, MonadFail m)
    => TransactionConfig -- ^ Information about the sender, and the context of transaction
    -> Types.EncodedPayload -- ^ Payload of the transaction to send
    -> InteractionOpts -- ^ How interactive should sending and tailing be
    -> ClientMonad m ()
sendAndTailTransaction_ txCfg pl intOpts = void $ sendAndTailTransaction txCfg pl intOpts

-- |Send a transaction and optionally tail it (see 'tailTransaction' below).
-- If tailed, it returns the TransactionStatusResult of the finalized status,
-- otherwise the return value is `Nothing`.
sendAndTailTransaction :: (MonadIO m, MonadFail m)
    => TransactionConfig -- ^ Information about the sender, and the context of transaction
    -> Types.EncodedPayload -- ^ Payload of the transaction to send
    -> InteractionOpts -- ^ How interactive should sending and tailing be
    -> ClientMonad m (Maybe TransactionStatusResult)
sendAndTailTransaction txCfg pl intOpts = do
  tx <- startTransaction txCfg pl (ioConfirm intOpts) Nothing
  let hash = getBlockItemHash tx
  logSuccess [ printf "transaction '%s' sent to the baker" (show hash) ]
  if ioTail intOpts
  then Just <$> tailTransaction hash
  else return Nothing

-- |Continuously query and display transaction status until the transaction is finalized.
tailTransaction_ :: (MonadIO m) => Types.TransactionHash -> ClientMonad m ()
tailTransaction_ hash = void $ tailTransaction hash

-- |Continuously query and display transaction status until the transaction is finalized.
-- Returns the TransactionStatusResult of the finalized status.
tailTransaction :: (MonadIO m) => Types.TransactionHash -> ClientMonad m TransactionStatusResult
tailTransaction hash = do
  logInfo [ "waiting for the transaction to be committed and finalized"
          , "you may skip this step by interrupting the command using Ctrl-C (pass flag '--no-wait' to do this by default)"
          , printf "the transaction will still get processed and may be queried using\n  'concordium-client transaction status %s'" (show hash) ]

  liftIO $ printf "[%s] Waiting for the transaction to be committed..." =<< getLocalTimeOfDayFormatted
  committedStatus <- awaitState 2 Committed hash
  liftIO $ putStrLn ""

  when (tsrState committedStatus == Absent) $
    logFatal [ "transaction failed before it got committed"
             , "most likely because it was invalid" ]

  runPrinter $ printTransactionStatus committedStatus

  -- If the transaction goes back to pending state after being committed
  -- to a branch which gets dropped later on, the command will currently
  -- keep presenting the transaction as committed and awaiting finalization.
  -- As the transaction is still expected to go back to being committed or
  -- (if for instance it expires) become absent, this seems acceptable
  -- from a UX perspective. Also, this is expected to be a very uncommon case.

  liftIO $ printf "[%s] Waiting for the transaction to be finalized..." =<< getLocalTimeOfDayFormatted
  finalizedStatus <- awaitState 5 Finalized hash
  liftIO $ putStrLn ""

  when (tsrState finalizedStatus == Absent) $
    logFatal [ "transaction failed after it was committed"
             , "response:\n" ++ showPrettyJSON committedStatus ]

  -- Print out finalized status if the outcome differs from that of the committed status.
  when (tsrResults committedStatus /= tsrResults finalizedStatus) $
    runPrinter $ printTransactionStatus finalizedStatus

  liftIO $ printf "[%s] Transaction finalized.\n" =<< getLocalTimeOfDayFormatted

  return finalizedStatus
  where
    getLocalTimeOfDayFormatted = showTimeOfDay <$> getLocalTimeOfDay

-- |Process an 'account ...' command.
processAccountCmd :: AccountCmd -> Maybe FilePath -> Verbose -> Backend -> IO ()
processAccountCmd action baseCfgDir verbose backend =
  case action of
    AccountShow address block showEncrypted showDecrypted -> do
      baseCfg <- getBaseConfig baseCfgDir verbose

      na <- getAccountAddressArg (bcAccountNameMap baseCfg) address
      encKey <-
        if showDecrypted
        then do
          encKeys <- (\l -> [ acEncryptionKey v | v <- l, acAddr v == na, isJust (acEncryptionKey v) ] ) <$> getAllAccountConfigs baseCfg
          case encKeys of
            [Just enc] -> do
              decrypted <- decryptAccountEncryptionSecretKeyInteractive enc
              case decrypted of
                Right v -> return (Just v)
                _ -> logFatal [printf "Couldn't decrypt encryption key for account '%s' with the provided password" (show $ naAddr na)]
            _ -> logFatal [printf "Tried to decrypt balance of account '%s' but this account is not present on the local store" (show $ naAddr na)]
        else return Nothing

      when verbose $ do
        runPrinter $ printBaseConfig baseCfg
        putStrLn ""

      (v, dec, f) <- withClient backend $ do
        (bbh, accInfoValue) <- withBestBlockHash block (\bbh -> (bbh,) <$> getAccountInfo (Text.pack $ show $ naAddr na) bbh)
        cs <- getFromJson =<< getConsensusStatus
        accInfo <- getFromJson accInfoValue
        case encKey of
          Nothing -> return (accInfo, Nothing, \e ->  addUTCTime (fromRational ((toInteger e * toInteger (csrEpochDuration cs)) % 1000)) (csrGenesisTime cs))
          Just k -> do
            gc <- logFatalOnError =<< getParseCryptographicParameters bbh
            return (accInfo, Just (k, gc), \e ->  addUTCTime (fromRational ((toInteger e * toInteger (csrEpochDuration cs)) % 1000)) (csrGenesisTime cs))
      case v of
        Nothing -> putStrLn "Account not found."
        Just a -> runPrinter $ printAccountInfo f na a verbose (showEncrypted || showDecrypted) dec

    AccountList block -> do
      baseCfg <- getBaseConfig baseCfgDir verbose
      accs <- withClientJson backend $ withBestBlockHash block getAccountList
      runPrinter $ printAccountList (bcAccountNameMap baseCfg) accs

    AccountUpdateKeys f cid txOpts -> do
      baseCfg <- getBaseConfig baseCfgDir verbose

      when verbose $ do
        runPrinter $ printBaseConfig baseCfg
        putStrLn ""

      accCfg <- liftIO $ getAccountCfgFromTxOpts baseCfg txOpts
      let senderAddress = naAddr $ esdAddress accCfg


      withClient backend $ do
        keys <- liftIO $ getFromJson =<< eitherDecodeFileStrict f
        let pl = Types.encodePayload $ Types.UpdateCredentialKeys cid keys
        
        accInfo <- getAccountInfoOrDie senderAddress
        let numCredentials = Map.size $ airCredentials accInfo
        let numKeys = length $ ID.credKeys keys
        let nrgCost _ = return $ Just $ accountUpdateKeysEnergyCost (Types.payloadSize pl) numCredentials numKeys

        txCfg <- liftIO $ getTransactionCfg baseCfg txOpts nrgCost

        let aukCfg = CredentialUpdateKeysTransactionCfg txCfg keys cid

        -- TODO: Check that the credential exists on the chain before making the update.

        when verbose $ liftIO $ do
          runPrinter $ printSelectedKeyConfig $ tcEncryptedSigningData txCfg
          putStrLn ""

        let intOpts = toInteractionOpts txOpts
        liftIO $ credentialUpdateKeysTransactionConfirm aukCfg (ioConfirm intOpts)
        sendAndTailTransaction_ txCfg pl intOpts

    AccountUpdateCredentials cdisFile removeCidsFile newThreshold txOpts -> do
      baseCfg <- getBaseConfig baseCfgDir verbose

      when verbose $ do
        runPrinter $ printBaseConfig baseCfg
        putStrLn ""

      accCfg <- liftIO $ getAccountCfgFromTxOpts baseCfg txOpts
      let senderAddress = naAddr $ esdAddress accCfg

      withClient backend $ do
        accInfo <- getAccountInfoOrDie senderAddress
        aucCfg <- liftIO $ getAccountUpdateCredentialsTransactionCfg baseCfg txOpts cdisFile removeCidsFile newThreshold (Map.size (airCredentials accInfo))
        let txCfg = auctcTransactionCfg aucCfg
        when verbose $ liftIO $ do
          runPrinter $ printSelectedKeyConfig $ tcEncryptedSigningData txCfg
          putStrLn ""

        let intOpts = toInteractionOpts txOpts
        pl <- liftIO $ accountUpdateCredentialsTransactionPayload aucCfg (ioConfirm intOpts)
        sendAndTailTransaction_ txCfg pl intOpts

    AccountEncrypt{..} -> do
      baseCfg <- getBaseConfig baseCfgDir verbose
      when verbose $ do
        runPrinter $ printBaseConfig baseCfg
        putStrLn ""

      let pl = Types.encodePayload $ Types.TransferToEncrypted aeAmount

      aetxCfg <- getAccountEncryptTransactionCfg baseCfg aeTransactionOpts aeAmount (Types.payloadSize pl)
      let txCfg = aeTransactionCfg aetxCfg
      when verbose $ do
        runPrinter $ printSelectedKeyConfig $ tcEncryptedSigningData txCfg
        putStrLn ""

      let intOpts = toInteractionOpts aeTransactionOpts
      accountEncryptTransactionConfirm aetxCfg (ioConfirm intOpts)
      withClient backend $ sendAndTailTransaction_ txCfg pl intOpts

    AccountDecrypt{..} -> do
      baseCfg <- getBaseConfig baseCfgDir verbose
      when verbose $ do
        runPrinter $ printBaseConfig baseCfg
        putStrLn ""
      
      accCfg <- getAccountCfgFromTxOpts baseCfg adTransactionOpts
      let senderAddr = esdAddress accCfg

      encryptedSecretKey <- maybe (logFatal ["Missing account encryption secret key for account: " ++ show senderAddr]) return (esdEncryptionKey accCfg)
      secretKey <- either (\e -> logFatal ["Couldn't decrypt account encryption secret key: " ++ e]) return =<< decryptAccountEncryptionSecretKeyInteractive encryptedSecretKey

      withClient backend $ do
        transferData <- getAccountDecryptTransferData (naAddr senderAddr) adAmount secretKey adIndex
        let pl = Types.encodePayload $ Types.TransferToPublic transferData

        let nrgCost _ = return $ Just $ accountDecryptEnergyCost $ Types.payloadSize pl
        txCfg <- liftIO (getTransactionCfg baseCfg adTransactionOpts nrgCost)


        let adtxCfg = AccountDecryptTransactionConfig{
          adTransactionCfg = txCfg,
          adTransferData = transferData
        }

        when verbose $ do
          runPrinter $ printSelectedKeyConfig $ tcEncryptedSigningData txCfg
          liftIO $ putStrLn ""

        let intOpts = toInteractionOpts adTransactionOpts
        accountDecryptTransactionConfirm adtxCfg (ioConfirm intOpts)
        sendAndTailTransaction_ txCfg pl intOpts


-- |Process a 'module ...' command.
processModuleCmd :: ModuleCmd -> Maybe FilePath -> Verbose -> Backend -> IO ()
processModuleCmd action baseCfgDir verbose backend =
  case action of
    ModuleDeploy modFile modName txOpts -> do
      baseCfg <- getBaseConfig baseCfgDir verbose

      mdCfg <- getModuleDeployTransactionCfg baseCfg txOpts modFile
      let txCfg = mdtcTransactionCfg mdCfg

      let nrg = tcEnergy txCfg

      let msgIntro = case modName of
            Nothing -> [i|deploy the module '#{modFile}'|]
            Just modName' -> [i|deploy the module '#{modFile}' and name it '#{modName'}'|]
      logInfo [ msgIntro
              , [i|allowing up to #{showNrg nrg} to be spent as transaction fee|]]

      deployConfirmed <- askConfirmation Nothing

      when deployConfirmed $ do
          logInfo ["deploying module..."]

          let intOpts = toInteractionOpts txOpts
          let pl = moduleDeployTransactionPayload mdCfg

          withClient backend $ do
            mTsr <- sendAndTailTransaction txCfg (Types.encodePayload pl) intOpts
            case extractModRef mTsr of
              Nothing -> return ()
              Just (Left err) -> logFatal ["module deployment failed:", err]
              Just (Right modRef) -> do
                logSuccess [[i|module successfully deployed with reference: '#{modRef}'|]]
                case modName of
                  Nothing -> return ()
                  Just modName' -> do
                    nameAdded <- liftIO $ addModuleNameAndWrite verbose baseCfg modName' modRef
                    logSuccess [[i|module reference #{modRef} was successfully named '#{nameAdded}'|]]

    ModuleList block -> do
      baseCfg <- getBaseConfig baseCfgDir verbose
      (bestBlock, res) <- withClient backend $ withBestBlockHash block $ \bb -> (bb,) <$> getModuleList bb
      v <- getFromJsonAndHandleError (\_ _ -> logFatal ["could not retrieve the list of modules",
                                   "the provided block hash is invalid:", Text.unpack bestBlock]) res
      case v of
        Nothing -> logFatal ["could not retrieve the list of modules",
                               "the provided block does not exist:", Text.unpack bestBlock]
        Just [] -> logInfo ["there are no modules in block " ++ Text.unpack bestBlock]
        Just xs -> runPrinter $ printModuleList (bcModuleNameMap baseCfg) xs

    ModuleShow modRefOrName outFile block -> do
      baseCfg <- getBaseConfig baseCfgDir verbose
      namedModRef <- getNamedModuleRef (bcModuleNameMap baseCfg) modRefOrName
      Wasm.WasmModule{..} <- withClient backend . withBestBlockHash block $ getWasmModule namedModRef
      logInfo [[i|WASM Version of module: #{wasmVersion}|]]
      case outFile of
        -- Write to stdout
        "-" -> BS.putStr . Wasm.moduleSource $ wasmSource
        -- Write to file
        _   -> do
          handleWriteFile BS.writeFile PromptBeforeOverwrite verbose outFile (Wasm.moduleSource wasmSource)
          logSuccess [[i|wrote module source to the file '#{outFile}'|]]

    ModuleInspect modRefOrName schemaFile block -> do
      baseCfg <- getBaseConfig baseCfgDir verbose
      namedModRef <- getNamedModuleRef (bcModuleNameMap baseCfg) modRefOrName
      schema <- withClient backend . withBestBlockHash block $ getSchemaFromFileOrModule schemaFile (Right namedModRef)
      case schema of
        Nothing -> logInfo ["Inspection failed: no schema provided and module does not contain an embedded schema"]
        Just schema' -> runPrinter $ printModuleInspectInfo namedModRef schema'

    ModuleName modRefOrFile modName -> do
      baseCfg <- getBaseConfig baseCfgDir verbose
      modRef <- getModuleRefFromRefOrFile modRefOrFile
      nameAdded <- liftIO $ addModuleNameAndWrite verbose baseCfg modName modRef
      logSuccess [[i|module reference #{modRef} was successfully named '#{nameAdded}'|]]

  where extractModRef = extractFromTsr (\case
                                           Types.ModuleDeployed modRef -> Just modRef
                                           _ -> Nothing)

getModuleDeployTransactionCfg :: BaseConfig -> TransactionOpts (Maybe Types.Energy) -> FilePath -> IO ModuleDeployTransactionCfg
getModuleDeployTransactionCfg baseCfg txOpts moduleFile = do
  wasmModule <- getWasmModuleFromFile moduleFile
  txCfg <- getTransactionCfg baseCfg txOpts $ moduleDeployEnergyCost wasmModule
  return $ ModuleDeployTransactionCfg txCfg wasmModule

-- |Calculate the energy cost of deploying a module.
moduleDeployEnergyCost :: Wasm.WasmModule -> EncryptedSigningData -> IO (Maybe (Int -> Types.Energy))
moduleDeployEnergyCost wasmMod encSignData = pure . Just . const $
  Cost.deployModuleCost (fromIntegral payloadSize) + minimumCost payloadSize signatureCount
  where
        signatureCount = mapNumKeys (esdKeys encSignData)
        payloadSize = Types.payloadSize . Types.encodePayload . Types.DeployModule $ wasmMod

data ModuleDeployTransactionCfg =
  ModuleDeployTransactionCfg
  { -- |Configuration for the transaction.
    mdtcTransactionCfg :: !TransactionConfig
    -- |The WASM module to deploy.
  , mdtcModule :: !Wasm.WasmModule }

moduleDeployTransactionPayload :: ModuleDeployTransactionCfg -> Types.Payload
moduleDeployTransactionPayload ModuleDeployTransactionCfg {..} = Types.DeployModule mdtcModule

-- |Process a 'contract ...' command.
processContractCmd :: ContractCmd -> Maybe FilePath -> Verbose -> Backend -> IO ()
processContractCmd action baseCfgDir verbose backend =
  case action of
    ContractList block -> do
      baseCfg <- getBaseConfig baseCfgDir verbose
      (bestBlock, res) <- withClient backend $ withBestBlockHash block $ \bb -> (bb,) <$> getInstances bb
      v <- getFromJsonAndHandleError (\_ _ -> logFatal ["could not retrieve the list of contracts",
                                   "the provided block hash is invalid:", Text.unpack bestBlock]) res
      case v of
        Nothing -> logFatal ["could not retrieve the list of contracts",
                               "the provided block does not exist:", Text.unpack bestBlock]
        Just [] -> logInfo ["there are no contract instances in block " ++ Text.unpack bestBlock]
        Just xs -> runPrinter $ printContractList (bcContractNameMap baseCfg) xs

    ContractShow indexOrName subindex schemaFile block -> do
      baseCfg <- getBaseConfig baseCfgDir verbose
      namedContrAddr <- getNamedContractAddress (bcContractNameMap baseCfg) indexOrName subindex
      (schema, contrInfo, namedOwner, namedModRef) <- withClient backend . withBestBlockHash block $ \bb -> do
        contrInfo@CI.ContractInfo{..} <- getContractInfo namedContrAddr bb
        let namedModRef = NamedModuleRef {nmrRef = ciSourceModule, nmrNames = findAllNamesFor (bcModuleNameMap baseCfg) ciSourceModule}
        schema <- getSchemaFromFileOrModule schemaFile (Right namedModRef) bb
        let namedOwner = NamedAddress {naAddr = ciOwner, naNames = findAllNamesFor (bcAccountNameMap baseCfg) ciOwner}
        return (schema, contrInfo, namedOwner, namedModRef)
      displayContractInfo schema contrInfo namedOwner namedModRef

    ContractInit modTBD contrName paramsFileJSON paramsFileBinary schemaFile contrAlias isPath amount txOpts -> do
      baseCfg <- getBaseConfig baseCfgDir verbose
      ciCfg <- getContractInitTransactionCfg backend baseCfg txOpts modTBD isPath contrName
                paramsFileJSON paramsFileBinary schemaFile amount
      let txCfg = citcTransactionCfg ciCfg
      let energy = tcEnergy txCfg
      let expiryTs = tcExpiry txCfg

      let minEnergy = contractInitMinimumEnergy ciCfg (tcEncryptedSigningData txCfg)
      when (energy < minEnergy) $ logFatal [ "insufficient energy provided"
                                           , [iii|to verify the transaction signature #{showNrg minEnergy} is needed,
                                                  and additional energy is needed to complete the initialization|]]

      logInfo [ [i|initialize contract '#{contrName}' from module '#{citcModuleRef ciCfg}' with |]
                  ++ paramsMsg paramsFileJSON paramsFileBinary ++ [i| Sending #{Types.amountToString $ citcAmount ciCfg} GTU.|]
              , [i|allowing up to #{showNrg energy} to be spent as transaction fee|]
              , [i|transaction expires on #{showTimeFormatted $ timeFromTransactionExpiryTime expiryTs}|]]

      initConfirmed <- askConfirmation Nothing

      when initConfirmed $ do
        let intOpts = toInteractionOpts txOpts
        let pl = contractInitTransactionPayload ciCfg
        withClient backend $ do
          mTsr <- sendAndTailTransaction txCfg (Types.encodePayload pl) intOpts
          case extractContractAddress mTsr of
            Nothing -> return ()
            Just (Left err) -> logFatal ["contract initialisation failed:", err]
            Just (Right contrAddr) -> do
              logSuccess [[i|contract successfully initialized with address: #{showCompactPrettyJSON contrAddr}|]]
              case contrAlias of
                Nothing -> return ()
                Just contrAlias' -> do
                  nameAdded <- liftIO $ addContractNameAndWrite verbose baseCfg contrAlias' contrAddr
                  logSuccess [[i|contract address #{showCompactPrettyJSON contrAddr} was successfully named '#{nameAdded}'|]]

    ContractUpdate indexOrName subindex receiveName paramsFileJSON paramsFileBinary schemaFile amount txOpts -> do
      baseCfg <- getBaseConfig baseCfgDir verbose
      cuCfg <- getContractUpdateTransactionCfg backend baseCfg txOpts indexOrName subindex
                receiveName paramsFileJSON paramsFileBinary schemaFile amount
      let txCfg = cutcTransactionCfg cuCfg
      let energy = tcEnergy txCfg
      let expiryTs = tcExpiry txCfg

      let minEnergy = contractUpdateMinimumEnergy cuCfg (tcEncryptedSigningData txCfg)
      when (energy < minEnergy) $ logFatal [ "insufficient energy provided"
                                           , [iii|to verify the transaction signature #{showNrg minEnergy} is needed,
                                                  and additional energy is needed to complete the update|]]

      logInfo [ [i|update contract '#{cutcContrName cuCfg}' using the function '#{receiveName}' with |]
                  ++ paramsMsg paramsFileJSON paramsFileBinary ++ [i| Sending #{Types.amountToString $ cutcAmount cuCfg} GTU.|]
              , [i|allowing up to #{showNrg energy} to be spent as transaction fee|]
              , [i|transaction expires on #{showTimeFormatted $ timeFromTransactionExpiryTime expiryTs}|]]

      updateConfirmed <- askConfirmation Nothing

      when updateConfirmed $ do
        let intOpts = toInteractionOpts txOpts
        let pl = contractUpdateTransactionPayload cuCfg
        withClient backend $ do
          mTsr <- sendAndTailTransaction txCfg (Types.encodePayload pl) intOpts
          case extractUpdate mTsr of
            Nothing -> return ()
            Just (Left err) -> logFatal ["updating contract instance failed:", err]
            Just (Right _) -> do
              namedContrAddr <- getNamedContractAddress (bcContractNameMap baseCfg) indexOrName subindex
              logSuccess [[iii|successfully updated contract instance #{showNamedContractAddress namedContrAddr}
                                                using the function '#{receiveName}'|]]

    ContractName index subindex contrName -> do
      baseCfg <- getBaseConfig baseCfgDir verbose
      let contrAddr = mkContractAddress index subindex
      nameAdded <- liftIO $ addContractNameAndWrite verbose baseCfg contrName contrAddr
      logSuccess [[i|contract address #{showCompactPrettyJSON contrAddr} was successfully named '#{nameAdded}'|]]

  where extractContractAddress = extractFromTsr (\case
                                                 Types.ContractInitialized {..} -> Just ecAddress
                                                 _ -> Nothing)
        extractUpdate = extractFromTsr (\case
                                        Types.Updated {} -> Just ()
                                        _ -> Nothing)
        paramsMsg paramsFileJSON paramsFileBinary = case (paramsFileJSON, paramsFileBinary) of
            (Nothing, Nothing) -> "no parameters."
            (Nothing, Just binFile) -> [i|binary parameters from '#{binFile}'.|]
            (Just jsonFile, Nothing) -> [i|JSON parameters from '#{jsonFile}'.|]
            -- This case should already have failed while creating the config.
            _ -> ""

        -- |Calculates the minimum energy required for checking the signature of a contract initialization.
        -- The minimum will not cover the full initialization, but enough of it, so that a potential 'Not enough energy' error
        -- can be shown.
        contractInitMinimumEnergy :: ContractInitTransactionCfg -> EncryptedSigningData -> Types.Energy
        contractInitMinimumEnergy ContractInitTransactionCfg{..} encSignData = minimumCost (fromIntegral payloadSize) signatureCount
          where
            payloadSize =    1 -- tag
                          + 32 -- module ref
                          +  2 + (length $ show citcInitName) -- size length + length of initName
                          +  2 + (BSS.length . Wasm.parameter $ citcParams) -- size length + length of parameter
            signatureCount = mapNumKeys (esdKeys encSignData)

        -- |Calculates the minimum energy required for checking the signature of a contract update.
        -- The minimum will not cover the full update, but enough of it, so that a potential 'Not enough energy' error
        -- can be shown.
        contractUpdateMinimumEnergy :: ContractUpdateTransactionCfg -> EncryptedSigningData -> Types.Energy
        contractUpdateMinimumEnergy ContractUpdateTransactionCfg{..} encSignData = minimumCost (fromIntegral payloadSize) signatureCount
          where
            payloadSize =    1 -- tag
                          + 16 -- contract address
                          +  2 + (length $ show cutcReceiveName) -- size length + length of receiveName
                          +  2 + (BSS.length . Wasm.parameter $ cutcParams) -- size length + length of the parameter
            signatureCount = mapNumKeys (esdKeys encSignData)

-- |Try to fetch info about the contract and deserialize it from JSON.
-- Or, log fatally with appropriate error messages if anything goes wrong.
getContractInfo :: NamedContractAddress -> Text -> ClientMonad IO CI.ContractInfo
getContractInfo namedContrAddr block = do
  res <- getInstanceInfo (Text.pack . showCompactPrettyJSON . ncaAddr $ namedContrAddr) block
  case res of
    Left err -> logFatal ["I/O error:", err]
    -- TODO: Handle nonexisting blocks separately from nonexisting contracts.
    Right AE.Null -> logFatal [[i|the contract instance #{showNamedContractAddress namedContrAddr} does not exist in block #{block}|]]
    Right contrInfo -> case AE.fromJSON contrInfo of
      Error err -> logFatal ["Could not decode contract info:", err]
      Success info -> pure info

-- |Display contract info, optionally using a schema to decode the contract state.
displayContractInfo :: Maybe CS.ModuleSchema -> CI.ContractInfo -> NamedAddress -> NamedModuleRef -> IO ()
displayContractInfo schema contrInfo namedOwner namedModRef = case schema of
  Nothing -> runPrinter $ printContractInfo contrInfo namedOwner namedModRef
  Just schema' -> case CI.decodeContractStateUsingSchema contrInfo schema' of
    Left err' -> logFatal ["Parsing the contract model failed:", err']
    Right infoWithSchema -> runPrinter $ printContractInfo infoWithSchema namedOwner namedModRef

-- |Attempts to acquire the needed parts for updating a contract.
-- The two primary parts are a contract address, which is acquired using `getNamedContractAddress`,
-- and a `Wasm.Parameter` which is acquired using `getWasmParameter`.
-- It will log fatally if one of the two cannot be acquired.
getContractUpdateTransactionCfg :: Backend
                                -> BaseConfig
                                -> TransactionOpts Types.Energy
                                -> Text -- ^ Index of the contract address OR a contract name.
                                -> Maybe Word64 -- ^ Optional subindex.
                                -> Text -- ^ Name of the receive function to use.
                                -> Maybe FilePath -- ^ Optional parameter file in JSON format.
                                -> Maybe FilePath -- ^ Optional parameter file in binary format.
                                -> Maybe FilePath -- ^ Optional schema file.
                                -> Types.Amount   -- ^ `Amount` to send to the contract.
                                -> IO ContractUpdateTransactionCfg
getContractUpdateTransactionCfg backend baseCfg txOpts indexOrName subindex receiveName
                                paramsFileJSON paramsFileBinary schemaFile amount = do
  txCfg <- getRequiredEnergyTransactionCfg baseCfg txOpts
  namedContrAddr <- getNamedContractAddress (bcContractNameMap baseCfg) indexOrName subindex
  CI.ContractInfo{ciSourceModule = moduleRef,..} <- withClient backend . withBestBlockHash Nothing $ getContractInfo namedContrAddr
  let namedModRef = NamedModuleRef {nmrRef = moduleRef, nmrNames = []}
  let contrName = CI.contractNameFromInitName ciName
  params <- getWasmParameter backend paramsFileJSON paramsFileBinary schemaFile (Right namedModRef)
            (CS.ReceiveFuncName contrName receiveName)
  return $ ContractUpdateTransactionCfg txCfg (ncaAddr namedContrAddr)
           contrName (Wasm.ReceiveName [i|#{contrName}.#{receiveName}|]) params amount

contractUpdateTransactionPayload :: ContractUpdateTransactionCfg -> Types.Payload
contractUpdateTransactionPayload ContractUpdateTransactionCfg {..} =
  Types.Update cutcAmount cutcAddress cutcReceiveName cutcParams

data ContractUpdateTransactionCfg =
  ContractUpdateTransactionCfg
  { -- |Configuration for the transaction.
    cutcTransactionCfg :: !TransactionConfig
    -- |The address of the contract to invoke.
  , cutcAddress :: !Types.ContractAddress
    -- |Name of the contract that is being updated.
    -- This is resolved from the chain.
  , cutcContrName :: !Text
    -- |Name of the receive method to invoke.
  , cutcReceiveName :: !Wasm.ReceiveName
    -- |Parameters to the receive method.
  , cutcParams :: !Wasm.Parameter
    -- |Amount to transfer to the contract.
  , cutcAmount :: !Types.Amount
  }

-- |Attempts to acquire the needed parts for initializing a contract.
-- The two primary parts are a module reference, which can be acquired in one of three ways
-- (see the arguments for details), and a `Wasm.Parameter`, which is acquired using `getWasmParameter`.
-- It will log fatally if one of the two cannot be acquired.
getContractInitTransactionCfg :: Backend
                              -> BaseConfig
                              -> TransactionOpts Types.Energy
                              -> String -- ^ Module reference OR module name OR (if isPath == True) path to the module (reference then calculated by hashing).
                              -> Bool   -- ^ isPath: if True, the previous argument is assumed to be a path.
                              -> Text   -- ^ Name of contract to init.
                              -> Maybe FilePath -- ^ Optional parameter file in JSON format.
                              -> Maybe FilePath -- ^ Optional parameter file in binary format.
                              -> Maybe FilePath -- ^ Optional schema file.
                              -> Types.Amount   -- ^ `Amount` to send to the contract.
                              -> IO ContractInitTransactionCfg
getContractInitTransactionCfg backend baseCfg txOpts modTBD isPath contrName paramsFileJSON paramsFileBinary schemaFile amount = do
  namedModRef <- if isPath
            then (\ref -> NamedModuleRef {nmrRef = ref, nmrNames = []}) <$> getModuleRefFromFile modTBD
            else getNamedModuleRef (bcModuleNameMap baseCfg) (Text.pack modTBD)
  txCfg <- getRequiredEnergyTransactionCfg baseCfg txOpts
  params <- getWasmParameter backend paramsFileJSON paramsFileBinary schemaFile (Right namedModRef) (CS.InitFuncName contrName)
  return $ ContractInitTransactionCfg txCfg amount (nmrRef namedModRef) (Wasm.InitName [i|init_#{contrName}|]) params

-- |Query the node for a module reference, and parse the result.
-- Terminate program execution if either the module cannot be obtained,
-- or the result cannot be parsed.
getWasmModule :: NamedModuleRef -- ^On-chain reference of the module.
              -> Text -- ^Hash of the block to query in.
              -> ClientMonad IO Wasm.WasmModule
getWasmModule namedModRef block = do
  res <- getModuleSource (Text.pack . show $ nmrRef namedModRef) block

  case res of
    Left err -> logFatal ["I/O error:", err]
    Right "" -> logFatal [[i|the module reference #{showNamedModuleRef namedModRef} does not exist in block #{block}|]]
    Right unparsedWasmMod -> case S.decode unparsedWasmMod of
      Left err' -> logFatal [[i|could not decode Wasm Module:|], err']
      Right wasmMod -> return wasmMod

data ContractInitTransactionCfg =
  ContractInitTransactionCfg
  { -- |Configuration for the transaction.
    citcTransactionCfg :: !TransactionConfig
    -- |Initial amount on the contract's account.
  , citcAmount :: !Types.Amount
    -- |Reference of the module (on-chain) in which the contract exist.
  , citcModuleRef :: !Types.ModuleRef
    -- |Name of the init method to invoke in that module.
  , citcInitName :: !Wasm.InitName
    -- |Parameters to the init method.
  , citcParams :: !Wasm.Parameter
  }

contractInitTransactionPayload :: ContractInitTransactionCfg -> Types.Payload
contractInitTransactionPayload ContractInitTransactionCfg {..} =
  Types.InitContract citcAmount citcModuleRef citcInitName citcParams

-- |Load a WasmModule from the specified file path.
-- It defaults to our internal wasmVersion of 0, which essentially is the
-- on-chain API version.
getWasmModuleFromFile :: FilePath -> IO Wasm.WasmModule
getWasmModuleFromFile moduleFile = Wasm.WasmModule 0 . Wasm.ModuleSource <$> handleReadFile BS.readFile moduleFile

-- |Load `Wasm.Parameter` through one of several ways, dependent on the arguments:
--   * If binary file provided -> Read the file and wrap its contents in `Wasm.Parameter`.
--   * If JSON file provided   -> Try to get a schema using `getSchemaFromFileOrModule` and use it to encode the parameters
--                                into a `Wasm.Parameter`.
-- If invalid arguments are provided or something fails, appropriate warning or error messages are logged.
getWasmParameter :: Backend
                 -> Maybe FilePath -- ^ Optional parameter file in JSON format.
                 -> Maybe FilePath -- ^ Optional parameter file in binary format.
                 -> Maybe FilePath -- ^ Optional schema file.
                 -> Either Wasm.ModuleSource NamedModuleRef -- ^ Module source OR a `NamedModuleRef`.
                 -> CS.FuncName -- ^ A func name used for finding the func signature in the schema.
                 -> IO Wasm.Parameter
getWasmParameter backend paramsFileJSON paramsFileBinary schemaFile modSourceOrRef funcName =
  case (paramsFileJSON, paramsFileBinary, schemaFile) of
    (Nothing, Nothing, Nothing) -> emptyParams
    (Nothing, Nothing, Just _) -> logWarn ["ignoring the --schema as no --params were provided"] *> emptyParams
    (Nothing, Just binaryFile, Nothing) -> binaryParams binaryFile
    (_, Just binaryFile, Just _) -> logWarn ["ignoring the --schema as --parameter-bin was used"] *> binaryParams binaryFile
    (Just jsonFile', Nothing, _) -> do
      schema <- withClient backend . withBestBlockHash Nothing $ getSchemaFromFileOrModule schemaFile modSourceOrRef
      case schema of
        Nothing -> logFatal [[iii|could not parse the json parameter because the module does not include an embedded schema.
                                  Supply a schema using the --schema flag|]]
        Just schema' -> getFromJSONParams jsonFile' schema'
    (Just _, Just _, _) -> logFatal ["--parameter-json and --parameter-bin cannot be used at the same time"]
  where getFromJSONParams :: FilePath -> CS.ModuleSchema -> IO Wasm.Parameter
        getFromJSONParams jsonFile schema = case CS.lookupSignatureForFunc schema funcName of
          Nothing -> logFatal [[i|the schema did not include the provided function|]]
          Just schemaForParams -> do
            jsonFileContents <- handleReadFile BSL8.readFile jsonFile
            let params = AE.eitherDecode jsonFileContents >>= CP.encodeParameter schemaForParams
            case params of
              Left errParams -> logFatal [[i|Could not decode parameters from file '#{jsonFile}' as JSON:|], errParams]
              Right params' -> pure . Wasm.Parameter . BS.toShort $ params'

        emptyParams = pure . Wasm.Parameter $ BSS.empty
        binaryParams file = Wasm.Parameter . BS.toShort <$> handleReadFile BS.readFile file

-- |Get a schema from a file or, alternatively, try to extract an embedded schema from a module.
-- Logs fatally if an invalid schema is found (either from a file or embedded).
-- Only returns `Nothing` if no schemaFile is provided and no embedded schema was found in the module.
getSchemaFromFileOrModule :: Maybe FilePath -- ^ Optional schema file.
                          -> Either Wasm.ModuleSource NamedModuleRef -- ^ Either a
                          -> Text
                          -> ClientMonad IO (Maybe CS.ModuleSchema)
getSchemaFromFileOrModule schemaFile modSourceOrRef block = case (schemaFile, modSourceOrRef) of
  (Nothing, Left modSource) -> liftIO $ tryGetSchemaFromModuleSource modSource
  (Nothing, Right namedModRef) -> do
    Wasm.WasmModule{..} <- getWasmModule namedModRef block
    liftIO $ tryGetSchemaFromModuleSource wasmSource
  (Just schemaFile', _) -> liftIO (Just <$> getSchemaFromFile schemaFile')
  where tryGetSchemaFromModuleSource (Wasm.ModuleSource modSrc) = case getSchemaFromModule modSrc of
          Left err -> logFatal [[i|Could not parse embedded schema from module:|], err]
          Right schema -> return schema

-- |Load and decode a schema from a file.
getSchemaFromFile :: FilePath -> IO CS.ModuleSchema
getSchemaFromFile schemaFile = do
  schema <- CS.decodeModuleSchema <$> handleReadFile BS.readFile schemaFile
  case schema of
    Left err -> logFatal [[i|Could not decode schema from file '#{schemaFile}':|], err]
    Right schema' -> pure schema'

-- |Try to extract and decode a schema from a module.
getSchemaFromModule :: BS.ByteString -> Either String (Maybe CS.ModuleSchema)
getSchemaFromModule = CS.decodeEmbeddedSchema

-- |Try to parse the input as a module reference and assume it is a path if it fails.
getModuleRefFromRefOrFile :: String -> IO Types.ModuleRef
getModuleRefFromRefOrFile modRefOrFile = case readMaybe modRefOrFile of
  Just modRef -> pure modRef
  Nothing -> getModuleRefFromFile modRefOrFile

-- |Load the module file and compute its hash, which is the reference.
getModuleRefFromFile :: String -> IO Types.ModuleRef
getModuleRefFromFile file = Types.ModuleRef . getHash <$> getWasmModuleFromFile file

-- |Get a NamedContractAddress from either a name or index and an optional subindex.
-- LogWarn if subindex is provided with a contract name.
-- LogFatal if it is neither an index nor a contract name.
getNamedContractAddress :: MonadIO m => ContractNameMap -> Text -> Maybe Word64 -> m NamedContractAddress
getNamedContractAddress nameMap indexOrName subindex = case readMaybe $ Text.unpack indexOrName of
  Just index -> return $ NamedContractAddress {ncaAddr = mkContractAddress index subindex, ncaNames = []}
  Nothing -> do
    when (isJust subindex) $ logWarn ["ignoring the --subindex as it should not be used in combination with a contract name"]
    case Map.lookup indexOrName nameMap of
      Just addr -> return $ NamedContractAddress {ncaAddr = addr, ncaNames = [indexOrName]}
      Nothing -> logFatal [[i|'#{indexOrName}' is neither the address index nor the name of a contract|]]

-- |Get a NamedModuleRef from either a name or a module reference.
-- LogFatal if it is neither a module reference nor a module name.
getNamedModuleRef :: MonadIO m => ModuleNameMap -> Text -> m NamedModuleRef
getNamedModuleRef nameMap modRefOrName = case readMaybe $ Text.unpack modRefOrName of
  Just modRef -> return $ NamedModuleRef {nmrRef = modRef, nmrNames = []}
  Nothing -> case Map.lookup modRefOrName nameMap of
    Just modRef -> return $ NamedModuleRef {nmrRef = modRef, nmrNames = [modRefOrName]}
    Nothing -> logFatal [[i|'#{modRefOrName}' is neither the reference nor the name of a module|]]

-- |Make a contract address from an index and an optional subindex (default: 0).
mkContractAddress :: Word64 -> Maybe Word64 -> Types.ContractAddress
mkContractAddress index subindex = Types.ContractAddress (Types.ContractIndex index) (Types.ContractSubindex subindex')
  where subindex' = fromMaybe 0 subindex

-- |Try to extract event information from a TransactionStatusResult.
-- The Maybe returned by the supplied function is mapped to Either with an error message.
-- 'Nothing' is mapped to 'Nothing'
extractFromTsr :: (Types.Event -> Maybe a) -> Maybe TransactionStatusResult -> Maybe (Either String a)
extractFromTsr _ Nothing = Nothing -- occurs when ioTail is disabled.
extractFromTsr eventMatcher (Just tsr) = Just $ case parseTransactionBlockResult tsr of
  SingleBlock _ tSummary -> getEvents tSummary >>= maybeToRight "transaction not included in any blocks" . findModRef
  NoBlocks -> Left "transaction not included in any blocks"
  _ -> Left "internal server: Finalized chain has split"
  where
    getEvents tSum = case Types.tsResult tSum of
                Types.TxSuccess {..} -> Right vrEvents
                Types.TxReject {..}  -> Left $ showRejectReason True vrRejectReason
    findModRef = foldr (\e _ -> eventMatcher e) Nothing

    maybeToRight _ (Just x) = Right x
    maybeToRight y Nothing  = Left y

-- |Process a 'consensus ...' command.
processConsensusCmd :: ConsensusCmd -> Maybe FilePath -> Verbose -> Backend -> IO ()
processConsensusCmd action _baseCfgDir verbose backend =
  case action of
    ConsensusStatus -> do
      v <- withClientJson backend getConsensusStatus
      runPrinter $ printConsensusStatus v
    ConsensusShowParameters b includeBakers -> do
      baseCfg <- getBaseConfig _baseCfgDir verbose
      v <- withClientJson backend $ withBestBlockHash b getBirkParameters
      case v of
        Nothing -> putStrLn "Block not found."
        Just p -> runPrinter $ printBirkParameters includeBakers p addrmap
                    where
                      addrmap = Map.fromList . map Tuple.swap . Map.toList $ bcAccountNameMap baseCfg

    ConsensusChainUpdate rawUpdateFile authsFile keysFiles intOpts -> do
      let
        loadJSON :: (FromJSON a) => FilePath -> IO a
        loadJSON fn = AE.eitherDecodeFileStrict fn >>= \case
          Left err -> logFatal [fn ++ ": " ++ err]
          Right r -> return r
      rawUpdate@Updates.RawUpdateInstruction{..} <- loadJSON rawUpdateFile
      auths <- loadJSON authsFile
      keys <- mapM loadJSON keysFiles
      let
        keySet = Updates.accessPublicKeys $ (case ruiPayload of
            Updates.AuthorizationUpdatePayload{} -> Updates.asAuthorization
            Updates.ProtocolUpdatePayload{} -> Updates.asProtocol
            Updates.ElectionDifficultyUpdatePayload{} -> Updates.asParamElectionDifficulty
            Updates.EuroPerEnergyUpdatePayload{} -> Updates.asParamEuroPerEnergy
            Updates.MicroGTUPerEuroUpdatePayload{} -> Updates.asParamMicroGTUPerEuro
            Updates.FoundationAccountUpdatePayload{} -> Updates.asParamFoundationAccount
            Updates.MintDistributionUpdatePayload{} -> Updates.asParamMintDistribution
            Updates.TransactionFeeDistributionUpdatePayload{} -> Updates.asParamTransactionFeeDistribution
            Updates.GASRewardsUpdatePayload{} -> Updates.asParamGASRewards
            Updates.BakerStakeThresholdUpdatePayload{} -> Updates.asBakerStakeThreshold
                                            )
          auths
        keyLU key = let vk = SigScheme.correspondingVerifyKey key in
          case vk `Vec.elemIndex` Updates.asKeys auths of
            Nothing -> logFatal [printf "Authorizations file does not contain public key '%s'" (show vk)]
            Just idx -> do
              unless (fromIntegral idx `Set.member` keySet) $
                logWarn [printf "Key with index %u (%s) is not authorized to perform this update type." idx (show vk)]
              return (fromIntegral idx, key)
      keyMap <- Map.fromList <$> mapM keyLU keys
      let ui = Updates.makeUpdateInstruction rawUpdate keyMap
      when verbose $ logInfo ["Generated update instruction:", show ui]
      now <- getCurrentTimeUnix
      let expiryOK = ruiTimeout > now
      unless expiryOK $
        logWarn [printf "Update timeout (%s) has already expired" (showTimeFormatted $ timeFromTransactionExpiryTime ruiTimeout)]
      let effectiveTimeOK = ruiEffectiveTime == 0 || ruiEffectiveTime > ruiTimeout
      unless effectiveTimeOK $
        logWarn [printf "Update effective time (%s) is not later than expiry time (%s)" (showTimeFormatted $ timeFromTransactionExpiryTime ruiEffectiveTime) (showTimeFormatted $ timeFromTransactionExpiryTime ruiTimeout)]
      let authorized = Updates.checkAuthorizedUpdate auths ui
      unless authorized $ do
        logWarn ["The update instruction is not authorized by the keys used to sign it."]
      when (ioConfirm intOpts) $ unless (expiryOK && effectiveTimeOK && authorized) $ do
        confirmed <- askConfirmation $ Just "Proceed anyway [yN]?"
        unless confirmed exitTransactionCancelled
      withClient backend $ do
        let
          tx = Types.ChainUpdate ui
          hash = getBlockItemHash tx
        sendTransactionToBaker tx defaultNetId >>= \case
          Left err -> fail err
          Right False -> fail "update instruction not accepted by the node"
          Right True -> logSuccess [printf "update instruction '%s' sent to the baker" (show hash)]
        when (ioTail intOpts) $
          tailTransaction_ hash

-- |Process a 'block ...' command.
processBlockCmd :: BlockCmd -> Verbose -> Backend -> IO ()
processBlockCmd action _ backend =
  case action of
    BlockShow b -> do
      when (maybe False (isNothing . parseTransactionHash) b) $
        logFatal [printf "invalid block hash '%s'" (fromJust b)]

      v <- withClientJson backend $ withBestBlockHash b getBlockInfo
      runPrinter $ printBlockInfo v

-- |Generate a fresh set of baker keys.
generateBakerKeys :: IO BakerKeys
generateBakerKeys = do
  -- Aggr/bls keys.
  aggrSk <- Bls.generateSecretKey
  let aggrPk = Bls.derivePublicKey aggrSk
  -- Election keys.
  VRF.KeyPair {privateKey=elSk, publicKey=elPk} <- VRF.newKeyPair
  -- Signature keys.
  BlockSig.KeyPair {signKey=sigSk, verifyKey=sigVk} <- BlockSig.newKeyPair
  return BakerKeys { bkAggrSignKey = aggrSk
                   , bkAggrVerifyKey = aggrPk
                   , bkElectionSignKey = elSk
                   , bkElectionVerifyKey = elPk
                   , bkSigSignKey = sigSk
                   , bkSigVerifyKey = sigVk }

-- |Process a 'baker ...' command.
processBakerCmd :: BakerCmd -> Maybe FilePath -> Verbose -> Backend -> IO ()
processBakerCmd action baseCfgDir verbose backend =
  case action of
    BakerGenerateKeys outputFile -> do
      keys <- generateBakerKeys
      let out = AE.encodePretty keys

      case outputFile of
        Nothing -> do
          -- TODO Store in config.
          BSL8.putStrLn out
          logInfo [ printf "to add a baker to the chain using these keys, store it in a file and use 'concordium-client baker add FILE'" ]
        Just f -> do
          BSL.writeFile f out
          logSuccess [ printf "keys written to file '%s'" f
                     , "DO NOT LOSE THIS FILE"
                     , printf "to add a baker to the chain using these keys, use 'concordium-client baker add %s'" f ]
    BakerAdd accountKeysFile txOpts initialStake autoRestake outputFile -> do
      baseCfg <- getBaseConfig baseCfgDir verbose
      when verbose $ do
        runPrinter $ printBaseConfig baseCfg
        putStrLn ""

      let intOpts = toInteractionOpts txOpts
      (bakerKeys, txCfg, pl) <- bakerAddTransaction baseCfg txOpts accountKeysFile initialStake autoRestake (ioConfirm intOpts)

      when verbose $ do
        runPrinter $ printSelectedKeyConfig $ tcEncryptedSigningData txCfg
        putStrLn ""

      withClient backend $ do
         let senderAddr = naAddr . esdAddress . tcEncryptedSigningData $ txCfg
         AccountInfoResult{..} <- getAccountInfoOrDie senderAddr
         case airBaker of
           Just AccountInfoBakerResult{..} -> logFatal [[i|Account is already a baker with ID #{aibiIdentity abirAccountBakerInfo}.|]]
           Nothing -> do
             -- TODO: this should also take into account the estimated cost for this transaction
             if airAmount < initialStake
             then
               logFatal [[i|Account balance (#{showGtu airAmount}) is lower than the amount requested to be staked (#{showGtu initialStake}).|]]
             else do
               sendAndMaybeOutputCredentials bakerKeys accountKeysFile outputFile txCfg pl intOpts

    BakerSetKeys file txOpts outfile -> do
      baseCfg <- getBaseConfig baseCfgDir verbose
      when verbose $ do
        runPrinter $ printBaseConfig baseCfg
        putStrLn ""

      let intOpts = toInteractionOpts txOpts
      withClient backend $ do
        (bakerKeys, txCfg, pl) <- bakerSetKeysTransaction baseCfg txOpts file (ioConfirm intOpts)
        sendAndMaybeOutputCredentials bakerKeys file outfile txCfg (Types.encodePayload pl) intOpts

    BakerRemove txOpts -> do
      baseCfg <- getBaseConfig baseCfgDir verbose
      when verbose $ do
        runPrinter $ printBaseConfig baseCfg
        putStrLn ""
      let pl = Types.encodePayload Types.RemoveBaker
      let nrgCost _ = return $ Just $ bakerRemoveEnergyCost $ Types.payloadSize pl
      txCfg <- liftIO (getTransactionCfg baseCfg txOpts nrgCost)
      withClient backend $ do
        brtcCfg <- getBakerRemoveTransactionCfg txCfg
        let intOpts = toInteractionOpts txOpts
        liftIO $ bakerRemoveTransactionConfirm brtcCfg (ioConfirm intOpts)
        sendAndTailTransaction_ txCfg pl intOpts

    BakerUpdateStake newStake txOpts -> do
      baseCfg <- getBaseConfig baseCfgDir verbose
      when verbose $ do
        runPrinter $ printBaseConfig baseCfg
        putStrLn ""
      let pl = Types.encodePayload $ Types.UpdateBakerStake newStake
      let nrgCost _ = return $ Just $ bakerUpdateStakeEnergyCost $ Types.payloadSize pl
      txCfg <- liftIO (getTransactionCfg baseCfg txOpts nrgCost)
      withClient backend $ do
        brtcCfg <- getBakerUpdateStakeTransactionCfg txCfg newStake
        let intOpts = toInteractionOpts txOpts
        liftIO $ bakerUpdateStakeTransactionConfirm brtcCfg (ioConfirm intOpts)
        sendAndTailTransaction_ txCfg pl intOpts

    BakerUpdateRestakeEarnings bureRestake txOpts -> do
      baseCfg <- getBaseConfig baseCfgDir verbose
      when verbose $ do
        runPrinter $ printBaseConfig baseCfg
        putStrLn ""
      
      let pl = Types.encodePayload $ Types.UpdateBakerRestakeEarnings bureRestake
      let nrgCost _ = return $ Just $ bakerUpdateRestakeEnergyCost $ Types.payloadSize pl
      txCfg <- liftIO (getTransactionCfg baseCfg txOpts nrgCost)
      withClient backend $ do
        burtCfg <- getBakerUpdateRestakeTransactionCfg txCfg bureRestake
        let intOpts = toInteractionOpts txOpts
        liftIO $ bakerUpdateRestakeTransactionConfirm burtCfg (ioConfirm intOpts)
        sendAndTailTransaction_ txCfg pl intOpts
  where sendAndMaybeOutputCredentials bakerKeys infile outputFile txCfg pl intOpts = do
          let printToFile ident out = do
                  let credentials = BakerCredentials{
                        bcKeys = bakerKeys,
                        bcIdentity = ident
                      }
                  liftIO $ handleWriteFile BSL.writeFile PromptBeforeOverwrite verbose out (AE.encodePretty credentials)
          result <- sendAndTailTransaction txCfg pl intOpts
          case result of
            Nothing -> return ()
            Just ts -> do
              case tsrState ts of
                Finalized | SingleBlock _ summary <- parseTransactionBlockResult ts ->
                              case Types.tsResult summary of
                                Types.TxSuccess [Types.BakerAdded{..}] ->
                                  case outputFile of
                                    Nothing ->
                                      logInfo ["Baker with ID " ++ show ebaBakerId ++ " added.",
                                               printf "To use it add \"bakerId\": %s to the keys file %s." (show ebaBakerId) infile
                                              ]
                                    Just outFile -> printToFile ebaBakerId outFile
                                Types.TxSuccess [Types.BakerKeysUpdated{..}] ->
                                  case outputFile of
                                    Nothing ->
                                      logInfo ["Keys for baker with ID " ++ show ebkuBakerId ++ " updated.",
                                               printf "To use it add \"bakerId\": %s to the keys file %s." (show ebkuBakerId) infile
                                              ]
                                    Just outFile -> printToFile ebkuBakerId outFile
                                Types.TxReject reason -> do
                                        logWarn [showRejectReason True reason]
                                _ -> logFatal ["Unexpected response for the transaction type."]
                Absent ->
                  logFatal ["Transaction is absent."]
                _ ->
                  logFatal ["Unexpected status."]
-- |Convert 'baker set-keys' transaction config into a valid payload.
bakerSetKeysTransaction :: BaseConfig -> TransactionOpts (Maybe Types.Energy) -> FilePath -> Bool -> ClientMonad IO (BakerKeys, TransactionConfig, Types.Payload)
bakerSetKeysTransaction baseCfg txOpts fp confirm = do
  encSignData <- liftIO $ getAccountCfgFromTxOpts baseCfg txOpts

  let senderAddress = naAddr $ esdAddress encSignData


  AccountInfoResult{..} <- getAccountInfoOrDie senderAddress
  when (isNothing airBaker) $ logFatal [printf "Account %s is not a baker, so cannot set its keys." (show senderAddress)]
  liftIO $ do
    bsktcBakerKeys <- getFromJson =<< eitherDecodeFileStrict fp


    let electionSignKey = bkElectionSignKey bsktcBakerKeys
        signatureSignKey = bkSigSignKey bsktcBakerKeys
        aggrSignKey = bkAggrSignKey bsktcBakerKeys

    let ubkElectionVerifyKey = bkElectionVerifyKey bsktcBakerKeys
        ubkSignatureVerifyKey = bkSigVerifyKey bsktcBakerKeys
        ubkAggregationVerifyKey = bkAggrVerifyKey bsktcBakerKeys

    let challenge = Types.updateBakerKeyChallenge senderAddress ubkElectionVerifyKey ubkSignatureVerifyKey ubkAggregationVerifyKey
    ubkProofElection <- Proofs.proveDlog25519VRF challenge (VRF.KeyPair electionSignKey ubkElectionVerifyKey) `except` "cannot produce VRF key proof"
    ubkProofSig <- Proofs.proveDlog25519Block challenge (BlockSig.KeyPair signatureSignKey ubkSignatureVerifyKey) `except` "cannot produce signature key proof"
    ubkProofAggregation <- Bls.proveKnowledgeOfSK challenge aggrSignKey

    let payload = Types.UpdateBakerKeys{..}

    let nrgCost _ = return . Just $ bakerSetKeysEnergyCost (Types.payloadSize (Types.encodePayload payload))

    txCfg@TransactionConfig{..} <- getTransactionCfg baseCfg txOpts nrgCost

    logSuccess [ printf "setting new keys for baker %s" (show senderAddress)
               , printf "allowing up to %s to be spent as transaction fee" (showNrg tcEnergy)
               , printf "transaction expires on %s" (showTimeFormatted $ timeFromTransactionExpiryTime tcExpiry) ]
    when confirm $ do
      confirmed <- askConfirmation Nothing
      unless confirmed exitTransactionCancelled

    return (bsktcBakerKeys, txCfg, payload)
  where except c err = c >>= \case
          Just x -> return x
          Nothing -> logFatal [err]

processIdentityCmd :: IdentityCmd -> Backend -> IO ()
processIdentityCmd action backend =
  case action of
    IdentityShow c -> processIdentityShowCmd c backend

processIdentityShowCmd :: IdentityShowCmd -> Backend -> IO ()
processIdentityShowCmd action backend =
  case action of
    IdentityShowIPs block -> do
      v <- withClientJson backend $ withBestBlockHash block getIdentityProviders
      case v of
        Nothing -> putStrLn "No response received from the gRPC server."
        Just a -> runPrinter $ printIdentityProviders a
    IdentityShowARs block -> do
      v <- withClientJson backend $ withBestBlockHash block $ getAnonymityRevokers
      case v of
        Nothing -> putStrLn "No response received from the gRPC server."
        Just a -> runPrinter $ printAnonymityRevokers a

-- |Process a "legacy" command.
processLegacyCmd :: LegacyCmd -> Backend -> IO ()
processLegacyCmd action backend =
  case action of
    SendTransaction fname nid -> do
      source <- handleReadFile BSL.readFile fname
      t <- withClient backend $ processTransaction source nid
      putStrLn $ "Transaction sent to the baker. Its hash is " ++
        show (getBlockItemHash t)
    GetConsensusInfo -> withClient backend $ getConsensusStatus >>= printJSON
    GetBlockInfo every block -> withClient backend $ withBestBlockHash block getBlockInfo >>= if every then loop else printJSON
    GetBlockSummary block -> withClient backend $ withBestBlockHash block getBlockSummary >>= printJSON
    GetBlocksAtHeight height -> withClient backend $ getBlocksAtHeight height >>= printJSON
    GetAccountList block -> withClient backend $ withBestBlockHash block getAccountList >>= printJSON
    GetInstances block -> withClient backend $ withBestBlockHash block getInstances >>= printJSON
    GetTransactionStatus txhash -> withClient backend $ getTransactionStatus txhash >>= printJSON
    GetTransactionStatusInBlock txhash block -> withClient backend $ getTransactionStatusInBlock txhash block >>= printJSON
    GetAccountInfo account block ->
      withClient backend $ withBestBlockHash block (getAccountInfo account) >>= printJSON
    GetAccountNonFinalized account ->
      withClient backend $ getAccountNonFinalizedTransactions account >>= printJSON
    GetNextAccountNonce account ->
      withClient backend $ getNextAccountNonce account >>= printJSON
    GetInstanceInfo account block ->
      withClient backend $ withBestBlockHash block (getInstanceInfo account) >>= printJSON
    GetRewardStatus block -> withClient backend $ withBestBlockHash block getRewardStatus >>= printJSON
    GetBirkParameters block ->
      withClient backend $ withBestBlockHash block getBirkParameters >>= printJSON
    GetModuleList block -> withClient backend $ withBestBlockHash block getModuleList >>= printJSON
    GetNodeInfo -> withClient backend $ getNodeInfo >>= printNodeInfo
    GetPeerData bootstrapper -> withClient backend $ getPeerData bootstrapper >>= printPeerData
    StartBaker -> withClient backend $ startBaker >>= printSuccess
    StopBaker -> withClient backend $ stopBaker >>= printSuccess
    PeerConnect ip port -> withClient backend $ peerConnect ip port >>= printSuccess
    GetPeerUptime -> withClient backend $ getPeerUptime >>= (liftIO . print)
    BanNode nodeId nodeIp -> withClient backend $ banNode nodeId nodeIp >>= printSuccess
    UnbanNode nodeId nodeIp -> withClient backend $ unbanNode nodeId nodeIp >>= printSuccess
    JoinNetwork netId -> withClient backend $ joinNetwork netId >>= printSuccess
    LeaveNetwork netId -> withClient backend $ leaveNetwork netId >>= printSuccess
    GetAncestors amount blockHash -> withClient backend $ withBestBlockHash blockHash (getAncestors amount) >>= printJSON
    GetBranches -> withClient backend $ getBranches >>= printJSON
    GetBannedPeers -> withClient backend $ getBannedPeers >>= (liftIO . print)
    Shutdown -> withClient backend $ shutdown >>= printSuccess
    DumpStart -> withClient backend $ dumpStart >>= printSuccess
    DumpStop -> withClient backend $ dumpStop >>= printSuccess
    GetIdentityProviders block -> withClient backend $ withBestBlockHash block getIdentityProviders >>= printJSON
    GetAnonymityRevokers block -> withClient backend $ withBestBlockHash block getAnonymityRevokers >>= printJSON
    GetCryptographicParameters block -> withClient backend $ withBestBlockHash block getCryptographicParameters >>= printJSON
  where
    printSuccess (Left x)  = liftIO . putStrLn $ x
    printSuccess (Right x) = liftIO $ if x then putStrLn "OK" else putStrLn "FAIL"

-- |Look up block infos all the way to genesis.
loop :: Either String Value -> ClientMonad IO ()
loop v =
  case v of
    Left err       -> liftIO $ putStrLn err
    Right (AE.Object m) ->
      case HM.lookup "blockParent" m of
        Just (String parent) -> do
          printJSON v
          case HM.lookup "blockSlot" m of
            Just (AE.Number x) | x > 0 ->
              getBlockInfo parent >>= loop
            _ -> return () -- Genesis block reached.
        _ -> error "Unexpected return value for block parent."
    _ -> error "Unexptected return value for getBlockInfo."

-- |Helper function to specialize the type, avoiding the need for type
-- annotations in many places.
getBlockItemHash :: Types.BareBlockItem -> Types.TransactionHash
getBlockItemHash = getHash

data PeerData = PeerData {
  totalSent     :: Word64,
  totalReceived :: Word64,
  version       :: Text,
  peerStats     :: PeerStatsResponse,
  peerList      :: PeerListResponse
  }

printPeerData :: MonadIO m => Either String PeerData -> m ()
printPeerData epd =
  case epd of
    Left err -> liftIO $ putStrLn err
    Right PeerData{..} -> liftIO $ do
      putStrLn $ "Total packets sent: " ++ show totalSent
      putStrLn $ "Total packets received: " ++ show totalReceived
      putStrLn $ "Peer version: " ++ Text.unpack version
      putStrLn "Peer stats:"
      forM_ (peerStats ^. CF.peerstats) $ \ps -> do
        putStrLn $ "  Peer: " ++ Text.unpack (ps ^. CF.nodeId)
        putStrLn $ "    Packets sent: " ++ show (ps ^. CF.packetsSent)
        putStrLn $ "    Packets received: " ++ show (ps ^. CF.packetsReceived)
        putStrLn $ "    Latency: " ++ show (ps ^. CF.latency)
        putStrLn ""

      putStrLn $ "Peer type: " ++ Text.unpack (peerList ^. CF.peerType)
      putStrLn "Peers:"
      forM_ (peerList ^. CF.peers) $ \pe -> do
        putStrLn $ "  Node id: " ++ Text.unpack (pe ^. CF.nodeId . CF.value)
        putStrLn $ "    Port: " ++ show (pe ^. CF.port . CF.value)
        putStrLn $ "    IP: " ++ Text.unpack (pe ^. CF.ip . CF.value)
        putStrLn $ "    Catchup Status: " ++ showCatchupStatus (pe ^. CF.catchupStatus)
        putStrLn ""
  where showCatchupStatus =
          \case PeerElement'UPTODATE -> "Up to date"
                PeerElement'PENDING -> "Pending"
                PeerElement'CATCHINGUP -> "Catching up"
                _ -> "Unknown" -- this should not happen in well-formed responses


getPeerData :: Bool -> ClientMonad IO (Either String PeerData)
getPeerData bootstrapper = do
  totalSent' <- getPeerTotalSent
  totalReceived' <- getPeerTotalReceived
  version' <- getPeerVersion
  peerStats' <- getPeerStats bootstrapper
  peerList' <- getPeerList bootstrapper
  return $ do
    totalSent <- totalSent'
    totalReceived <- totalReceived'
    version <- version'
    peerStats <- peerStats'
    peerList <- peerList'
    return PeerData{..}

printNodeInfo :: MonadIO m => Either String NodeInfoResponse -> m ()
printNodeInfo mni =
  case mni of
    Left err -> liftIO (putStrLn err)
    Right ni -> liftIO $ do
      putStrLn $ "Node ID: " ++ show (ni ^. CF.nodeId . CF.value)
      putStrLn $ "Current local time: " ++ show (ni ^. CF.currentLocaltime)
      putStrLn $ "Baker ID: " ++ maybe "not a baker" show (ni ^? CF.maybe'consensusBakerId . _Just . CF.value)
      putStrLn $ "Peer type: " ++ show (ni ^. CF.peerType)
      putStrLn $ "Baker running: " ++ show (ni ^. CF.consensusBakerRunning)
      putStrLn $ "Consensus running: " ++ show (ni ^. CF.consensusRunning)
      putStrLn $ "Consensus type: " ++ show (ni ^. CF.consensusType)
      putStrLn $ "Baker committee member: " ++ show (ni ^. CF.consensusBakerCommittee)
      putStrLn $ "Finalization committee member: " ++ show (ni ^. CF.consensusFinalizerCommittee)

-- |FIXME: Move this some other place in refactoring.
data StatusOfPeers = StatusOfPeers {
  -- |How many peers we deem are up-to-date with us.
  numUpToDate :: !Int,
  -- |How many are in limbo, we don't know what the status is with respect to
  -- consensus status of the both of us.
  numPending :: !Int,
  -- |Number of peers we are catching up with.
  numCatchingUp :: !Int
  } deriving(Show, Generic)

instance ToJSON StatusOfPeers
instance FromJSON StatusOfPeers

-- |Get an indication of how caught up the node is in relation to its peers.
getStatusOfPeers :: ClientMonad IO (Either String StatusOfPeers)
getStatusOfPeers = do
  -- False means we don't include the bootstrap nodes here, since they are not running consensus.
  getPeerList False <&> \case
    Left err -> (Left err)
    Right peerList -> Right $
      L.foldl' (\status peerElem ->
                  case peerElem ^. CF.catchupStatus of
                    PeerElement'UPTODATE -> status { numUpToDate = numUpToDate status + 1 }
                    PeerElement'PENDING -> status { numPending = numPending status + 1 }
                    PeerElement'CATCHINGUP -> status { numCatchingUp = numCatchingUp status + 1 }
                    _ -> status -- this should not happen in well-formed responses
               )
          (StatusOfPeers 0 0 0)
          (peerList ^. CF.peers)


-- |Process a transaction from JSON payload given as a byte string
-- and with keys given explicitly.
-- The transaction is signed with all the provided keys.
processTransaction ::
     (MonadFail m, MonadIO m)
  => BSL.ByteString
  -> Int
  -> ClientMonad m Types.BareBlockItem
processTransaction source networkId =
  case AE.eitherDecode source of
    Left err -> fail $ "Error decoding JSON: " ++ err
    Right t  -> processTransaction_ t networkId True

-- |Process a transaction with unencrypted keys given explicitly.
-- The transaction is signed with all the provided keys.
-- This is only for testing purposes and currently used by the middleware.
processTransaction_ ::
     (MonadFail m, MonadIO m)
  => TransactionJSON
  -> Int
  -> Verbose
  -> ClientMonad m Types.BareBlockItem
processTransaction_ transaction networkId _verbose = do
  let accountKeys = CT.keys transaction
  tx <- do
    let header = metadata transaction
        sender = thSenderAddress header
    nonce <-
      case thNonce header of
        Nothing -> getBestBlockHash >>= getAccountNonce sender
        Just nonce -> return nonce
    txPayload <- convertTransactionJsonPayload $ payload transaction
    return $ encodeAndSignTransaction
      txPayload
      sender
      (thEnergyAmount header)
      nonce
      (thExpiry header)
      accountKeys

  sendTransactionToBaker tx networkId >>= \case
    Left err -> fail $ show err
    Right False -> fail "Transaction not accepted by the baker."
    Right True -> return tx

-- |Read a versioned credential from the bytestring, failing if any errors occur.
processCredential ::
     (MonadFail m, MonadIO m)
  => BSL.ByteString
  -> Int
  -> ClientMonad m Types.BareBlockItem
processCredential source networkId =
  case AE.eitherDecode source of
    Left err -> fail $ "Error decoding JSON: " ++ err
    Right vCred
        | vVersion vCred == 0 ->
            case fromJSON (vValue vCred) of
              AE.Success cred ->
                let tx = Types.CredentialDeployment cred
                in sendTransactionToBaker tx networkId >>= \case
                  Left err -> fail err
                  Right False -> fail "Transaction not accepted by the baker."
                  Right True -> return tx
              AE.Error err -> fail $ "Cannot parse credential according to V0: " ++ err
        | otherwise ->
          fail $ "Unsupported credential version: " ++ show (vVersion vCred)

-- |Convert JSON-based transaction type to one which is ready to be encoded, signed and sent.
convertTransactionJsonPayload :: (MonadFail m) => CT.TransactionJSONPayload -> ClientMonad m Types.Payload
convertTransactionJsonPayload = \case
  (CT.DeployModule _) ->
    fail "Use 'concordium-client module deploy' instead."
  CT.InitContract{} ->
    fail "Use 'concordium-client contract init' instead."
  CT.Update{} ->
    fail "Use 'concordium-client contract update' instead."
  (CT.Transfer transferTo transferAmount) ->
    return $ Types.Transfer transferTo transferAmount
  CT.RemoveBaker -> return $ Types.RemoveBaker
  CT.TransferToPublic{..} -> return $ Types.TransferToPublic{..}
  -- FIXME: The following two should have the inputs changed so that they are usable.
  -- They should only specify the amount and the index, and possibly the input encrypted amounts,
  -- but the proofs should be automatically generated here.
  CT.TransferToEncrypted{..} -> return $ Types.TransferToEncrypted{..}
  CT.EncryptedAmountTransfer{..} -> return Types.EncryptedAmountTransfer{..}

-- |Sign a transaction payload and configuration into a "normal" transaction,
-- which is ready to be sent.
encodeAndSignTransaction ::
     Types.Payload
  -> Types.AccountAddress
  -> Types.Energy
  -> Types.Nonce
  -> Types.TransactionExpiryTime
  -> AccountKeyMap
  -> Types.BareBlockItem
encodeAndSignTransaction txPayload = signEncodedTransaction (Types.encodePayload txPayload)

-- |Sign an encoded transaction payload and a configuration into a "normal" transaction,
-- which is ready to be sent.
signEncodedTransaction ::
     Types.EncodedPayload
  -> Types.AccountAddress
  -> Types.Energy
  -> Types.Nonce
  -> Types.TransactionExpiryTime
  -> AccountKeyMap
  -> Types.BareBlockItem
signEncodedTransaction encPayload sender energy nonce expiry accKeys = Types.NormalTransaction $
  let header = Types.TransactionHeader{
        thSender = sender,
        thPayloadSize = Types.payloadSize encPayload,
        thNonce = nonce,
        thEnergyAmount = energy,
        thExpiry = expiry
      }
      keys = Map.toList $ fmap Map.toList accKeys
  in Types.signTransaction keys header encPayload<|MERGE_RESOLUTION|>--- conflicted
+++ resolved
@@ -500,7 +500,7 @@
       when verbose $ do
         runPrinter $ printBaseConfig baseCfg
         putStrLn ""
-      
+
       receiverAddress <- getAccountAddressArg (bcAccountNameMap baseCfg) $ Just receiver
 
       let pl = Types.encodePayload $ Types.Transfer (naAddr receiverAddress) amount
@@ -560,7 +560,7 @@
           let intOpts = toInteractionOpts txOpts
           transferWithScheduleTransactionConfirm ttxCfg (ioConfirm intOpts)
           withClient backend $ sendAndTailTransaction_ txCfg pl intOpts
-        True -> do 
+        True -> do
           logWarn ["Scheduled transfers from an account to itself are not allowed."]
           logWarn ["Transaction Cancelled"]
 
@@ -937,37 +937,6 @@
     adTransferData :: Enc.SecToPubAmountTransferData
   }
 
-<<<<<<< HEAD
--- |Resolve configuration for an 'update keys' transaction
-getAccountUpdateKeysTransactionCfg ::
-  BaseConfig
-  -> TransactionOpts (Maybe Types.Energy)
-  -> FilePath -- ^ File with the new credential keys.
-  -> ID.CredentialRegistrationID -- ^ ID of the credential we wish to update.
-  -> Int -- ^ The number of credentials on the account at the time the transaction is sent.
-  -> IO CredentialUpdateKeysTransactionCfg
-getAccountUpdateKeysTransactionCfg baseCfg txOpts f cid numCredentials = do
-  keys <- getFromJson =<< eitherDecodeFileStrict f
-  txCfg <- getTransactionCfg baseCfg txOpts (nrgCost $ length (ID.credKeys keys))
-  return $ CredentialUpdateKeysTransactionCfg txCfg keys cid
-  where nrgCost numKeys _ = return $ Just $ accountUpdateKeysEnergyCost numCredentials numKeys
-  
--- |Resolve configuration for an 'update credentials' transaction
-getAccountUpdateCredentialsTransactionCfg :: BaseConfig -> TransactionOpts (Maybe Types.Energy) -> Maybe FilePath -> Maybe FilePath -> Int -> Int -> IO AccountUpdateCredentialsTransactionCfg
-getAccountUpdateCredentialsTransactionCfg baseCfg txOpts f1 f2 threshold numCredentials = do
-  cdis <- case f1 of 
-    Nothing -> return Map.empty
-    Just file -> getFromJson =<< eitherDecodeFileStrict file
-  removeCids <- case f2 of
-    Nothing -> return []
-    Just file -> getFromJson =<< eitherDecodeFileStrict file
-  let numKeysList = map (ID.credNumKeys . ID.credPubKeys) $ Map.elems cdis
-  txCfg <- getTransactionCfg baseCfg txOpts (nrgCost $ numKeysList)
-  return $ AccountUpdateCredentialsTransactionCfg txCfg cdis removeCids $ fromIntegral threshold
-  where nrgCost l _ = return $ Just $ accountUpdateCredentialsEnergyCost numCredentials l
-
-=======
->>>>>>> 45f4719d
 -- |Resolve configuration for transferring an amount from public to encrypted
 -- balance of an account.
 getAccountEncryptTransactionCfg :: BaseConfig -> TransactionOpts (Maybe Types.Energy) -> Types.Amount -> Types.PayloadSize -> IO AccountEncryptTransactionConfig
@@ -1128,6 +1097,23 @@
           Just x -> return x
           Nothing -> logFatal [err]
 
+getAccountUpdateCredentialsTransactionData ::
+  Maybe FilePath -- ^ A file with new credentials.
+  -> Maybe FilePath -- ^ A file with an array of credential registration ids to remove.
+  -> ID.AccountThreshold -- ^ New threshold.
+  -> IO (Types.EncodedPayload, [Int], Map.Map ID.CredentialIndex ID.CredentialDeploymentInformation, [ID.CredentialRegistrationID])
+  -- ^ Return the payload to send, and the number of keys in all the new credentials, the new credentials, and the list of removed credentials.
+getAccountUpdateCredentialsTransactionData f1 f2 ucNewThreshold = do
+  ucNewCredInfos <- case f1 of
+    Nothing -> return Map.empty
+    Just file -> getFromJson =<< eitherDecodeFileStrict file
+  ucRemoveCredIds <- case f2 of
+    Nothing -> return []
+    Just file -> getFromJson =<< eitherDecodeFileStrict file
+  let pload = Types.encodePayload Types.UpdateCredentials{..}
+  let numKeysList = map (ID.credNumKeys . ID.credPubKeys) $ Map.elems ucNewCredInfos
+  return (pload, numKeysList, ucNewCredInfos, ucRemoveCredIds)
+
 -- |Convert 'baker remove' transaction config into a valid payload,
 -- optionally asking the user for confirmation.
 bakerRemoveTransactionConfirm :: BakerRemoveTransactionConfig -> Bool -> IO ()
@@ -1193,12 +1179,8 @@
     confirmed <- askConfirmation Nothing
     unless confirmed exitTransactionCancelled
 
-<<<<<<< HEAD
-  return $ Types.UpdateCredentialKeys cuktcCredId cuktcKeys
-
-
-accountUpdateCredentialsTransactionPayload :: AccountUpdateCredentialsTransactionCfg -> Bool -> IO Types.Payload
-accountUpdateCredentialsTransactionPayload AccountUpdateCredentialsTransactionCfg{..} confirm = do
+accountUpdateCredentialsTransactionConfirm :: AccountUpdateCredentialsTransactionCfg -> Bool -> IO ()
+accountUpdateCredentialsTransactionConfirm AccountUpdateCredentialsTransactionCfg{..} confirm = do
   let TransactionConfig
         { tcEnergy = energy
         , tcExpiry = expiry
@@ -1219,14 +1201,9 @@
     confirmed <- askConfirmation Nothing
     unless confirmed exitTransactionCancelled
 
-  return $ Types.UpdateCredentials auctcNewCredInfos auctcRemoveCredIds auctcNewThreshold
-
-accountEncryptTransactionPayload :: AccountEncryptTransactionConfig -> Bool -> IO Types.Payload
-accountEncryptTransactionPayload AccountEncryptTransactionConfig{..} confirm = do
-=======
+
 accountEncryptTransactionConfirm :: AccountEncryptTransactionConfig -> Bool -> IO ()
 accountEncryptTransactionConfirm AccountEncryptTransactionConfig{..} confirm = do
->>>>>>> 45f4719d
   let TransactionConfig
         { tcEnergy = energy
         , tcExpiry = expiry
@@ -1439,7 +1416,7 @@
       withClient backend $ do
         keys <- liftIO $ getFromJson =<< eitherDecodeFileStrict f
         let pl = Types.encodePayload $ Types.UpdateCredentialKeys cid keys
-        
+
         accInfo <- getAccountInfoOrDie senderAddress
         let numCredentials = Map.size $ airCredentials accInfo
         let numKeys = length $ ID.credKeys keys
@@ -1471,15 +1448,22 @@
 
       withClient backend $ do
         accInfo <- getAccountInfoOrDie senderAddress
-        aucCfg <- liftIO $ getAccountUpdateCredentialsTransactionCfg baseCfg txOpts cdisFile removeCidsFile newThreshold (Map.size (airCredentials accInfo))
-        let txCfg = auctcTransactionCfg aucCfg
+        (epayload, numKeys, newCredentials, removedCredentials) <- liftIO $ getAccountUpdateCredentialsTransactionData cdisFile removeCidsFile newThreshold
+        let numExistingCredentials =  Map.size (airCredentials accInfo)
+        let nrgCost _ = return $ Just $ accountUpdateCredentialsEnergyCost (Types.payloadSize epayload) numExistingCredentials numKeys
+        txCfg <- liftIO $ getTransactionCfg baseCfg txOpts nrgCost
         when verbose $ liftIO $ do
           runPrinter $ printSelectedKeyConfig $ tcEncryptedSigningData txCfg
           putStrLn ""
 
         let intOpts = toInteractionOpts txOpts
-        pl <- liftIO $ accountUpdateCredentialsTransactionPayload aucCfg (ioConfirm intOpts)
-        sendAndTailTransaction_ txCfg pl intOpts
+        let aucCfg = AccountUpdateCredentialsTransactionCfg
+                { auctcTransactionCfg = txCfg
+                , auctcNewCredInfos = newCredentials
+                , auctcRemoveCredIds = removedCredentials
+                , auctcNewThreshold = newThreshold }
+        liftIO $ accountUpdateCredentialsTransactionConfirm aucCfg (ioConfirm intOpts)
+        sendAndTailTransaction_ txCfg epayload intOpts
 
     AccountEncrypt{..} -> do
       baseCfg <- getBaseConfig baseCfgDir verbose
@@ -1504,7 +1488,7 @@
       when verbose $ do
         runPrinter $ printBaseConfig baseCfg
         putStrLn ""
-      
+
       accCfg <- getAccountCfgFromTxOpts baseCfg adTransactionOpts
       let senderAddr = esdAddress accCfg
 
@@ -2218,7 +2202,7 @@
       when verbose $ do
         runPrinter $ printBaseConfig baseCfg
         putStrLn ""
-      
+
       let pl = Types.encodePayload $ Types.UpdateBakerRestakeEarnings bureRestake
       let nrgCost _ = return $ Just $ bakerUpdateRestakeEnergyCost $ Types.payloadSize pl
       txCfg <- liftIO (getTransactionCfg baseCfg txOpts nrgCost)
