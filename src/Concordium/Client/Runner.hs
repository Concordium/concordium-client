--- conflicted
+++ resolved
@@ -4081,17 +4081,15 @@
                 readBlockHashOrDefault Best block
                     >>= getNextUpdateSequenceNumbers
                     >>= printResponseValueAsJSON
-<<<<<<< HEAD
+        GetBakersRewardPeriod block ->
+            withClient backend $
+                readBlockHashOrDefault Best block
+                    >>= getBakersRewardPeriod
+                    >>= printResponseValueAsJSON
         GetBlockCertificates block ->
             withClient backend $
                 readBlockHashOrDefault Best block
                     >>= getBlockCertificates
-=======
-        GetBakersRewardPeriod block ->
-            withClient backend $
-                readBlockHashOrDefault Best block
-                    >>= getBakersRewardPeriod
->>>>>>> 08ae946a
                     >>= printResponseValueAsJSON
   where
     -- \|Print the response value under the provided mapping,
