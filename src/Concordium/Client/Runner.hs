{-# LANGUAGE OverloadedStrings #-}
{-# LANGUAGE ScopedTypeVariables #-}
{-# LANGUAGE DeriveGeneric #-}
{-# LANGUAGE QuasiQuotes #-}
module Concordium.Client.Runner
  ( process
  , getAccountNonce
  , getBestBlockHash
  , getLastFinalBlockHash
  , PeerData(..)
  , getPeerData
  , getNodeInfo
  , sendTransactionToBaker
  , getConsensusStatus
  , generateBakerKeys
  , getAccountInfo
  , getAccountInfoOrDie
  , getModuleSet
  , getStatusOfPeers
  , StatusOfPeers(..)
  , ClientMonad(..)
  , withClient
  , EnvData(..)
  , GrpcConfig
  , processTransaction_
  , awaitState
  -- * For importing support
  , decodeGenesisFormattedAccountExport
  , accountCfgsFromWalletExportAccounts
  , decodeMobileFormattedAccountExport
  -- * For adding baker support
  , startTransaction
  , encodeAndSignTransaction
  , tailTransaction_
  , getBlockItemHash
  , withClientJson
  , TransactionConfig(..)
  , getFromJson
  -- other auxiliary functions
  , getParseCryptographicParameters
  ) where

import           Concordium.Client.Utils
import           Concordium.Client.Cli
import           Concordium.Client.Config
import           Concordium.Client.Commands          as COM
import           Concordium.Client.Export
import           Concordium.Client.GRPC
import           Concordium.Client.Output
import           Concordium.Client.Parse
import           Concordium.Client.Runner.Helper
import           Concordium.Client.Types.Account
import qualified Concordium.Client.Types.Contract.Info as CI
import qualified Concordium.Client.Types.Contract.Parameter as CP
import qualified Concordium.Client.Types.Contract.Schema as CS
import           Concordium.Client.Types.Transaction as CT
import           Concordium.Client.Types.TransactionStatus
import           Concordium.Common.Version
import qualified Concordium.Common.Time as Time
import qualified Concordium.Crypto.EncryptedTransfers as Enc
import qualified Concordium.Crypto.BlockSignature    as BlockSig
import qualified Concordium.Crypto.BlsSignature      as Bls
import qualified Concordium.Crypto.Proofs            as Proofs
import qualified Concordium.Crypto.SignatureScheme   as SigScheme
import qualified Concordium.Crypto.VRF               as VRF
import qualified Concordium.Client.Encryption        as Password
import qualified Concordium.Types.Updates            as Updates
import qualified Concordium.Types.Transactions       as Types
import           Concordium.Types.HashableTo
import qualified Concordium.Cost as Cost
import qualified Concordium.Types.Execution          as Types
import qualified Concordium.Types                    as Types
import qualified Concordium.ID.Types                 as ID
import           Concordium.ID.Parameters
import qualified Concordium.Wasm                     as Wasm
import           Proto.ConcordiumP2pRpc
import qualified Proto.ConcordiumP2pRpc_Fields       as CF

import           Control.Exception
import           Control.Monad.Fail
import           Control.Monad.Except
import           Control.Monad.Reader                hiding (fail)
import           GHC.Generics
import           Data.IORef
import           Data.Foldable
import           Data.Aeson                          as AE
import qualified Data.Aeson.Encode.Pretty            as AE
import qualified Data.ByteString                     as BS
import qualified Data.ByteString.Lazy                as BSL
import qualified Data.ByteString.Lazy.Char8          as BSL8
import qualified Data.ByteString.Short               as BS (toShort)
import qualified Data.ByteString.Short               as BSS
import qualified Data.Map.Strict                     as Map
import qualified Data.HashMap.Strict                 as HM
import           Data.Maybe
import qualified Data.List                           as L
import qualified Data.Serialize                      as S
import qualified Data.Set                            as Set
import           Data.String
import           Data.String.Interpolate (i, iii)
import           Data.Text(Text)
import qualified Data.Tuple                          as Tuple
import qualified Data.Text                           as Text
import qualified Data.Vector                         as Vec
import           Data.Word
import           Lens.Micro.Platform
import           Network.GRPC.Client.Helpers
import           Prelude                             hiding (fail, unlines)
import           System.IO
import           System.Directory
import           Text.Printf
import           Text.Read (readMaybe)
import Data.Time.Clock (addUTCTime)
import Data.Ratio

-- |Establish a new connection to the backend and run the provided computation.
-- Close a connection after completion of the computation. Establishing a
-- connection is expensive, and thus if multiple RPC calls are going to be made
-- they should be made in the context of the same 'withClient' so they reuse it.
withClient :: Backend -> ClientMonad IO a -> IO a
withClient bkend comp = do
  let config = GrpcConfig (COM.grpcHost bkend) (COM.grpcPort bkend) (COM.grpcAuthenticationToken bkend) (COM.grpcTarget bkend) (COM.grpcRetryNum bkend) Nothing
  runExceptT (mkGrpcClient config Nothing) >>= \case
      Left err -> logFatal ["Cannot establish connection to the node: " ++ show err]
      Right client -> do
        let body = runExceptT ((runReaderT . _runClientMonad) comp $! client) >>= \case
              Left err -> fail (show err)
              Right x -> return x
        let closeOrFail Nothing = return ()
            closeOrFail (Just ref) =
              runExceptT (close ref) >>= \case
                Left err -> logFatal ["Error closing connection: " ++ show err]
                Right () -> return ()
        let closeConnection = closeOrFail =<< (readIORef $ grpc client)
        finally body closeConnection

withClientJson :: (FromJSON a) => Backend -> ClientMonad IO (Either String Value) -> IO a
withClientJson b c = withClient b c >>= getFromJson

-- |Helper function for parsing JSON Value or fail if the value is missing or cannot be converted correctly.
-- The parameter has the same type as the one returned by e.g. eitherDecode or processJSON,
-- which many of the GRPC commands use.
getFromJson :: (MonadIO m, FromJSON a) => Either String Value -> m a
getFromJson = getFromJsonAndHandleError onError
  where onError val err = logFatal ["cannot convert '" ++ show val ++ "': " ++ err]

-- |Helper function for parsing JSON Value, logFatal if the Either is Left,
-- and use the provided function to handle Error in fromJSON.
getFromJsonAndHandleError :: (MonadIO m, FromJSON a) =>
                         (Value -> String -> m a) -- ^ Takes the JSON being converted and the err string from (Error err) if fromJSON fails.
                         -> Either String Value
                         -> m a
getFromJsonAndHandleError handleError r = do
  s <- case r of
         Left err -> logFatal [printf "I/O error: %s" err]
         Right v -> return v
  case fromJSON s of
    Error err -> handleError s err
    Success v -> return v

-- |Look up account from the provided name or address. If 'Nothing' is given, use the defaultAcccountName.
-- Fail if the name or address cannot be found.
getAccountAddressArg :: AccountNameMap -> Maybe Text -> IO NamedAddress
getAccountAddressArg m input =
  case getAccountAddress m $ fromMaybe defaultAccountName input of
    Left err -> logFatal [err]
    Right v -> return v

-- |Process CLI command.
process :: COM.Options -> IO ()
process Options{optsCmd = command, optsBackend = backend, optsConfigDir = cfgDir, optsVerbose = verbose} = do
  -- Disable output buffering.
  hSetBuffering stdout NoBuffering

  case command of
    LegacyCmd c -> processLegacyCmd c backend
    ConfigCmd c -> processConfigCmd c cfgDir verbose
    TransactionCmd c -> processTransactionCmd c cfgDir verbose backend
    AccountCmd c -> processAccountCmd c cfgDir verbose backend
    ModuleCmd c -> processModuleCmd c cfgDir verbose backend
    ContractCmd c -> processContractCmd c cfgDir verbose backend
    ConsensusCmd c -> processConsensusCmd c cfgDir verbose backend
    BlockCmd c -> processBlockCmd c verbose backend
    BakerCmd c -> processBakerCmd c cfgDir verbose backend
    IdentityCmd c -> processIdentityCmd c backend

-- |Process a 'config ...' command.
processConfigCmd :: ConfigCmd -> Maybe FilePath -> Verbose ->  IO ()
processConfigCmd action baseCfgDir verbose =
  case action of
    ConfigInit -> void $ initBaseConfig baseCfgDir verbose
    ConfigShow -> do
      baseCfg <- getBaseConfig baseCfgDir verbose
      runPrinter $ printBaseConfig baseCfg
      putStrLn ""
      accCfgs <- getAllAccountConfigs baseCfg
      runPrinter $ printAccountConfigList accCfgs
    ConfigBackupExport fileName -> do
      baseCfg <- getBaseConfig baseCfgDir verbose
      pwd <- askPassword "Enter password for encryption of backup (leave blank for no encryption): "
      allAccounts <- getAllAccountConfigs baseCfg
      let configBackup = ConfigBackup { cbAccounts = allAccounts
                                      , cbContractNameMap = bcContractNameMap baseCfg
                                      , cbModuleNameMap = bcModuleNameMap baseCfg
                                      }
      exportedConfigBackup <- case Password.getPassword pwd of
        "" -> configExport configBackup Nothing
        _ -> configExport configBackup (Just pwd)
      handleWriteFile BS.writeFile PromptBeforeOverwrite verbose fileName exportedConfigBackup

    ConfigBackupImport fileName skipExistingAccounts -> do
      baseCfg <- getBaseConfig baseCfgDir verbose
      ciphertext <- handleReadFile BS.readFile fileName
      configBackup <- configImport ciphertext (askPassword "The backup file is password protected. Enter password: ")
      case configBackup of
        Right ConfigBackup{..} -> do
          void $ importConfigBackup verbose baseCfg skipExistingAccounts (cbAccounts, cbContractNameMap, cbModuleNameMap)
        Left err -> logFatal [[i|Failed to import Config Backup, #{err}|]]

    ConfigAccountCmd c -> case c of
      ConfigAccountName addr name -> do
        baseCfg <- getBaseConfig baseCfgDir verbose
        checkedAddr <-
          case ID.addressFromText addr of
            Left err -> logFatal [[i|cannot parse #{addr} as an address: #{err}|]]
            Right a -> return a
        nameAdded <- liftIO $ addAccountNameAndWrite verbose baseCfg name checkedAddr
        logSuccess [[i|module reference #{addr} was successfully named '#{nameAdded}'|]]
        
      ConfigAccountRemove account -> do
        baseCfg <- getBaseConfig baseCfgDir verbose
        when verbose $ do
          runPrinter $ printBaseConfig baseCfg
          putStrLn ""

        -- look up the name/address and check if account is initialized:
        (_, accountConfig) <- getAccountConfig (Just account) baseCfg Nothing Nothing Nothing AssumeInitialized
        let accAddr = naAddr . acAddr $ accountConfig
        let accNames = findAllNamesFor (bcAccountNameMap baseCfg) accAddr
        let nameAddr = NamedAddress {naAddr = accAddr, naNames = accNames}

        let descriptor = [i|the account #{showNamedAddress nameAddr}|]

        logWarn [descriptor ++ " will be removed and can NOT be recovered"]

        updateConfirmed <- askConfirmation $ Just "confirm that you want to remove the account"

        when updateConfirmed $ do
          logInfo[ descriptor ++ " will be removed"]
          void $ removeAccountConfig baseCfg nameAddr

      ConfigAccountImport file name importFormat skipExisting -> do
        baseCfg <- getBaseConfig baseCfgDir verbose
        when verbose $ do
          runPrinter $ printBaseConfig baseCfg
          putStrLn ""

        fileExists <- doesFileExist file
        unless fileExists $ logFatal [printf "the given file '%s' does not exist" file]

        -- NB: This also checks whether the name is valid if provided.
        accCfgs <- loadAccountImportFile importFormat file name

        -- fold over all accounts adding them to the config, starting from the
        -- base config. Checks for duplicates in the names mapping and prompts
        -- the user to give a new name
        (_, skipped) <- foldM addAccountToBaseConfigWithNamePrompts (baseCfg, 0::Int) accCfgs
        
        when (skipExisting && (skipped > 0)) $ logInfo [printf "`%d` account[s] automatically skipped. To overwrite these keys, re-import file without the skip-existing flag, or import them individually with --name" skipped ]

        where
          -- Adds an account to the BaseConfig, prompting the user for a new
          -- non-colliding name if the account is named and the name already
          -- exists in the name map.
          -- If skip-existing flag is set, count how many accounts were skipped
          addAccountToBaseConfigWithNamePrompts (baseCfg, skipped) accCfg = do
            (bcfg, _, t) <- initAccountConfig baseCfg (acAddr accCfg) True skipExisting
            when t $ writeAccountKeys bcfg accCfg verbose
            if skipExisting && (not t) then
              return (bcfg, skipped + 1)
            else 
              return (bcfg, skipped)
        

          
      ConfigAccountAddKeys addr keysFile -> do
        baseCfg <- getBaseConfig baseCfgDir verbose
        when verbose $ do
          runPrinter $ printBaseConfig baseCfg
          putStrLn ""

        keyMapInput <- getKeyMapInput keysFile
        (baseCfg', accCfg) <- getAccountConfigFromAddr addr baseCfg

        let keyMapCurrent = acKeys accCfg

        let keyMapNew = flip Map.mapWithKey keyMapInput $ \cidx km -> case Map.lookup cidx keyMapCurrent of
              Nothing -> km
              Just kmCurrent -> Map.difference km kmCurrent
        -- let keyMapNew = Map.difference keyMapInput keyMapCurrent
        let credDuplicates = Map.intersection keyMapCurrent keyMapInput

        let keyDuplicates = flip Map.mapWithKey credDuplicates $ \cidx _ -> case (Map.lookup cidx keyMapCurrent, Map.lookup cidx keyMapInput) of 
              (Just kmCurrent, Just kmInput) -> Map.intersection kmCurrent kmInput
              _ -> Map.empty -- will never happen

        unless (Map.null credDuplicates) $ forM_ (Map.toList keyDuplicates) $ \(cidx, km) -> do  
          unless (Map.null km) $ logWarn [ "the keys for credential "++ show cidx ++" with indices "
                  ++ showMapIdxs km
                  ++ " cannot be added because they already exist",
                  "Use 'concordium-client config account update-keys' if you want to update them."]

        -- Only write account keys if any non-duplicated keys are added
        case Map.null keyMapNew of
          True -> logInfo ["no keys were added"]
          False -> do
            forM_ (Map.toList keyMapNew) $ \(cidx, km) -> do
              unless (Map.null km) $ logInfo ["the keys for credential "++ show cidx ++" with indices "
                      ++ showMapIdxs km
                      ++ " will be added to account " ++ Text.unpack addr]
            let accCfg' = accCfg { acKeys = keyMapNew }
            writeAccountKeys baseCfg' accCfg' verbose

      ConfigAccountUpdateKeys addr keysFile -> do
        baseCfg <- getBaseConfig baseCfgDir verbose
        when verbose $ do
          runPrinter $ printBaseConfig baseCfg
          putStrLn ""

        keyMapInput <- getKeyMapInput keysFile
        (baseCfg', accCfg) <- getAccountConfigFromAddr addr baseCfg

        let keyMapCurrent = acKeys accCfg
        -- let keyMapNew = Map.difference keyMapInput keyMapCurrent
        -- let keyMapDuplicates = Map.intersection keyMapCurrent keyMapInput
        let keyMapNew = flip Map.mapWithKey keyMapInput $ \cidx km -> case Map.lookup cidx keyMapCurrent of
              Nothing -> km
              Just kmCurrent -> Map.difference km kmCurrent
        let credDuplicates = Map.intersection keyMapCurrent keyMapInput

        let keyDuplicates = let f cidx _ =
                                 case (Map.lookup cidx keyMapCurrent, Map.lookup cidx keyMapInput) of 
                                   (Just kmCurrent, Just kmInput) -> Map.intersection kmInput kmCurrent
                                   _ -> Map.empty -- if the credential exists in one but not the other then it won't be updated.
                            in Map.filter (not . Map.null) . Map.mapWithKey f $ credDuplicates

        unless (Map.null keyMapNew) $ forM_ (Map.toList keyMapNew) $ \(cidx, km) -> do  
          unless (Map.null km) $ logWarn
                              [ "the keys for credential "++ show cidx ++" with indices "
                                ++ showMapIdxs km
                                ++ " can not be updated because they do not match existing keys",
                                "Use 'concordium-client config account add-keys' if you want to add them."]

        case Map.null keyDuplicates of
          True -> logInfo ["no keys were updated"]
          False -> do
            forM_ (Map.toList keyDuplicates) $ \(cidx, km) -> do
              unless (Map.null km) $ logWarn [ "the keys for credential "++ show cidx ++" with indices "
                      ++ showMapIdxs km
                      ++ " will be updated and can NOT be recovered"]

            updateConfirmed <- askConfirmation $ Just "confirm that you want to update the keys"

            when updateConfirmed $ do
              forM_ (Map.toList keyDuplicates) $ \(cidx, km) -> do
                unless (Map.null km) $ logInfo [ "the keys for credential "++ show cidx ++" with indices "
                          ++ showMapIdxs km
                          ++ " will be updated on account " ++ Text.unpack addr]
              let accCfg' = accCfg { acKeys = keyDuplicates } 
              writeAccountKeys baseCfg' accCfg' verbose
      ConfigAccountRemoveKeys addr cidx idxs -> do
        baseCfg <- getBaseConfig baseCfgDir verbose
        when verbose $ do
          runPrinter $ printBaseConfig baseCfg
          putStrLn ""

        (_, accCfg) <- getAccountConfigFromAddr addr baseCfg

        let idxsInput = Set.fromList idxs
        let cKeys = Map.lookup cidx $ acKeys accCfg

        case cKeys of 
          Nothing -> do logWarn
                              ["No credential found with index  "
                               ++ show cidx]
          Just keys -> do
            let idxsCurrent = Map.keysSet keys

            let idxsToRemove = Set.intersection idxsCurrent idxsInput
            let idxsNotFound = Set.difference idxsInput idxsToRemove

            unless (Set.null idxsNotFound) $ logWarn
                                  ["keys (for credential "++show cidx++") with indices "
                                  ++ showSetIdxs idxsNotFound
                                  ++ " do not exist and can therefore not be removed"]

            case Set.null idxsToRemove of
              True -> logInfo ["no keys were removed"]
              False -> do
                logWarn [ "the keys (for credential "++show cidx++") with indices "
                          ++ showSetIdxs idxsToRemove
                          ++ " will be removed and can NOT be recovered"]

                updateConfirmed <- askConfirmation $ Just "confirm that you want to remove the keys"

                when updateConfirmed $ do
                  logInfo [ "the keys (for credential "++show cidx++") with indices "
                            ++ showSetIdxs idxsToRemove
                            ++ " will be removed from account " ++ Text.unpack addr]
                  removeAccountKeys baseCfg accCfg cidx (Set.toList idxsToRemove) verbose
      ConfigAccountRemoveName name -> do
        baseCfg <- getBaseConfig baseCfgDir verbose
        when verbose $ do
          runPrinter $ printBaseConfig baseCfg
          putStrLn ""

        let nameMap = bcAccountNameMap baseCfg
        case Map.lookup name nameMap of
          Nothing -> logFatal [[i|the name '#{name}' is not in use|]]
          Just currentAddr -> do
            logInfo [[i|removing mapping from '#{name}' to address '#{currentAddr}'|]]
            void $ removeAccountNameAndWrite baseCfg name verbose



  where showMapIdxs = showIdxs . Map.keys
        showSetIdxs = showIdxs . Set.toList
        showIdxs = L.intercalate ", " . map show . L.sort

        getKeyMapInput :: FilePath -> IO EncryptedAccountKeyMap
        getKeyMapInput keysFile = AE.eitherDecodeFileStrict keysFile `withLogFatalIO` ("cannot decode keys: " ++)

        getAccountConfigFromAddr :: Text -> BaseConfig -> IO (BaseConfig, AccountConfig)
        getAccountConfigFromAddr addr baseCfg = getAccountConfig (Just addr) baseCfg Nothing Nothing Nothing AutoInit

-- |Read and parse a file exported from either genesis data or mobile wallet.
-- The format specifier tells which format to expect.
-- If the format is "mobile", the user is prompted for a password which is used to decrypt
-- the exported data. This may result in multiple named accounts. If a name is provided,
-- only the account with that name is being selected for import.
-- The "genesis" format is not encrypted and only contains a single account which is not named.
-- If a name is provided in this case, this will become the account name.
loadAccountImportFile :: AccountExportFormat -> FilePath -> Maybe Text -> IO [AccountConfig]
loadAccountImportFile format file name = do
  contents <- handleReadFile BS.readFile file
  case format of
    FormatMobile -> do
      pwd <- askPassword "Enter encryption password: "
      accCfgs <- decodeMobileFormattedAccountExport contents name pwd `withLogFatalIO` ("cannot import accounts: " ++)

      logInfo ["loaded account(s):"]
      forM_ accCfgs $ \AccountConfig{acAddr=NamedAddress{..}} -> logInfo [[i|- #{naAddr} #{showNameList naNames}|]]
      logInfo ["all signing keys have been encrypted with the password used for this import."]

      return accCfgs
    FormatGenesis -> do
     pwd <- createPasswordInteractive (Just "encrypt all signing keys with") `withLogFatalIO` id
     accCfg <- decodeGenesisFormattedAccountExport contents name pwd `withLogFatalIO` ("cannot import account: " ++)
     return [accCfg]


-- |Process a 'transaction ...' command.
processTransactionCmd :: TransactionCmd -> Maybe FilePath -> Verbose -> Backend -> IO ()
processTransactionCmd action baseCfgDir verbose backend =
  case action of
    TransactionSubmit fname intOpts -> do
      -- TODO Ensure that the "nonce" field is optional in the payload.
      source <- handleReadFile BSL.readFile fname

      -- TODO Print transaction details and ask for confirmation if (ioConfirm intOpts)

      withClient backend $ do
        tx <- processTransaction source defaultNetId
        let hash = getBlockItemHash tx
        logSuccess [ printf "transaction '%s' sent to the baker" (show hash) ]
        when (ioTail intOpts) $ do
          tailTransaction_ hash
--          logSuccess [ "transaction successfully completed" ]
    TransactionDeployCredential fname intOpts -> do
      source <- handleReadFile BSL.readFile fname
      withClient backend $ do
        tx <- processCredential source defaultNetId
        let hash = getBlockItemHash tx
        logSuccess [ printf "transaction '%s' sent to the baker" (show hash) ]
        when (ioTail intOpts) $ do
          tailTransaction_ hash
--          logSuccess [ "credential deployed successfully" ]
    TransactionStatus h -> do
      hash <- case parseTransactionHash h of
        Nothing -> logFatal [printf "invalid transaction hash '%s'" h]
        Just hash -> return hash
      status <- withClient backend $ queryTransactionStatus hash
      when verbose $ logInfo [printf "Response: %s" (show status)]
      runPrinter $ printTransactionStatus status
      -- TODO This works but output doesn't make sense if transaction is already committed/finalized.
      --      It should skip already completed steps.
      -- withClient backend $ tailTransaction_ hash
    TransactionSendGtu receiver amount txOpts -> do
      baseCfg <- getBaseConfig baseCfgDir verbose
      when verbose $ do
        runPrinter $ printBaseConfig baseCfg
        putStrLn ""
      ttxCfg <- getTransferTransactionCfg baseCfg txOpts receiver amount
      let txCfg = ttcTransactionCfg ttxCfg
      when verbose $ do
        runPrinter $ printSelectedKeyConfig $ tcEncryptedSigningData txCfg
        putStrLn ""

      let intOpts = toInteractionOpts txOpts
      pl <- transferTransactionPayload ttxCfg (ioConfirm intOpts)
      withClient backend $ sendAndTailTransaction_ txCfg pl intOpts

    TransactionSendWithSchedule receiver schedule txOpts -> do
      baseCfg <- getBaseConfig baseCfgDir verbose
      when verbose $ do
        runPrinter $ printBaseConfig baseCfg
        putStrLn ""
      ttxCfg <- getTransferWithScheduleTransactionCfg baseCfg txOpts receiver schedule
      let txCfg = twstcTransactionCfg ttxCfg
      when verbose $ do
        runPrinter $ printSelectedKeyConfig $ tcEncryptedSigningData txCfg
        putStrLn ""
      -- Check that sending and receiving accounts are not the same
      let fromAddr = naAddr $ esdAddress ( tcEncryptedSigningData txCfg)
      let toAddr = naAddr $ twstcReceiver ttxCfg
      case fromAddr == toAddr of
        False -> do
          let intOpts = toInteractionOpts txOpts
          pl <- transferWithScheduleTransactionPayload ttxCfg (ioConfirm intOpts)
          withClient backend $ sendAndTailTransaction_ txCfg pl intOpts
        True -> do 
          logWarn ["Scheduled transfers from an account to itself are not allowed."]
          logWarn ["Transaction Cancelled"]

    TransactionEncryptedTransfer txOpts receiver amount index -> do
      baseCfg <- getBaseConfig baseCfgDir verbose
      when verbose $ do
        runPrinter $ printBaseConfig baseCfg
        putStrLn ""

      let nrgCost _ = return $ Just $ encryptedTransferEnergyCost
      txCfg <- liftIO (getTransactionCfg baseCfg txOpts nrgCost)

      encryptedSecretKey <-
          case esdEncryptionKey . tcEncryptedSigningData $ txCfg of
            Nothing ->
              logFatal ["Missing account encryption secret key for account: " ++ show (esdAddress . tcEncryptedSigningData $ txCfg)]
            Just x -> return x
      secretKey <- decryptAccountEncryptionSecretKeyInteractive encryptedSecretKey `withLogFatalIO` ("Couldn't decrypt account encryption secret key: " ++)

      receiverAcc <- getAccountAddressArg (bcAccountNameMap baseCfg) (Just receiver)

      withClient backend $ do
        ttxCfg <- getEncryptedTransferTransactionCfg txCfg receiverAcc amount index secretKey
        liftIO $ when verbose $ do
          runPrinter $ printSelectedKeyConfig $ tcEncryptedSigningData txCfg
          putStrLn ""

        let intOpts = toInteractionOpts txOpts
        pl <- encryptedTransferTransactionPayload ttxCfg (ioConfirm intOpts)
        sendAndTailTransaction_ txCfg pl intOpts

-- |Poll the transaction state continuously until it is "at least" the provided one.
-- Note that the "absent" state is considered the "highest" state,
-- so the loop will break if, for instance, the transaction state goes from "committed" to "absent".
awaitState :: (TransactionStatusQuery m) => Int -> TransactionState -> Types.TransactionHash -> m TransactionStatusResult
awaitState t s hash = do
  status <- queryTransactionStatus hash
  if tsrState status >= s then
    return status
  else do
    wait t
    awaitState t s hash

-- |Function type for computing the transaction energy cost for a given number of keys.
-- Returns Nothing if the cost cannot be computed.
type ComputeEnergyCost = Int -> Types.Energy

-- |Function for computing a cost function based on the resolved account config.
type GetComputeEnergyCost = EncryptedSigningData -> IO (Maybe ComputeEnergyCost)

-- |Resolved configuration common to all transaction types.
data TransactionConfig =
  TransactionConfig
  { tcEncryptedSigningData :: EncryptedSigningData
  , tcNonce :: Maybe Types.Nonce
  , tcEnergy :: Types.Energy
  , tcExpiry :: Types.TransactionExpiryTime }

-- |Resolve transaction config based on persisted config and CLI flags.
-- If an energy cost function is provided and it returns a value which
-- is different from the specified energy allocation, a warning is logged.
-- If the energy allocation is too low, the user is prompted to increase it.
getTransactionCfg :: BaseConfig -> TransactionOpts (Maybe Types.Energy) -> GetComputeEnergyCost -> IO TransactionConfig
getTransactionCfg baseCfg txOpts getEnergyCostFunc = do
  encSignData <- getAccountCfgFromTxOpts baseCfg txOpts
  energyCostFunc <- getEnergyCostFunc encSignData
  let computedCost = case energyCostFunc of
                       Nothing -> Nothing
                       Just ec -> Just $ ec (mapNumKeys (esdKeys encSignData))
  energy <- case (toMaxEnergyAmount txOpts, computedCost) of
              (Nothing, Nothing) -> logFatal ["energy amount not specified"]
              (Nothing, Just c) -> do
                logInfo [printf "using default energy amount of %s" (showNrg c)]
                return c
              (Just maxCost, Nothing) -> return maxCost
              (Just maxCost, Just c) -> promptEnergyUpdate maxCost c

  now <- getCurrentTimeUnix
  expiry <- getExpiryArg "expiry" now $ toExpiration txOpts
  warnSuspiciousExpiry expiry now

  return TransactionConfig
    { tcEncryptedSigningData = encSignData
    , tcNonce = toNonce txOpts
    , tcEnergy = energy
    , tcExpiry = expiry }
  where
    promptEnergyUpdate energy actualFee
      | energy < actualFee = do
          logWarn [ "insufficient energy allocated to the transaction"
                  , printf "transaction fee will be %s, but only %s has been allocated" (showNrg actualFee) (showNrg energy) ]
          confirmed <- askConfirmation $ Just $ printf "Do you want to increase the energy allocation to %s?" (showNrg actualFee)
          return $ if confirmed then actualFee else energy
      | actualFee < energy = do
          logInfo [printf "%s allocated to the transaction, but only %s is needed" (showNrg energy) (showNrg actualFee)]
          return energy
      | otherwise = return energy

-- |Resolve transaction config based on persisted config and CLI flags.
-- Used for transactions where a specification of maxEnergy is required.
getRequiredEnergyTransactionCfg :: BaseConfig -> TransactionOpts Types.Energy -> IO TransactionConfig
getRequiredEnergyTransactionCfg baseCfg txOpts = do
  encSignData <- getAccountCfgFromTxOpts baseCfg txOpts
  let energy = toMaxEnergyAmount txOpts
  now <- getCurrentTimeUnix
  expiry <- getExpiryArg "expiry" now $ toExpiration txOpts
  warnSuspiciousExpiry expiry now

  return TransactionConfig
    { tcEncryptedSigningData = encSignData
    , tcNonce = toNonce txOpts
    , tcEnergy = energy
    , tcExpiry = expiry }

-- |Warn if expiry is in the past or very near or distant future.
-- As the timestamps are unsigned, taking the simple difference might cause underflow.
warnSuspiciousExpiry :: Types.TransactionExpiryTime -> Types.TransactionExpiryTime -> IO ()
warnSuspiciousExpiry expiryArg now
  | expiryArg < now =
    logWarn [ "expiration time is in the past"
            , "the transaction will not be committed" ]
  | expiryArg < now + 30 =
    logWarn [ printf "expiration time is in just %s seconds" (show $ now - expiryArg)
            , "this may not be enough time for the transaction to be committed" ]
  | expiryArg > now + 3600 =
    logWarn [ "expiration time is in more than one hour" ]
  | otherwise = return ()

-- |Get accountCfg from the config folder and return EncryptedSigningData or logFatal if the keys are not provided in txOpts.
getAccountCfgFromTxOpts :: BaseConfig -> TransactionOpts energyOrMaybe -> IO EncryptedSigningData
getAccountCfgFromTxOpts baseCfg txOpts = do
  keysArg <- case toKeys txOpts of
               Nothing -> return Nothing
               Just filePath -> AE.eitherDecodeFileStrict filePath `withLogFatalIO` ("cannot decode keys: " ++)
  let chosenKeysText = toSigners txOpts
  let chosenKeysMaybe :: Maybe (Map.Map ID.CredentialIndex [ID.KeyIndex]) = case chosenKeysText of
        Nothing -> Nothing
        Just t -> Just $ let insertKey c k acc = case Map.lookup c acc of
                              Nothing -> Map.insert c [k] acc
                              Just x -> Map.insert c ([k]++x) acc
                            in foldl' (\acc (c, k) -> insertKey c k acc) Map.empty $ fmap ((\(p1, p2) -> (read . Text.unpack $ p1, read . Text.unpack $ Text.drop 1 p2)) . Text.breakOn ":") $ Text.split (==',') t
  accCfg <- snd <$> getAccountConfig (toSender txOpts) baseCfg Nothing keysArg Nothing AssumeInitialized
  let keys = acKeys accCfg
  case chosenKeysMaybe of 
    Nothing -> return EncryptedSigningData{esdKeys=keys, esdAddress = acAddr accCfg, esdEncryptionKey = acEncryptionKey accCfg}
    Just chosenKeys -> do
      let newKeys = Map.intersection keys chosenKeys
      let filteredKeys = Map.mapWithKey (\c m -> Map.filterWithKey (\k _ -> case Map.lookup c chosenKeys of 
                                                                        Nothing -> False
                                                                        Just keyList -> elem k keyList) m) newKeys
      return EncryptedSigningData{esdKeys=filteredKeys, esdAddress = acAddr accCfg, esdEncryptionKey = acEncryptionKey accCfg}


-- |Resolved configuration for a transfer transaction.
data TransferTransactionConfig =
  TransferTransactionConfig
  { ttcTransactionCfg :: TransactionConfig
  , ttcReceiver :: NamedAddress
  , ttcAmount :: Types.Amount }

-- |Resolve configuration of a transfer transaction based on persisted config and CLI flags.
-- See the docs for getTransactionCfg for the behavior when no or a wrong amount of energy is allocated.
getTransferTransactionCfg :: BaseConfig -> TransactionOpts (Maybe Types.Energy) -> Text -> Types.Amount -> IO TransferTransactionConfig
getTransferTransactionCfg baseCfg txOpts receiver amount = do
  txCfg <- getTransactionCfg baseCfg txOpts nrgCost

  receiverAddress <- getAccountAddressArg (bcAccountNameMap baseCfg) $ Just receiver

  return TransferTransactionConfig
    { ttcTransactionCfg = txCfg
    , ttcReceiver = receiverAddress
    , ttcAmount = amount }
  where nrgCost _ = return $ Just simpleTransferEnergyCost

-- |Resolved configuration for a transfer transaction.
data TransferWithScheduleTransactionConfig =
  TransferWithScheduleTransactionConfig
  { twstcTransactionCfg :: TransactionConfig
  , twstcReceiver :: NamedAddress
  , twstcSchedule :: [(Time.Timestamp, Types.Amount)]}

-- |Resolve configuration of a transfer with schedule transaction based on persisted config and CLI flags.
-- See the docs for getTransactionCfg for the behavior when no or a wrong amount of energy is allocated.
getTransferWithScheduleTransactionCfg :: BaseConfig -> TransactionOpts (Maybe Types.Energy) -> Text -> Either (Types.Amount, COM.Interval, Int, Time.Timestamp) [(Time.Timestamp, Types.Amount)] -> IO TransferWithScheduleTransactionConfig
getTransferWithScheduleTransactionCfg baseCfg txOpts receiver preSchedule = do
  let realSchedule = case preSchedule of
                       Right val -> val
                       Left (total, interval, numIntervals, start) ->
                         let chunks = total `div` fromIntegral numIntervals
                             lastChunk = total `mod` fromIntegral numIntervals
                             diff = case interval of
                               COM.Minute -> 60 * 1000
                               COM.Hour -> 60 * 60 * 1000
                               COM.Day -> 24 * 60 * 60 * 1000
                               COM.Week -> 7 * 24 * 60 * 60 * 1000
                               COM.Month -> 30 * 24 * 60 * 60 * 1000
                               COM.Year -> 365 * 24 * 60 * 60 * 1000
                         in
                           zip (iterate (+ diff) start) (replicate (numIntervals - 1) chunks ++ [chunks + lastChunk])
  let nrgCost _ = return $ Just $ transferWithScheduleEnergyCost (length realSchedule)

  when (length realSchedule > 255) $ logFatal ["At most 255 releases can be scheduled."]

  txCfg <- getTransactionCfg baseCfg txOpts nrgCost

  receiverAddress <- getAccountAddressArg (bcAccountNameMap baseCfg) $ Just receiver

  return TransferWithScheduleTransactionConfig
    { twstcTransactionCfg = txCfg
    , twstcReceiver = receiverAddress
    , twstcSchedule = realSchedule }

data EncryptedTransferTransactionConfig =
  EncryptedTransferTransactionConfig
  { ettTransactionCfg :: TransactionConfig
  , ettReceiver :: NamedAddress
  , ettAmount :: Types.Amount
  , ettTransferData :: !Enc.EncryptedAmountTransferData }

getEncryptedTransferTransactionCfg :: TransactionConfig -> NamedAddress -> Types.Amount -> Maybe Int -> ElgamalSecretKey -> ClientMonad IO EncryptedTransferTransactionConfig
getEncryptedTransferTransactionCfg ettTransactionCfg ettReceiver ettAmount idx secretKey = do
  let senderAddr = naAddr . esdAddress . tcEncryptedSigningData $ ettTransactionCfg

  -- get encrypted amounts for the sender
  (bbHash, infoValue) <- logFatalOnError =<< withBestBlockHash Nothing (\bbHash -> ((bbHash,) <$>) <$> getAccountInfo (Text.pack . show $ senderAddr) bbHash)
  case AE.fromJSON infoValue of
    AE.Error err -> logFatal ["Cannot decode account info response from the node: " ++ err]
    AE.Success Nothing -> logFatal [printf "Account %s does not exist on the chain." $ show senderAddr]
    AE.Success (Just AccountInfoResult{airEncryptedAmount=a@Types.AccountEncryptedAmount{..}}) -> do
      let listOfEncryptedAmounts = Types.getIncomingAmountsList a
      taker <- case idx of
                Nothing -> return id
                Just v ->
                  if v < fromIntegral _startIndex
                     || v > fromIntegral _startIndex + length listOfEncryptedAmounts
                  then logFatal ["The index provided must be at least the index of the first incoming amount on the account and at most `start index + number of incoming amounts`"]
                  else return $ take (v - fromIntegral _startIndex)
      -- get receiver's public encryption key
      infoValueReceiver <- logFatalOnError =<< withBestBlockHash (Just bbHash) (getAccountInfo (Text.pack . show $ naAddr ettReceiver))
      case AE.fromJSON infoValueReceiver of
        AE.Error err -> logFatal ["Cannot decode account info response from the node: " ++ err]
        AE.Success Nothing -> logFatal [printf "Account %s does not exist on the chain." $ show $ naAddr ettReceiver]
        AE.Success (Just air) -> do
          globalContext <- logFatalOnError =<< getParseCryptographicParameters bbHash

          let receiverPk = ID._elgamalPublicKey $ airEncryptionKey air
          -- precomputed table for speeding up decryption
          let table = Enc.computeTable globalContext (2^(16::Int))
              decoder = Enc.decryptAmount table secretKey
              selfDecrypted = decoder _selfAmount
          -- aggregation of idx encrypted amounts
              inputEncAmounts = taker listOfEncryptedAmounts
              aggAmounts = foldl' (<>) _selfAmount inputEncAmounts
              totalEncryptedAmount = foldl' (+) selfDecrypted $ fmap decoder inputEncAmounts
          unless (totalEncryptedAmount >= ettAmount) $
            logFatal [printf "The requested transfer (%s) is more than the total encrypted balance (%s)." (show ettAmount) (show totalEncryptedAmount)]
          -- index indicating which encrypted amounts we used as input
          let aggIndex = case idx of
                Nothing -> Enc.EncryptedAmountAggIndex (Enc.theAggIndex _startIndex + fromIntegral (length listOfEncryptedAmounts))
                Just idx' -> Enc.EncryptedAmountAggIndex (fromIntegral idx')
                -- we use the supplied index if given. We already checked above that it is within bounds.
              aggAmount = Enc.makeAggregatedDecryptedAmount aggAmounts totalEncryptedAmount aggIndex
          liftIO $ Enc.makeEncryptedAmountTransferData globalContext receiverPk secretKey aggAmount ettAmount >>= \case
            Nothing -> logFatal ["Could not create transfer. Likely the provided secret key is incorrect."]
            Just ettTransferData -> return EncryptedTransferTransactionConfig{..}


-- |Resolved configuration for a 'baker remove' transaction.
data BakerRemoveTransactionConfig =
  BakerRemoveTransactionConfig
  { brtcTransactionCfg :: TransactionConfig
  , brtcBakerId :: Types.BakerId }

-- |Resolve configuration of a 'baker remove' transaction based on persisted config and CLI flags.
-- See the docs for getTransactionCfg for the behavior when no or a wrong amount of energy is allocated.
getBakerRemoveTransactionCfg :: TransactionConfig -> ClientMonad IO BakerRemoveTransactionConfig
getBakerRemoveTransactionCfg txCfg= do
  let senderAddr = naAddr . esdAddress . tcEncryptedSigningData $ txCfg
  AccountInfoResult{..} <- getAccountInfoOrDie senderAddr
  case airBaker of
    Nothing -> logFatal ["This account doesn't have an active baker so it cannot request a baker removal."]
    Just bk ->
        return BakerRemoveTransactionConfig
        { brtcBakerId = aibiIdentity . abirAccountBakerInfo $ bk
        , brtcTransactionCfg = txCfg }

-- |Resolved configuration for a 'baker update-stake' transaction
data BakerUpdateStakeTransactionConfig =
  BakerUpdateStakeTransactionConfig
  { bustcTransactionCfg :: TransactionConfig
  , bustcNewAmount :: !Types.Amount }

-- |Resolve configuration of a 'baker update-stake' transaction based on persisted config and CLI flags.
-- See the docs for getTransactionCfg for the behavior when no or a wrong amount of energy is allocated.
getBakerUpdateStakeTransactionCfg :: TransactionConfig -> Types.Amount -> ClientMonad IO BakerUpdateStakeTransactionConfig
getBakerUpdateStakeTransactionCfg txCfg newAmount = do
  let senderAddr = naAddr . esdAddress . tcEncryptedSigningData $ txCfg
  AccountInfoResult{..} <- getAccountInfoOrDie senderAddr
  when (isNothing airBaker) $ logFatal [[i|Account #{senderAddr} is not a baker, so cannot update its stake.|]]
  when (airAmount < newAmount) $ logFatal [[i|Account balance (#{showGtu airAmount}) is lower than the new amount requested to be staked (#{showGtu newAmount}).|]]
  return BakerUpdateStakeTransactionConfig
         { bustcNewAmount = newAmount
         , bustcTransactionCfg = txCfg }

data BakerUpdateRestakeTransactionConfig =
  BakerUpdateRestakeTransactionConfig
  { burTransactionCfg :: TransactionConfig
  , burRestake :: !Bool }

-- |Query the chain for the given account. Fail if either the chain cannot be reached, or
-- if the account does not exist.
getAccountInfoOrDie :: ID.AccountAddress ->  ClientMonad IO AccountInfoResult
getAccountInfoOrDie senderAddr = do
  infoValue <- logFatalOnError =<< withBestBlockHash Nothing (getAccountInfo (Text.pack . show $ senderAddr))
  case AE.fromJSON infoValue of
    AE.Error err -> logFatal ["Cannot decode account info response from the node: " ++ err]
    AE.Success Nothing -> logFatal [printf "Account %s does not exist on the chain." $ show senderAddr]
    AE.Success (Just air) -> return air

getBakerUpdateRestakeTransactionCfg :: TransactionConfig -> Bool -> ClientMonad IO BakerUpdateRestakeTransactionConfig
getBakerUpdateRestakeTransactionCfg txCfg newRestake = do
  let senderAddr = naAddr . esdAddress . tcEncryptedSigningData $ txCfg
  AccountInfoResult{..} <- getAccountInfoOrDie senderAddr
  when (isNothing airBaker) $ logFatal [[i|Account #{senderAddr} is not a baker, so cannot update its stake.|]]
  return BakerUpdateRestakeTransactionConfig
         { burRestake = newRestake
         , burTransactionCfg = txCfg }


data CredentialUpdateKeysTransactionCfg =
  CredentialUpdateKeysTransactionCfg
  { cuktcTransactionCfg :: TransactionConfig
  , cuktcKeys :: ID.CredentialPublicKeys
  , cuktcCredId :: ID.CredentialRegistrationID }

-- |Resolved configuration for transferring from public to encrypted balance.
data AccountEncryptTransactionConfig =
  AccountEncryptTransactionConfig
  { aeTransactionCfg :: TransactionConfig,
    aeAmount :: Types.Amount
  }

-- |Resolved configuration for transferring from encrypted to public balance.
data AccountDecryptTransactionConfig =
  AccountDecryptTransactionConfig
  { adTransactionCfg :: TransactionConfig,
    adTransferData :: Enc.SecToPubAmountTransferData
  }

-- |Resolve configuration for an 'update keys' transaction
getAccountUpdateKeysTransactionCfg ::
  BaseConfig
  -> TransactionOpts (Maybe Types.Energy)
  -> FilePath -- ^ File with the new credential keys.
  -> ID.CredentialRegistrationID -- ^ ID of the credential we wish to update.
  -> Int -- ^ The number of credentials on the account at the time the transaction is sent.
  -> IO CredentialUpdateKeysTransactionCfg
getAccountUpdateKeysTransactionCfg baseCfg txOpts f cid numCredentials = do
  keys <- getFromJson =<< eitherDecodeFileStrict f
  txCfg <- getTransactionCfg baseCfg txOpts (nrgCost $ length (ID.credKeys keys))
  return $ CredentialUpdateKeysTransactionCfg txCfg keys cid
  where nrgCost numKeys _ = return $ Just $ accountUpdateKeysEnergyCost numCredentials numKeys

-- |Resolve configuration for transferring an amount from public to encrypted
-- balance of an account.
getAccountEncryptTransactionCfg :: BaseConfig -> TransactionOpts (Maybe Types.Energy) -> Types.Amount -> IO AccountEncryptTransactionConfig
getAccountEncryptTransactionCfg baseCfg txOpts aeAmount = do
  aeTransactionCfg <- getTransactionCfg baseCfg txOpts nrgCost
  return AccountEncryptTransactionConfig{..}
  where nrgCost _ = return $ Just accountEncryptEnergyCost

-- |Resolve configuration for transferring an amount from encrypted to public
-- balance of an account.
getAccountDecryptTransactionCfg :: TransactionConfig -> Types.Amount -> ElgamalSecretKey -> Maybe Int -> ClientMonad IO AccountDecryptTransactionConfig
getAccountDecryptTransactionCfg adTransactionCfg adAmount secretKey idx = do
  let senderAddr = naAddr . esdAddress . tcEncryptedSigningData $ adTransactionCfg
  (bbHash, infoValue) <- logFatalOnError =<< withBestBlockHash Nothing (\bbh -> ((bbh, ) <$>) <$> getAccountInfo (Text.pack . show $ senderAddr) bbh)
  case AE.fromJSON infoValue of
    AE.Error err -> logFatal ["Cannot decode account info response from the node: " ++ err]
    AE.Success Nothing -> logFatal [printf "Account %s does not exist on the chain." $ show senderAddr]
    AE.Success (Just AccountInfoResult{airEncryptedAmount=a@Types.AccountEncryptedAmount{..}}) -> do
      globalContext <- logFatalOnError =<< getParseCryptographicParameters bbHash

      let listOfEncryptedAmounts = Types.getIncomingAmountsList a
      taker <- case idx of
        Nothing -> return id
        Just v -> if v < fromIntegral _startIndex
                    || v > fromIntegral _startIndex + length listOfEncryptedAmounts
                 then logFatal ["The index provided must be at least the index of the first incoming amount on the account and at most `start index + number of incoming amounts`"]
                 else return $ take (v - fromIntegral _startIndex)
      -- precomputed table for speeding up decryption
      let table = Enc.computeTable globalContext (2^(16::Int))
          decoder = Enc.decryptAmount table secretKey
          selfDecrypted = decoder _selfAmount
      -- aggregation of all encrypted amounts
          inputEncAmounts = taker listOfEncryptedAmounts
          aggAmounts = foldl' (<>) _selfAmount inputEncAmounts
          totalEncryptedAmount = foldl' (+) selfDecrypted $ fmap decoder inputEncAmounts
      unless (totalEncryptedAmount >= adAmount) $
        logFatal [printf "The requested transfer (%s) is more than the total encrypted balance (%s)." (Types.amountToString adAmount) (Types.amountToString totalEncryptedAmount)]
      -- index indicating which encrypted amounts we used as input
      let aggIndex = case idx of
            Nothing -> Enc.EncryptedAmountAggIndex (Enc.theAggIndex _startIndex + fromIntegral (length listOfEncryptedAmounts))
            Just idx' -> Enc.EncryptedAmountAggIndex (fromIntegral idx')
          aggAmount = Enc.makeAggregatedDecryptedAmount aggAmounts totalEncryptedAmount aggIndex
      liftIO $ Enc.makeSecToPubAmountTransferData globalContext secretKey aggAmount adAmount >>= \case
        Nothing -> logFatal ["Could not create transfer. Likely the provided secret key is incorrect."]
        Just adTransferData -> return AccountDecryptTransactionConfig{..}

-- |Get the cryptographic parameters in a given block, and attempt to parse them.
getParseCryptographicParameters :: Text -> ClientMonad IO (Either String GlobalContext)
getParseCryptographicParameters bHash = runExceptT $ do
  vglobalContext <- liftEither =<< (lift . getCryptographicParameters $ bHash)
  case AE.fromJSON vglobalContext of
    AE.Error err -> throwError err
    AE.Success Nothing -> throwError "The given block does not exist."
    AE.Success (Just Versioned{..}) -> do
      unless (vVersion == 0) $ throwError "Received unsupported version of cryptographic parameters."
      return vValue

-- |Convert transfer transaction config into a valid payload,
-- optionally asking the user for confirmation.
transferTransactionPayload :: TransferTransactionConfig -> Bool -> IO Types.Payload
transferTransactionPayload ttxCfg confirm = do
  let TransferTransactionConfig
        { ttcTransactionCfg = TransactionConfig
                              { tcEnergy = energy
                              , tcExpiry = expiryTs
                              , tcEncryptedSigningData = EncryptedSigningData { esdAddress = fromAddress } }
        , ttcAmount = amount
        , ttcReceiver = toAddress }
        = ttxCfg

  logSuccess [ printf "sending %s from %s to %s" (showGtu amount) (showNamedAddress fromAddress) (showNamedAddress toAddress)
             , printf "allowing up to %s to be spent as transaction fee" (showNrg energy)
             , printf "transaction expires on %s" (showTimeFormatted $ timeFromTransactionExpiryTime expiryTs) ]
  when confirm $ do
    confirmed <- askConfirmation Nothing
    unless confirmed exitTransactionCancelled

  return Types.Transfer { tToAddress = naAddr toAddress, tAmount = amount }

-- |Convert transfer transaction config into a valid payload,
-- optionally asking the user for confirmation.
transferWithScheduleTransactionPayload :: TransferWithScheduleTransactionConfig -> Bool -> IO Types.Payload
transferWithScheduleTransactionPayload ttxCfg confirm = do
  let TransferWithScheduleTransactionConfig
        { twstcTransactionCfg = TransactionConfig
                              { tcEnergy = energy
                              , tcExpiry = expiryTs
                              , tcEncryptedSigningData = EncryptedSigningData { esdAddress = fromAddress } }
        , twstcSchedule = schedule
        , twstcReceiver = toAddress }
        = ttxCfg

  logSuccess [ printf "sending GTUs from %s to %s" (showNamedAddress fromAddress) (showNamedAddress toAddress)
             , printf "with the following release schedule:\n%swith a total amount of %s" (unlines $ map (\(a, b) -> showTimeFormatted (Time.timestampToUTCTime a) ++ ": " ++ showGtu b) schedule) (showGtu $ foldl' (\acc (_, x) -> acc + x) 0 schedule)
             , printf "allowing up to %s to be spent as transaction fee" (showNrg energy)
             , printf "transaction expires on %s" (showTimeFormatted $ timeFromTransactionExpiryTime expiryTs) ]
  when confirm $ do
    confirmed <- askConfirmation Nothing
    unless confirmed exitTransactionCancelled

  return Types.TransferWithSchedule { twsTo = naAddr toAddress, twsSchedule = schedule }

encryptedTransferTransactionPayload :: MonadIO m => EncryptedTransferTransactionConfig -> Bool -> m Types.Payload
encryptedTransferTransactionPayload EncryptedTransferTransactionConfig{..} confirm = do
  let TransactionConfig
        { tcEnergy = energy
        , tcExpiry = expiry
        , tcEncryptedSigningData = EncryptedSigningData { esdAddress = addr } }
        = ettTransactionCfg

  logInfo
    [ printf "transferring %s GTU from encrypted balance of account %s to %s" (Types.amountToString ettAmount) (showNamedAddress addr) (showNamedAddress ettReceiver)
    , printf "allowing up to %s to be spent as transaction fee" (showNrg energy)
    , printf "transaction expires on %s" (showTimeFormatted $ timeFromTransactionExpiryTime expiry) ]

  when confirm $ do
    confirmed <- askConfirmation Nothing
    unless confirmed exitTransactionCancelled

  return $ Types.EncryptedAmountTransfer (naAddr ettReceiver) ettTransferData

-- |Convert 'baker add' transaction config into a valid payload,
-- optionally asking the user for confirmation.
bakerAddTransaction :: BaseConfig -> TransactionOpts (Maybe Types.Energy)
                    -> FilePath -- ^File with baker keys.
                    -> Types.Amount -- ^How much to stake.
                    -> Bool -- ^Whether to restake earnings.
                    -> Bool -- ^Whether to confirm before sending or not.
                    -> IO (BakerKeys, TransactionConfig, Types.Payload)
bakerAddTransaction baseCfg txOpts f batcBakingStake batcRestakeEarnings confirm = do
  encSignData <- getAccountCfgFromTxOpts baseCfg txOpts
  bakerKeys <- eitherDecodeFileStrict f >>= getFromJson

  let electionSignKey = bkElectionSignKey bakerKeys
      signatureSignKey = bkSigSignKey bakerKeys
      aggrSignKey = bkAggrSignKey bakerKeys

  let abElectionVerifyKey = bkElectionVerifyKey bakerKeys
      abSignatureVerifyKey = bkSigVerifyKey bakerKeys
      abAggregationVerifyKey = bkAggrVerifyKey bakerKeys

  let senderAddress = naAddr $ esdAddress encSignData

  let challenge = Types.addBakerChallenge senderAddress abElectionVerifyKey abSignatureVerifyKey abAggregationVerifyKey
  abProofElection <- Proofs.proveDlog25519VRF challenge (VRF.KeyPair electionSignKey abElectionVerifyKey) `except` "cannot produce VRF key proof"
  abProofSig <- Proofs.proveDlog25519Block challenge (BlockSig.KeyPair signatureSignKey abSignatureVerifyKey) `except` "cannot produce signature key proof"
  abProofAggregation <- Bls.proveKnowledgeOfSK challenge aggrSignKey

  let payload = Types.AddBaker {abBakingStake = batcBakingStake, abRestakeEarnings = batcRestakeEarnings,..}
      nrgCost _ = return . Just $ bakerAddEnergyCost (Types.payloadSize (Types.encodePayload payload))

  txCfg@TransactionConfig{..} <- getTransactionCfg baseCfg txOpts nrgCost

  logSuccess [ printf "adding baker with account %s" (show (naAddr $ esdAddress tcEncryptedSigningData))
             , printf "initial stake will be %s GTU" (Types.amountToString batcBakingStake)
             , if batcRestakeEarnings then "Rewards will be automatically added to the baking stake." else "Rewards will _not_ be automatically added to the baking stake."
             , printf "allowing up to %s to be spent as transaction fee" (showNrg tcEnergy) ]
  when confirm $ do
    confirmed <- askConfirmation Nothing
    unless confirmed exitTransactionCancelled

  return (bakerKeys, txCfg, payload)

  where except c err = c >>= \case
          Just x -> return x
          Nothing -> logFatal [err]

-- |Convert 'baker remove' transaction config into a valid payload,
-- optionally asking the user for confirmation.
bakerRemoveTransactionPayload :: BakerRemoveTransactionConfig -> Bool -> IO Types.Payload
bakerRemoveTransactionPayload brtxCfg confirm = do
  let BakerRemoveTransactionConfig
        { brtcTransactionCfg = TransactionConfig
                               { tcEnergy = energy }
        , brtcBakerId = bid }
        = brtxCfg

  logSuccess [ printf "submitting transaction to remove baker with ID '%s'" (show bid)
             , printf "allowing up to %s to be spent as transaction fee" (showNrg energy) ]
  when confirm $ do
    confirmed <- askConfirmation Nothing
    unless confirmed exitTransactionCancelled

  return Types.RemoveBaker

bakerUpdateStakeTransactionPayload :: BakerUpdateStakeTransactionConfig -> Bool -> IO Types.Payload
bakerUpdateStakeTransactionPayload brtxCfg confirm = do
  let BakerUpdateStakeTransactionConfig
        { bustcTransactionCfg = TransactionConfig
                               { tcEnergy = energy }
        , bustcNewAmount = newAmount }
        = brtxCfg

  logSuccess [ printf "submitting transaction to update stake of baker to '%s'" (showGtu newAmount)
             , printf "allowing up to %s to be spent as transaction fee" (showNrg energy) ]
  when confirm $ do
    confirmed <- askConfirmation Nothing
    unless confirmed exitTransactionCancelled

  return $ Types.UpdateBakerStake newAmount

bakerUpdateRestakeTransactionPayload :: BakerUpdateRestakeTransactionConfig -> Bool -> IO Types.Payload
bakerUpdateRestakeTransactionPayload burtxCfg confirm = do
  let BakerUpdateRestakeTransactionConfig
        { burTransactionCfg = TransactionConfig
                              { tcEnergy = energy }
        , burRestake = newRestake }
        = burtxCfg

  logSuccess [ printf "submitting transaction to change restaking switch of baker to '%s'" (show newRestake)
             , printf "allowing up to %s to be spent as transaction fee" (showNrg energy) ]
  when confirm $ do
    confirmed <- askConfirmation Nothing
    unless confirmed exitTransactionCancelled

  return $ Types.UpdateBakerRestakeEarnings newRestake

credentialUpdateKeysTransactionPayload :: CredentialUpdateKeysTransactionCfg -> Bool -> IO Types.Payload
credentialUpdateKeysTransactionPayload CredentialUpdateKeysTransactionCfg{..} confirm = do
  let TransactionConfig
        { tcEnergy = energy
        , tcExpiry = expiry
        , tcEncryptedSigningData = EncryptedSigningData { esdAddress = addr } }
        = cuktcTransactionCfg

  let logNewKeys = Map.foldrWithKey (\idx (SigScheme.VerifyKeyEd25519 key) l -> (printf "\t%s: %s" (show idx) (show key)) : l) [] (ID.credKeys cuktcKeys)

  logInfo $
    [ printf "setting the following keys for credential %s on account:" (show cuktcCredId) (showNamedAddress addr) ] ++
    logNewKeys ++
    [ printf "with threshold %s" (show (ID.credThreshold cuktcKeys))] ++
    [ printf "allowing up to %s to be spent as transaction fee" (showNrg energy)
    , printf "transaction expires on %s" (showTimeFormatted $ timeFromTransactionExpiryTime expiry) ]

  when confirm $ do
    confirmed <- askConfirmation Nothing
    unless confirmed exitTransactionCancelled

  return $ Types.UpdateCredentialKeys cuktcCredId cuktcKeys

accountEncryptTransactionPayload :: AccountEncryptTransactionConfig -> Bool -> IO Types.Payload
accountEncryptTransactionPayload AccountEncryptTransactionConfig{..} confirm = do
  let TransactionConfig
        { tcEnergy = energy
        , tcExpiry = expiry
        , tcEncryptedSigningData = EncryptedSigningData { esdAddress = addr } }
        = aeTransactionCfg


  logInfo $
    [ printf "transferring %s GTU from public to encrypted balance of account %s" (Types.amountToString aeAmount) (showNamedAddress addr)
    , printf "allowing up to %s to be spent as transaction fee" (showNrg energy)
    , printf "transaction expires on %s" (showTimeFormatted $ timeFromTransactionExpiryTime expiry) ]

  when confirm $ do
    confirmed <- askConfirmation Nothing
    unless confirmed exitTransactionCancelled

  return $ Types.TransferToEncrypted aeAmount

accountDecryptTransactionPayload :: MonadIO m => AccountDecryptTransactionConfig -> Bool -> m Types.Payload
accountDecryptTransactionPayload AccountDecryptTransactionConfig{..} confirm = do
  let TransactionConfig
        { tcEnergy = energy
        , tcExpiry = expiry
        , tcEncryptedSigningData = EncryptedSigningData { esdAddress = addr } }
        = adTransactionCfg

  logInfo $
    [ printf "transferring %s GTU from encrypted to public balance of account %s" (Types.amountToString (Enc.stpatdTransferAmount adTransferData)) (showNamedAddress addr)
    , printf "allowing up to %s to be spent as transaction fee" (showNrg energy)
    , printf "transaction expires on %s" (showTimeFormatted $ timeFromTransactionExpiryTime expiry) ]

  when confirm $ do
    confirmed <- askConfirmation Nothing
    unless confirmed exitTransactionCancelled

  return $ Types.TransferToPublic adTransferData


-- |Encode, sign, and send transaction off to the baker.
-- If confirmNonce is set, the user is asked to confirm using the next nonce
-- if there are pending transactions.
startTransaction :: (MonadFail m, MonadIO m)
  => TransactionConfig
  -> Types.Payload
  -> Bool
  -> Maybe AccountKeyMap -- ^ The decrypted account signing keys. If not provided, the encrypted keys
                         -- from the 'TransactionConfig' will be used, and for each the password will be queried.
  -> ClientMonad m Types.BareBlockItem
startTransaction txCfg pl confirmNonce maybeAccKeys = do
  let TransactionConfig
        { tcEnergy = energy
        , tcExpiry = expiry
        , tcNonce = n
        , tcEncryptedSigningData = EncryptedSigningData { esdAddress = NamedAddress{..}, .. }
        } = txCfg
  nonce <- getNonce naAddr n confirmNonce
  accountKeyMap <- case maybeAccKeys of
                     Just acKeys' -> return acKeys'
                     Nothing -> liftIO $ failOnError $ decryptAccountKeyMapInteractive esdKeys (Nothing) Nothing
  let tx = encodeAndSignTransaction pl naAddr energy nonce expiry accountKeyMap

  sendTransactionToBaker tx defaultNetId >>= \case
    Left err -> fail err
    Right False -> fail "transaction not accepted by the baker"
    Right True -> return tx

-- |Fetch next nonces relative to the account's most recently committed and
-- pending transactions, respectively.
-- If they match, the nonce is returned.
-- If they don't match, optionally ask the user to confirm proceeding with the latter nonce.
-- If rejected, the process is cancelled (exit with code 0).
getNonce :: (MonadFail m, MonadIO m) => Types.AccountAddress -> Maybe Types.Nonce -> Bool -> ClientMonad m Types.Nonce
getNonce sender nonce confirm =
  case nonce of
    Nothing -> do
      currentNonce <- getBestBlockHash >>= getAccountNonce sender
      nextNonce <- nanNonce <$> (getNextAccountNonce (Text.pack $ show sender) >>= getFromJson)
      liftIO $ when (currentNonce /= nextNonce) $ do
        logWarn [ printf "there is a pending transaction with nonce %s, but last committed one has %s" (show $ nextNonce-1) (show $ currentNonce-1)
                , printf "this transaction will have nonce %s and might hang if the pending transaction fails" (show nextNonce) ]
        when confirm $ do
          putStrLn "Proceed if you're confident that all currently pending transactions are valid."
          confirmed <- askConfirmation $ Just "proceed"
          unless confirmed exitTransactionCancelled
      return nextNonce
    Just v -> return v

-- |Send a transaction and optionally tail it (see 'tailTransaction' below).
sendAndTailTransaction_ :: (MonadIO m, MonadFail m)
    => TransactionConfig -- ^ Information about the sender, and the context of transaction
    -> Types.Payload -- ^ Payload of the transaction to send
    -> InteractionOpts -- ^ How interactive should sending and tailing be
    -> ClientMonad m ()
sendAndTailTransaction_ txCfg pl intOpts = void $ sendAndTailTransaction txCfg pl intOpts

-- |Send a transaction and optionally tail it (see 'tailTransaction' below).
-- If tailed, it returns the TransactionStatusResult of the finalized status,
-- otherwise the return value is `Nothing`.
sendAndTailTransaction :: (MonadIO m, MonadFail m)
    => TransactionConfig -- ^ Information about the sender, and the context of transaction
    -> Types.Payload -- ^ Payload of the transaction to send
    -> InteractionOpts -- ^ How interactive should sending and tailing be
    -> ClientMonad m (Maybe TransactionStatusResult)
sendAndTailTransaction txCfg pl intOpts = do
  tx <- startTransaction txCfg pl (ioConfirm intOpts) Nothing
  let hash = getBlockItemHash tx
  logSuccess [ printf "transaction '%s' sent to the baker" (show hash) ]
  if ioTail intOpts
  then Just <$> tailTransaction hash
  else return Nothing

-- |Continuously query and display transaction status until the transaction is finalized.
tailTransaction_ :: (MonadIO m) => Types.TransactionHash -> ClientMonad m ()
tailTransaction_ hash = void $ tailTransaction hash

-- |Continuously query and display transaction status until the transaction is finalized.
-- Returns the TransactionStatusResult of the finalized status.
tailTransaction :: (MonadIO m) => Types.TransactionHash -> ClientMonad m TransactionStatusResult
tailTransaction hash = do
  logInfo [ "waiting for the transaction to be committed and finalized"
          , "you may skip this step by interrupting the command using Ctrl-C (pass flag '--no-wait' to do this by default)"
          , printf "the transaction will still get processed and may be queried using\n  'concordium-client transaction status %s'" (show hash) ]

  liftIO $ printf "[%s] Waiting for the transaction to be committed..." =<< getLocalTimeOfDayFormatted
  committedStatus <- awaitState 2 Committed hash
  liftIO $ putStrLn ""

  when (tsrState committedStatus == Absent) $
    logFatal [ "transaction failed before it got committed"
             , "most likely because it was invalid" ]

  runPrinter $ printTransactionStatus committedStatus

  -- If the transaction goes back to pending state after being committed
  -- to a branch which gets dropped later on, the command will currently
  -- keep presenting the transaction as committed and awaiting finalization.
  -- As the transaction is still expected to go back to being committed or
  -- (if for instance it expires) become absent, this seems acceptable
  -- from a UX perspective. Also, this is expected to be a very uncommon case.

  liftIO $ printf "[%s] Waiting for the transaction to be finalized..." =<< getLocalTimeOfDayFormatted
  finalizedStatus <- awaitState 5 Finalized hash
  liftIO $ putStrLn ""

  when (tsrState finalizedStatus == Absent) $
    logFatal [ "transaction failed after it was committed"
             , "response:\n" ++ showPrettyJSON committedStatus ]

  -- Print out finalized status if the outcome differs from that of the committed status.
  when (tsrResults committedStatus /= tsrResults finalizedStatus) $
    runPrinter $ printTransactionStatus finalizedStatus

  liftIO $ printf "[%s] Transaction finalized.\n" =<< getLocalTimeOfDayFormatted

  return finalizedStatus
  where
    getLocalTimeOfDayFormatted = showTimeOfDay <$> getLocalTimeOfDay

-- |Process an 'account ...' command.
processAccountCmd :: AccountCmd -> Maybe FilePath -> Verbose -> Backend -> IO ()
processAccountCmd action baseCfgDir verbose backend =
  case action of
    AccountShow address block showEncrypted showDecrypted -> do
      baseCfg <- getBaseConfig baseCfgDir verbose

      na <- getAccountAddressArg (bcAccountNameMap baseCfg) address
      encKey <-
        if showDecrypted
        then do
          encKeys <- (\l -> [ acEncryptionKey v | v <- l, acAddr v == na, isJust (acEncryptionKey v) ] ) <$> getAllAccountConfigs baseCfg
          case encKeys of
            [Just enc] -> do
              decrypted <- decryptAccountEncryptionSecretKeyInteractive enc
              case decrypted of
                Right v -> return (Just v)
                _ -> logFatal [printf "Couldn't decrypt encryption key for account '%s' with the provided password" (show $ naAddr na)]
            _ -> logFatal [printf "Tried to decrypt balance of account '%s' but this account is not present on the local store" (show $ naAddr na)]
        else return Nothing

      when verbose $ do
        runPrinter $ printBaseConfig baseCfg
        putStrLn ""

      (v, dec, f) <- withClient backend $ do
        (bbh, accInfoValue) <- withBestBlockHash block (\bbh -> (bbh,) <$> getAccountInfo (Text.pack $ show $ naAddr na) bbh)
        cs <- getFromJson =<< getConsensusStatus
        accInfo <- getFromJson accInfoValue
        case encKey of
          Nothing -> return (accInfo, Nothing, \e ->  addUTCTime (fromRational ((toInteger e * toInteger (csrEpochDuration cs)) % 1000)) (csrGenesisTime cs))
          Just k -> do
            gc <- logFatalOnError =<< getParseCryptographicParameters bbh
            return (accInfo, Just (k, gc), \e ->  addUTCTime (fromRational ((toInteger e * toInteger (csrEpochDuration cs)) % 1000)) (csrGenesisTime cs))
      case v of
        Nothing -> putStrLn "Account not found."
        Just a -> runPrinter $ printAccountInfo f na a verbose (showEncrypted || showDecrypted) dec

    AccountList block -> do
      baseCfg <- getBaseConfig baseCfgDir verbose
      accs <- withClientJson backend $ withBestBlockHash block getAccountList
      runPrinter $ printAccountList (bcAccountNameMap baseCfg) accs

    AccountUpdateKeys f cid txOpts -> do
      baseCfg <- getBaseConfig baseCfgDir verbose

      when verbose $ do
        runPrinter $ printBaseConfig baseCfg
        putStrLn ""

<<<<<<< HEAD
      aukCfg <- getAccountUpdateKeysTransactionCfg baseCfg txOpts f cid
      let txCfg = cuktcTransactionCfg aukCfg
      when verbose $ do
        runPrinter $ printSelectedKeyConfig $ tcEncryptedSigningData txCfg
        putStrLn ""
=======
      accCfg <- liftIO $ getAccountCfgFromTxOpts baseCfg txOpts
      let senderAddress = acAddress accCfg
>>>>>>> 07ee2bbf

      withClient backend $ do
        accInfo <- getAccountInfoOrDie senderAddress
        aukCfg <- liftIO $ getAccountUpdateKeysTransactionCfg baseCfg txOpts f cid (OrdMap.size (airCredentials accInfo))
        let txCfg = cuktcTransactionCfg aukCfg

        -- TODO: Check that the credential exists on the chain before making the update.

        when verbose $ liftIO $ do
          runPrinter $ printAccountConfig $ tcAccountCfg txCfg
          putStrLn ""
        
        let intOpts = toInteractionOpts txOpts
        pl <- liftIO $ credentialUpdateKeysTransactionPayload aukCfg (ioConfirm intOpts)
        sendAndTailTransaction_ txCfg pl intOpts

    AccountEncrypt{..} -> do
      baseCfg <- getBaseConfig baseCfgDir verbose
      when verbose $ do
        runPrinter $ printBaseConfig baseCfg
        putStrLn ""

      aetxCfg <- getAccountEncryptTransactionCfg baseCfg aeTransactionOpts aeAmount
      let txCfg = aeTransactionCfg aetxCfg
      when verbose $ do
        runPrinter $ printSelectedKeyConfig $ tcEncryptedSigningData txCfg
        putStrLn ""

      let intOpts = toInteractionOpts aeTransactionOpts
      pl <- accountEncryptTransactionPayload aetxCfg (ioConfirm intOpts)
      withClient backend $ sendAndTailTransaction_ txCfg pl intOpts

    AccountDecrypt{..} -> do
      baseCfg <- getBaseConfig baseCfgDir verbose
      when verbose $ do
        runPrinter $ printBaseConfig baseCfg
        putStrLn ""

      let nrgCost _ = return $ Just $  accountDecryptEnergyCost
      txCfg <- liftIO (getTransactionCfg baseCfg adTransactionOpts nrgCost)

      encryptedSecretKey <- maybe (logFatal ["Missing account encryption secret key for account: " ++ show (esdAddress . tcEncryptedSigningData $ txCfg)]) return (esdEncryptionKey . tcEncryptedSigningData $ txCfg)
      secretKey <- either (\e -> logFatal ["Couldn't decrypt account encryption secret key: " ++ e]) return =<< decryptAccountEncryptionSecretKeyInteractive encryptedSecretKey

      withClient backend $ do
        adtxCfg <- getAccountDecryptTransactionCfg txCfg adAmount secretKey adIndex
        when verbose $ do
          runPrinter $ printSelectedKeyConfig $ tcEncryptedSigningData txCfg
          liftIO $ putStrLn ""

        let intOpts = toInteractionOpts adTransactionOpts
        pl <- accountDecryptTransactionPayload adtxCfg (ioConfirm intOpts)
        sendAndTailTransaction_ txCfg pl intOpts


-- |Process a 'module ...' command.
processModuleCmd :: ModuleCmd -> Maybe FilePath -> Verbose -> Backend -> IO ()
processModuleCmd action baseCfgDir verbose backend =
  case action of
    ModuleDeploy modFile modName txOpts -> do
      baseCfg <- getBaseConfig baseCfgDir verbose

      mdCfg <- getModuleDeployTransactionCfg baseCfg txOpts modFile
      let txCfg = mdtcTransactionCfg mdCfg

      let nrg = tcEnergy txCfg

      let msgIntro = case modName of
            Nothing -> [i|deploy the module '#{modFile}'|]
            Just modName' -> [i|deploy the module '#{modFile}' and name it '#{modName'}'|]
      logInfo [ msgIntro
              , [i|allowing up to #{showNrg nrg} to be spent as transaction fee|]]

      deployConfirmed <- askConfirmation Nothing

      when deployConfirmed $ do
          logInfo ["deploying module..."]

          let intOpts = toInteractionOpts txOpts
          let pl = moduleDeployTransactionPayload mdCfg

          withClient backend $ do
            mTsr <- sendAndTailTransaction txCfg pl intOpts
            case extractModRef mTsr of
              Nothing -> return ()
              Just (Left err) -> logFatal ["module deployment failed:", err]
              Just (Right modRef) -> do
                logSuccess [[i|module successfully deployed with reference: '#{modRef}'|]]
                case modName of
                  Nothing -> return ()
                  Just modName' -> do
                    nameAdded <- liftIO $ addModuleNameAndWrite verbose baseCfg modName' modRef
                    logSuccess [[i|module reference #{modRef} was successfully named '#{nameAdded}'|]]

    ModuleList block -> do
      baseCfg <- getBaseConfig baseCfgDir verbose
      (bestBlock, res) <- withClient backend $ withBestBlockHash block $ \bb -> (bb,) <$> getModuleList bb
      v <- getFromJsonAndHandleError (\_ _ -> logFatal ["could not retrieve the list of modules",
                                   "the provided block hash is invalid:", Text.unpack bestBlock]) res
      case v of
        Nothing -> logFatal ["could not retrieve the list of modules",
                               "the provided block does not exist:", Text.unpack bestBlock]
        Just [] -> logInfo ["there are no modules in block " ++ Text.unpack bestBlock]
        Just xs -> runPrinter $ printModuleList (bcModuleNameMap baseCfg) xs

    ModuleShow modRefOrName outFile block -> do
      baseCfg <- getBaseConfig baseCfgDir verbose
      namedModRef <- getNamedModuleRef (bcModuleNameMap baseCfg) modRefOrName
      Wasm.WasmModule{..} <- withClient backend . withBestBlockHash block $ getWasmModule namedModRef
      logInfo [[i|WASM Version of module: #{wasmVersion}|]]
      case outFile of
        -- Write to stdout
        "-" -> BS.putStr . Wasm.moduleSource $ wasmSource
        -- Write to file
        _   -> do
          handleWriteFile BS.writeFile PromptBeforeOverwrite verbose outFile (Wasm.moduleSource wasmSource)
          logSuccess [[i|wrote module source to the file '#{outFile}'|]]

    ModuleInspect modRefOrName schemaFile block -> do
      baseCfg <- getBaseConfig baseCfgDir verbose
      namedModRef <- getNamedModuleRef (bcModuleNameMap baseCfg) modRefOrName
      schema <- withClient backend . withBestBlockHash block $ getSchemaFromFileOrModule schemaFile (Right namedModRef)
      case schema of
        Nothing -> logInfo ["Inspection failed: no schema provided and module does not contain an embedded schema"]
        Just schema' -> runPrinter $ printModuleInspectInfo namedModRef schema'

    ModuleName modRefOrFile modName -> do
      baseCfg <- getBaseConfig baseCfgDir verbose
      modRef <- getModuleRefFromRefOrFile modRefOrFile
      nameAdded <- liftIO $ addModuleNameAndWrite verbose baseCfg modName modRef
      logSuccess [[i|module reference #{modRef} was successfully named '#{nameAdded}'|]]

  where extractModRef = extractFromTsr (\case
                                           Types.ModuleDeployed modRef -> Just modRef
                                           _ -> Nothing)

getModuleDeployTransactionCfg :: BaseConfig -> TransactionOpts (Maybe Types.Energy) -> FilePath -> IO ModuleDeployTransactionCfg
getModuleDeployTransactionCfg baseCfg txOpts moduleFile = do
  wasmModule <- getWasmModuleFromFile moduleFile
  txCfg <- getTransactionCfg baseCfg txOpts $ moduleDeployEnergyCost wasmModule
  return $ ModuleDeployTransactionCfg txCfg wasmModule

<<<<<<< HEAD
-- |Calcuate the energy cost of deploying a module. Uses an ad hoc implementation from Concordium.Scheduler.Cost.
moduleDeployEnergyCost :: Wasm.WasmModule -> EncryptedSigningData -> IO (Maybe (Int -> Types.Energy))
moduleDeployEnergyCost wasmMod encSignData = pure . Just . const $
  deployModuleCost payloadSize + checkHeaderEnergyCostWithPayload payloadSize signatureCount
  where
        -- Ad hoc cost implementation from Concordium.Scheduler.Cost
        deployModuleCost :: Types.PayloadSize -> Types.Energy
        deployModuleCost psize = Types.Energy . fromIntegral $
                                  (psize `div` 30)
                                  + (5 + 2 * ((psize + 99) `div` 100) * 50) -- storeModule

        signatureCount = mapNumKeys (esdKeys encSignData)
=======
-- |Calcuate the energy cost of deploying a module.
moduleDeployEnergyCost :: Wasm.WasmModule -> AccountConfig -> IO (Maybe (Int -> Types.Energy))
moduleDeployEnergyCost wasmMod accCfg = pure . Just . const $
  Cost.deployModuleCost (fromIntegral payloadSize) + minimumCost payloadSize signatureCount
  where
        signatureCount = fromIntegral . acThreshold $ accCfg
>>>>>>> 07ee2bbf
        payloadSize = Types.payloadSize . Types.encodePayload . Types.DeployModule $ wasmMod

data ModuleDeployTransactionCfg =
  ModuleDeployTransactionCfg
  { -- |Configuration for the transaction.
    mdtcTransactionCfg :: !TransactionConfig
    -- |The WASM module to deploy.
  , mdtcModule :: !Wasm.WasmModule }

moduleDeployTransactionPayload :: ModuleDeployTransactionCfg -> Types.Payload
moduleDeployTransactionPayload ModuleDeployTransactionCfg {..} = Types.DeployModule mdtcModule

-- |Process a 'contract ...' command.
processContractCmd :: ContractCmd -> Maybe FilePath -> Verbose -> Backend -> IO ()
processContractCmd action baseCfgDir verbose backend =
  case action of
    ContractList block -> do
      baseCfg <- getBaseConfig baseCfgDir verbose
      (bestBlock, res) <- withClient backend $ withBestBlockHash block $ \bb -> (bb,) <$> getInstances bb
      v <- getFromJsonAndHandleError (\_ _ -> logFatal ["could not retrieve the list of contracts",
                                   "the provided block hash is invalid:", Text.unpack bestBlock]) res
      case v of
        Nothing -> logFatal ["could not retrieve the list of contracts",
                               "the provided block does not exist:", Text.unpack bestBlock]
        Just [] -> logInfo ["there are no contract instances in block " ++ Text.unpack bestBlock]
        Just xs -> runPrinter $ printContractList (bcContractNameMap baseCfg) xs

    ContractShow indexOrName subindex schemaFile block -> do
      baseCfg <- getBaseConfig baseCfgDir verbose
      namedContrAddr <- getNamedContractAddress (bcContractNameMap baseCfg) indexOrName subindex
      (schema, contrInfo, namedOwner, namedModRef) <- withClient backend . withBestBlockHash block $ \bb -> do
        contrInfo@CI.ContractInfo{..} <- getContractInfo namedContrAddr bb
        let namedModRef = NamedModuleRef {nmrRef = ciSourceModule, nmrNames = findAllNamesFor (bcModuleNameMap baseCfg) ciSourceModule}
        schema <- getSchemaFromFileOrModule schemaFile (Right namedModRef) bb
        let namedOwner = NamedAddress {naAddr = ciOwner, naNames = findAllNamesFor (bcAccountNameMap baseCfg) ciOwner}
        return (schema, contrInfo, namedOwner, namedModRef)
      displayContractInfo schema contrInfo namedOwner namedModRef

    ContractInit modTBD contrName paramsFileJSON paramsFileBinary schemaFile contrAlias isPath amount txOpts -> do
      baseCfg <- getBaseConfig baseCfgDir verbose
      ciCfg <- getContractInitTransactionCfg backend baseCfg txOpts modTBD isPath contrName
                paramsFileJSON paramsFileBinary schemaFile amount
      let txCfg = citcTransactionCfg ciCfg
      let energy = tcEnergy txCfg
      let expiryTs = tcExpiry txCfg

      let minEnergy = contractInitMinimumEnergy ciCfg (tcEncryptedSigningData txCfg)
      when (energy < minEnergy) $ logFatal [ "insufficient energy provided"
                                           , [iii|to verify the transaction signature #{showNrg minEnergy} is needed,
                                                  and additional energy is needed to complete the initialization|]]

      logInfo [ [i|initialize contract '#{contrName}' from module '#{citcModuleRef ciCfg}' with |]
                  ++ paramsMsg paramsFileJSON paramsFileBinary ++ [i| Sending #{Types.amountToString $ citcAmount ciCfg} GTU.|]
              , [i|allowing up to #{showNrg energy} to be spent as transaction fee|]
              , [i|transaction expires on #{showTimeFormatted $ timeFromTransactionExpiryTime expiryTs}|]]

      initConfirmed <- askConfirmation Nothing

      when initConfirmed $ do
        let intOpts = toInteractionOpts txOpts
        let pl = contractInitTransactionPayload ciCfg
        withClient backend $ do
          mTsr <- sendAndTailTransaction txCfg pl intOpts
          case extractContractAddress mTsr of
            Nothing -> return ()
            Just (Left err) -> logFatal ["contract initialisation failed:", err]
            Just (Right contrAddr) -> do
              logSuccess [[i|contract successfully initialized with address: #{showCompactPrettyJSON contrAddr}|]]
              case contrAlias of
                Nothing -> return ()
                Just contrAlias' -> do
                  nameAdded <- liftIO $ addContractNameAndWrite verbose baseCfg contrAlias' contrAddr
                  logSuccess [[i|contract address #{showCompactPrettyJSON contrAddr} was successfully named '#{nameAdded}'|]]

    ContractUpdate indexOrName subindex receiveName paramsFileJSON paramsFileBinary schemaFile amount txOpts -> do
      baseCfg <- getBaseConfig baseCfgDir verbose
      cuCfg <- getContractUpdateTransactionCfg backend baseCfg txOpts indexOrName subindex
                receiveName paramsFileJSON paramsFileBinary schemaFile amount
      let txCfg = cutcTransactionCfg cuCfg
      let energy = tcEnergy txCfg
      let expiryTs = tcExpiry txCfg

      let minEnergy = contractUpdateMinimumEnergy cuCfg (tcEncryptedSigningData txCfg)
      when (energy < minEnergy) $ logFatal [ "insufficient energy provided"
                                           , [iii|to verify the transaction signature #{showNrg minEnergy} is needed,
                                                  and additional energy is needed to complete the update|]]

      logInfo [ [i|update contract '#{cutcContrName cuCfg}' using the function '#{receiveName}' with |]
                  ++ paramsMsg paramsFileJSON paramsFileBinary ++ [i| Sending #{Types.amountToString $ cutcAmount cuCfg} GTU.|]
              , [i|allowing up to #{showNrg energy} to be spent as transaction fee|]
              , [i|transaction expires on #{showTimeFormatted $ timeFromTransactionExpiryTime expiryTs}|]]

      updateConfirmed <- askConfirmation Nothing

      when updateConfirmed $ do
        let intOpts = toInteractionOpts txOpts
        let pl = contractUpdateTransactionPayload cuCfg
        withClient backend $ do
          mTsr <- sendAndTailTransaction txCfg pl intOpts
          case extractUpdate mTsr of
            Nothing -> return ()
            Just (Left err) -> logFatal ["updating contract instance failed:", err]
            Just (Right _) -> do
              namedContrAddr <- getNamedContractAddress (bcContractNameMap baseCfg) indexOrName subindex
              logSuccess [[iii|successfully updated contract instance #{showNamedContractAddress namedContrAddr}
                                                using the function '#{receiveName}'|]]

    ContractName index subindex contrName -> do
      baseCfg <- getBaseConfig baseCfgDir verbose
      let contrAddr = mkContractAddress index subindex
      nameAdded <- liftIO $ addContractNameAndWrite verbose baseCfg contrName contrAddr
      logSuccess [[i|contract address #{showCompactPrettyJSON contrAddr} was successfully named '#{nameAdded}'|]]

  where extractContractAddress = extractFromTsr (\case
                                                 Types.ContractInitialized {..} -> Just ecAddress
                                                 _ -> Nothing)
        extractUpdate = extractFromTsr (\case
                                        Types.Updated {} -> Just ()
                                        _ -> Nothing)
        paramsMsg paramsFileJSON paramsFileBinary = case (paramsFileJSON, paramsFileBinary) of
            (Nothing, Nothing) -> "no parameters."
            (Nothing, Just binFile) -> [i|binary parameters from '#{binFile}'.|]
            (Just jsonFile, Nothing) -> [i|JSON parameters from '#{jsonFile}'.|]
            -- This case should already have failed while creating the config.
            _ -> ""

        -- |Calculates the minimum energy required for checking the signature of a contract initialization.
        -- The minimum will not cover the full initialization, but enough of it, so that a potential 'Not enough energy' error
        -- can be shown.
<<<<<<< HEAD
        contractInitMinimumEnergy :: ContractInitTransactionCfg -> EncryptedSigningData -> Types.Energy
        contractInitMinimumEnergy ContractInitTransactionCfg{..} encSignData = checkHeaderEnergyCostWithPayload (fromIntegral payloadSize) signatureCount
=======
        contractInitMinimumEnergy :: ContractInitTransactionCfg -> AccountConfig -> Types.Energy
        contractInitMinimumEnergy ContractInitTransactionCfg{..} accCfg = minimumCost (fromIntegral payloadSize) signatureCount
>>>>>>> 07ee2bbf
          where
            payloadSize =    1 -- tag
                          + 32 -- module ref
                          +  2 + (length $ show citcInitName) -- size length + length of initName
                          +  2 + (BSS.length . Wasm.parameter $ citcParams) -- size length + length of parameter
            signatureCount = mapNumKeys (esdKeys encSignData) 

        -- |Calculates the minimum energy required for checking the signature of a contract update.
        -- The minimum will not cover the full update, but enough of it, so that a potential 'Not enough energy' error
        -- can be shown.
<<<<<<< HEAD
        contractUpdateMinimumEnergy :: ContractUpdateTransactionCfg -> EncryptedSigningData -> Types.Energy
        contractUpdateMinimumEnergy ContractUpdateTransactionCfg{..} encSignData = checkHeaderEnergyCostWithPayload (fromIntegral payloadSize) signatureCount
=======
        contractUpdateMinimumEnergy :: ContractUpdateTransactionCfg -> AccountConfig -> Types.Energy
        contractUpdateMinimumEnergy ContractUpdateTransactionCfg{..} accCfg = minimumCost (fromIntegral payloadSize) signatureCount
>>>>>>> 07ee2bbf
          where
            payloadSize =    1 -- tag
                          + 16 -- contract address
                          +  2 + (length $ show cutcReceiveName) -- size length + length of receiveName
                          +  2 + (BSS.length . Wasm.parameter $ cutcParams) -- size length + length of the parameter
            signatureCount = mapNumKeys (esdKeys encSignData) 

-- |Try to fetch info about the contract and deserialize it from JSON.
-- Or, log fatally with appropriate error messages if anything goes wrong.
getContractInfo :: NamedContractAddress -> Text -> ClientMonad IO CI.ContractInfo
getContractInfo namedContrAddr block = do
  res <- getInstanceInfo (Text.pack . showCompactPrettyJSON . ncaAddr $ namedContrAddr) block
  case res of
    Left err -> logFatal ["I/O error:", err]
    -- TODO: Handle nonexisting blocks separately from nonexisting contracts.
    Right AE.Null -> logFatal [[i|the contract instance #{showNamedContractAddress namedContrAddr} does not exist in block #{block}|]]
    Right contrInfo -> case AE.fromJSON contrInfo of
      Error err -> logFatal ["Could not decode contract info:", err]
      Success info -> pure info

-- |Display contract info, optionally using a schema to decode the contract state.
displayContractInfo :: Maybe CS.ModuleSchema -> CI.ContractInfo -> NamedAddress -> NamedModuleRef -> IO ()
displayContractInfo schema contrInfo namedOwner namedModRef = case schema of
  Nothing -> runPrinter $ printContractInfo contrInfo namedOwner namedModRef
  Just schema' -> case CI.decodeContractStateUsingSchema contrInfo schema' of
    Left err' -> logFatal ["Parsing the contract model failed:", err']
    Right infoWithSchema -> runPrinter $ printContractInfo infoWithSchema namedOwner namedModRef

-- |Attempts to acquire the needed parts for updating a contract.
-- The two primary parts are a contract address, which is acquired using `getNamedContractAddress`,
-- and a `Wasm.Parameter` which is acquired using `getWasmParameter`.
-- It will log fatally if one of the two cannot be acquired.
getContractUpdateTransactionCfg :: Backend
                                -> BaseConfig
                                -> TransactionOpts Types.Energy
                                -> Text -- ^ Index of the contract address OR a contract name.
                                -> Maybe Word64 -- ^ Optional subindex.
                                -> Text -- ^ Name of the receive function to use.
                                -> Maybe FilePath -- ^ Optional parameter file in JSON format.
                                -> Maybe FilePath -- ^ Optional parameter file in binary format.
                                -> Maybe FilePath -- ^ Optional schema file.
                                -> Types.Amount   -- ^ `Amount` to send to the contract.
                                -> IO ContractUpdateTransactionCfg
getContractUpdateTransactionCfg backend baseCfg txOpts indexOrName subindex receiveName
                                paramsFileJSON paramsFileBinary schemaFile amount = do
  txCfg <- getRequiredEnergyTransactionCfg baseCfg txOpts
  namedContrAddr <- getNamedContractAddress (bcContractNameMap baseCfg) indexOrName subindex
  CI.ContractInfo{ciSourceModule = moduleRef,..} <- withClient backend . withBestBlockHash Nothing $ getContractInfo namedContrAddr
  let namedModRef = NamedModuleRef {nmrRef = moduleRef, nmrNames = []}
  let contrName = CI.contractNameFromInitName ciName
  params <- getWasmParameter backend paramsFileJSON paramsFileBinary schemaFile (Right namedModRef)
            (CS.ReceiveFuncName contrName receiveName)
  return $ ContractUpdateTransactionCfg txCfg (ncaAddr namedContrAddr)
           contrName (Wasm.ReceiveName [i|#{contrName}.#{receiveName}|]) params amount

contractUpdateTransactionPayload :: ContractUpdateTransactionCfg -> Types.Payload
contractUpdateTransactionPayload ContractUpdateTransactionCfg {..} =
  Types.Update cutcAmount cutcAddress cutcReceiveName cutcParams

data ContractUpdateTransactionCfg =
  ContractUpdateTransactionCfg
  { -- |Configuration for the transaction.
    cutcTransactionCfg :: !TransactionConfig
    -- |The address of the contract to invoke.
  , cutcAddress :: !Types.ContractAddress
    -- |Name of the contract that is being updated.
    -- This is resolved from the chain.
  , cutcContrName :: !Text
    -- |Name of the receive method to invoke.
  , cutcReceiveName :: !Wasm.ReceiveName
    -- |Parameters to the receive method.
  , cutcParams :: !Wasm.Parameter
    -- |Amount to transfer to the contract.
  , cutcAmount :: !Types.Amount
  }

-- |Attempts to acquire the needed parts for initializing a contract.
-- The two primary parts are a module reference, which can be acquired in one of three ways
-- (see the arguments for details), and a `Wasm.Parameter`, which is acquired using `getWasmParameter`.
-- It will log fatally if one of the two cannot be acquired.
getContractInitTransactionCfg :: Backend
                              -> BaseConfig
                              -> TransactionOpts Types.Energy
                              -> String -- ^ Module reference OR module name OR (if isPath == True) path to the module (reference then calculated by hashing).
                              -> Bool   -- ^ isPath: if True, the previous argument is assumed to be a path.
                              -> Text   -- ^ Name of contract to init.
                              -> Maybe FilePath -- ^ Optional parameter file in JSON format.
                              -> Maybe FilePath -- ^ Optional parameter file in binary format.
                              -> Maybe FilePath -- ^ Optional schema file.
                              -> Types.Amount   -- ^ `Amount` to send to the contract.
                              -> IO ContractInitTransactionCfg
getContractInitTransactionCfg backend baseCfg txOpts modTBD isPath contrName paramsFileJSON paramsFileBinary schemaFile amount = do
  namedModRef <- if isPath
            then (\ref -> NamedModuleRef {nmrRef = ref, nmrNames = []}) <$> getModuleRefFromFile modTBD
            else getNamedModuleRef (bcModuleNameMap baseCfg) (Text.pack modTBD)
  txCfg <- getRequiredEnergyTransactionCfg baseCfg txOpts
  params <- getWasmParameter backend paramsFileJSON paramsFileBinary schemaFile (Right namedModRef) (CS.InitFuncName contrName)
  return $ ContractInitTransactionCfg txCfg amount (nmrRef namedModRef) (Wasm.InitName [i|init_#{contrName}|]) params

-- |Query the node for a module reference, and parse the result.
-- Terminate program execution if either the module cannot be obtained,
-- or the result cannot be parsed.
getWasmModule :: NamedModuleRef -- ^On-chain reference of the module.
              -> Text -- ^Hash of the block to query in.
              -> ClientMonad IO Wasm.WasmModule
getWasmModule namedModRef block = do
  res <- getModuleSource (Text.pack . show $ nmrRef namedModRef) block

  case res of
    Left err -> logFatal ["I/O error:", err]
    Right "" -> logFatal [[i|the module reference #{showNamedModuleRef namedModRef} does not exist in block #{block}|]]
    Right unparsedWasmMod -> case S.decode unparsedWasmMod of
      Left err' -> logFatal [[i|could not decode Wasm Module:|], err']
      Right wasmMod -> return wasmMod

data ContractInitTransactionCfg =
  ContractInitTransactionCfg
  { -- |Configuration for the transaction.
    citcTransactionCfg :: !TransactionConfig
    -- |Initial amount on the contract's account.
  , citcAmount :: !Types.Amount
    -- |Reference of the module (on-chain) in which the contract exist.
  , citcModuleRef :: !Types.ModuleRef
    -- |Name of the init method to invoke in that module.
  , citcInitName :: !Wasm.InitName
    -- |Parameters to the init method.
  , citcParams :: !Wasm.Parameter
  }

contractInitTransactionPayload :: ContractInitTransactionCfg -> Types.Payload
contractInitTransactionPayload ContractInitTransactionCfg {..} =
  Types.InitContract citcAmount citcModuleRef citcInitName citcParams

-- |Load a WasmModule from the specified file path.
-- It defaults to our internal wasmVersion of 0, which essentially is the
-- on-chain API version.
getWasmModuleFromFile :: FilePath -> IO Wasm.WasmModule
getWasmModuleFromFile moduleFile = Wasm.WasmModule 0 . Wasm.ModuleSource <$> handleReadFile BS.readFile moduleFile

-- |Load `Wasm.Parameter` through one of several ways, dependent on the arguments:
--   * If binary file provided -> Read the file and wrap its contents in `Wasm.Parameter`.
--   * If JSON file provided   -> Try to get a schema using `getSchemaFromFileOrModule` and use it to encode the parameters
--                                into a `Wasm.Parameter`.
-- If invalid arguments are provided or something fails, appropriate warning or error messages are logged.
getWasmParameter :: Backend
                 -> Maybe FilePath -- ^ Optional parameter file in JSON format.
                 -> Maybe FilePath -- ^ Optional parameter file in binary format.
                 -> Maybe FilePath -- ^ Optional schema file.
                 -> Either Wasm.ModuleSource NamedModuleRef -- ^ Module source OR a `NamedModuleRef`.
                 -> CS.FuncName -- ^ A func name used for finding the func signature in the schema.
                 -> IO Wasm.Parameter
getWasmParameter backend paramsFileJSON paramsFileBinary schemaFile modSourceOrRef funcName =
  case (paramsFileJSON, paramsFileBinary, schemaFile) of
    (Nothing, Nothing, Nothing) -> emptyParams
    (Nothing, Nothing, Just _) -> logWarn ["ignoring the --schema as no --params were provided"] *> emptyParams
    (Nothing, Just binaryFile, Nothing) -> binaryParams binaryFile
    (_, Just binaryFile, Just _) -> logWarn ["ignoring the --schema as --parameter-bin was used"] *> binaryParams binaryFile
    (Just jsonFile', Nothing, _) -> do
      schema <- withClient backend . withBestBlockHash Nothing $ getSchemaFromFileOrModule schemaFile modSourceOrRef
      case schema of
        Nothing -> logFatal [[iii|could not parse the json parameter because the module does not include an embedded schema.
                                  Supply a schema using the --schema flag|]]
        Just schema' -> getFromJSONParams jsonFile' schema'
    (Just _, Just _, _) -> logFatal ["--parameter-json and --parameter-bin cannot be used at the same time"]
  where getFromJSONParams :: FilePath -> CS.ModuleSchema -> IO Wasm.Parameter
        getFromJSONParams jsonFile schema = case CS.lookupSignatureForFunc schema funcName of
          Nothing -> logFatal [[i|the schema did not include the provided function|]]
          Just schemaForParams -> do
            jsonFileContents <- handleReadFile BSL8.readFile jsonFile
            let params = AE.eitherDecode jsonFileContents >>= CP.encodeParameter schemaForParams
            case params of
              Left errParams -> logFatal [[i|Could not decode parameters from file '#{jsonFile}' as JSON:|], errParams]
              Right params' -> pure . Wasm.Parameter . BS.toShort $ params'

        emptyParams = pure . Wasm.Parameter $ BSS.empty
        binaryParams file = Wasm.Parameter . BS.toShort <$> handleReadFile BS.readFile file

-- |Get a schema from a file or, alternatively, try to extract an embedded schema from a module.
-- Logs fatally if an invalid schema is found (either from a file or embedded).
-- Only returns `Nothing` if no schemaFile is provided and no embedded schema was found in the module.
getSchemaFromFileOrModule :: Maybe FilePath -- ^ Optional schema file.
                          -> Either Wasm.ModuleSource NamedModuleRef -- ^ Either a
                          -> Text
                          -> ClientMonad IO (Maybe CS.ModuleSchema)
getSchemaFromFileOrModule schemaFile modSourceOrRef block = case (schemaFile, modSourceOrRef) of
  (Nothing, Left modSource) -> liftIO $ tryGetSchemaFromModuleSource modSource
  (Nothing, Right namedModRef) -> do
    Wasm.WasmModule{..} <- getWasmModule namedModRef block
    liftIO $ tryGetSchemaFromModuleSource wasmSource
  (Just schemaFile', _) -> liftIO (Just <$> getSchemaFromFile schemaFile')
  where tryGetSchemaFromModuleSource (Wasm.ModuleSource modSrc) = case getSchemaFromModule modSrc of
          Left err -> logFatal [[i|Could not parse embedded schema from module:|], err]
          Right schema -> return schema

-- |Load and decode a schema from a file.
getSchemaFromFile :: FilePath -> IO CS.ModuleSchema
getSchemaFromFile schemaFile = do
  schema <- CS.decodeModuleSchema <$> handleReadFile BS.readFile schemaFile
  case schema of
    Left err -> logFatal [[i|Could not decode schema from file '#{schemaFile}':|], err]
    Right schema' -> pure schema'

-- |Try to extract and decode a schema from a module.
getSchemaFromModule :: BS.ByteString -> Either String (Maybe CS.ModuleSchema)
getSchemaFromModule = CS.decodeEmbeddedSchema

-- |Try to parse the input as a module reference and assume it is a path if it fails.
getModuleRefFromRefOrFile :: String -> IO Types.ModuleRef
getModuleRefFromRefOrFile modRefOrFile = case readMaybe modRefOrFile of
  Just modRef -> pure modRef
  Nothing -> getModuleRefFromFile modRefOrFile

-- |Load the module file and compute its hash, which is the reference.
getModuleRefFromFile :: String -> IO Types.ModuleRef
getModuleRefFromFile file = Types.ModuleRef . getHash <$> getWasmModuleFromFile file

-- |Get a NamedContractAddress from either a name or index and an optional subindex.
-- LogWarn if subindex is provided with a contract name.
-- LogFatal if it is neither an index nor a contract name.
getNamedContractAddress :: MonadIO m => ContractNameMap -> Text -> Maybe Word64 -> m NamedContractAddress
getNamedContractAddress nameMap indexOrName subindex = case readMaybe $ Text.unpack indexOrName of
  Just index -> return $ NamedContractAddress {ncaAddr = mkContractAddress index subindex, ncaNames = []}
  Nothing -> do
    when (isJust subindex) $ logWarn ["ignoring the --subindex as it should not be used in combination with a contract name"]
    case Map.lookup indexOrName nameMap of
      Just addr -> return $ NamedContractAddress {ncaAddr = addr, ncaNames = [indexOrName]}
      Nothing -> logFatal [[i|'#{indexOrName}' is neither the address index nor the name of a contract|]]

-- |Get a NamedModuleRef from either a name or a module reference.
-- LogFatal if it is neither a module reference nor a module name.
getNamedModuleRef :: MonadIO m => ModuleNameMap -> Text -> m NamedModuleRef
getNamedModuleRef nameMap modRefOrName = case readMaybe $ Text.unpack modRefOrName of
  Just modRef -> return $ NamedModuleRef {nmrRef = modRef, nmrNames = []}
  Nothing -> case Map.lookup modRefOrName nameMap of
    Just modRef -> return $ NamedModuleRef {nmrRef = modRef, nmrNames = [modRefOrName]}
    Nothing -> logFatal [[i|'#{modRefOrName}' is neither the reference nor the name of a module|]]

-- |Make a contract address from an index and an optional subindex (default: 0).
mkContractAddress :: Word64 -> Maybe Word64 -> Types.ContractAddress
mkContractAddress index subindex = Types.ContractAddress (Types.ContractIndex index) (Types.ContractSubindex subindex')
  where subindex' = fromMaybe 0 subindex

-- |Try to extract event information from a TransactionStatusResult.
-- The Maybe returned by the supplied function is mapped to Either with an error message.
-- 'Nothing' is mapped to 'Nothing'
extractFromTsr :: (Types.Event -> Maybe a) -> Maybe TransactionStatusResult -> Maybe (Either String a)
extractFromTsr _ Nothing = Nothing -- occurs when ioTail is disabled.
extractFromTsr eventMatcher (Just tsr) = Just $ case parseTransactionBlockResult tsr of
  SingleBlock _ tSummary -> getEvents tSummary >>= maybeToRight "transaction not included in any blocks" . findModRef
  NoBlocks -> Left "transaction not included in any blocks"
  _ -> Left "internal server: Finalized chain has split"
  where
    getEvents tSum = case Types.tsResult tSum of
                Types.TxSuccess {..} -> Right vrEvents
                Types.TxReject {..}  -> Left $ showRejectReason True vrRejectReason
    findModRef = foldr (\e _ -> eventMatcher e) Nothing

    maybeToRight _ (Just x) = Right x
    maybeToRight y Nothing  = Left y

-- |Process a 'consensus ...' command.
processConsensusCmd :: ConsensusCmd -> Maybe FilePath -> Verbose -> Backend -> IO ()
processConsensusCmd action _baseCfgDir verbose backend =
  case action of
    ConsensusStatus -> do
      v <- withClientJson backend getConsensusStatus
      runPrinter $ printConsensusStatus v
    ConsensusShowParameters b includeBakers -> do
      baseCfg <- getBaseConfig _baseCfgDir verbose
      v <- withClientJson backend $ withBestBlockHash b getBirkParameters
      case v of
        Nothing -> putStrLn "Block not found."
        Just p -> runPrinter $ printBirkParameters includeBakers p addrmap
                    where
                      addrmap = Map.fromList . map Tuple.swap . Map.toList $ bcAccountNameMap baseCfg

    ConsensusChainUpdate rawUpdateFile authsFile keysFiles intOpts -> do
      let
        loadJSON :: (FromJSON a) => FilePath -> IO a
        loadJSON fn = AE.eitherDecodeFileStrict fn >>= \case
          Left err -> logFatal [fn ++ ": " ++ err]
          Right r -> return r
      rawUpdate@Updates.RawUpdateInstruction{..} <- loadJSON rawUpdateFile
      auths <- loadJSON authsFile
      keys <- mapM loadJSON keysFiles
      let
        keySet = Updates.accessPublicKeys $ (case ruiPayload of
            Updates.AuthorizationUpdatePayload{} -> Updates.asAuthorization
            Updates.ProtocolUpdatePayload{} -> Updates.asProtocol
            Updates.ElectionDifficultyUpdatePayload{} -> Updates.asParamElectionDifficulty
            Updates.EuroPerEnergyUpdatePayload{} -> Updates.asParamEuroPerEnergy
            Updates.MicroGTUPerEuroUpdatePayload{} -> Updates.asParamMicroGTUPerEuro
            Updates.FoundationAccountUpdatePayload{} -> Updates.asParamFoundationAccount
            Updates.MintDistributionUpdatePayload{} -> Updates.asParamMintDistribution
            Updates.TransactionFeeDistributionUpdatePayload{} -> Updates.asParamTransactionFeeDistribution
            Updates.GASRewardsUpdatePayload{} -> Updates.asParamGASRewards
            Updates.BakerStakeThresholdUpdatePayload{} -> Updates.asBakerStakeThreshold
                                            )
          auths
        keyLU key = let vk = SigScheme.correspondingVerifyKey key in
          case vk `Vec.elemIndex` Updates.asKeys auths of
            Nothing -> logFatal [printf "Authorizations file does not contain public key '%s'" (show vk)]
            Just idx -> do
              unless (fromIntegral idx `Set.member` keySet) $
                logWarn [printf "Key with index %u (%s) is not authorized to perform this update type." idx (show vk)]
              return (fromIntegral idx, key)
      keyMap <- Map.fromList <$> mapM keyLU keys
      let ui = Updates.makeUpdateInstruction rawUpdate keyMap
      when verbose $ logInfo ["Generated update instruction:", show ui]
      now <- getCurrentTimeUnix
      let expiryOK = ruiTimeout > now
      unless expiryOK $
        logWarn [printf "Update timeout (%s) has already expired" (showTimeFormatted $ timeFromTransactionExpiryTime ruiTimeout)]
      let effectiveTimeOK = ruiEffectiveTime == 0 || ruiEffectiveTime > ruiTimeout
      unless effectiveTimeOK $
        logWarn [printf "Update effective time (%s) is not later than expiry time (%s)" (showTimeFormatted $ timeFromTransactionExpiryTime ruiEffectiveTime) (showTimeFormatted $ timeFromTransactionExpiryTime ruiTimeout)]
      let authorized = Updates.checkAuthorizedUpdate auths ui
      unless authorized $ do
        logWarn ["The update instruction is not authorized by the keys used to sign it."]
      when (ioConfirm intOpts) $ unless (expiryOK && effectiveTimeOK && authorized) $ do
        confirmed <- askConfirmation $ Just "Proceed anyway [yN]?"
        unless confirmed exitTransactionCancelled
      withClient backend $ do
        let
          tx = Types.ChainUpdate ui
          hash = getBlockItemHash tx
        sendTransactionToBaker tx defaultNetId >>= \case
          Left err -> fail err
          Right False -> fail "update instruction not accepted by the node"
          Right True -> logSuccess [printf "update instruction '%s' sent to the baker" (show hash)]
        when (ioTail intOpts) $
          tailTransaction_ hash

-- |Process a 'block ...' command.
processBlockCmd :: BlockCmd -> Verbose -> Backend -> IO ()
processBlockCmd action _ backend =
  case action of
    BlockShow b -> do
      when (maybe False (isNothing . parseTransactionHash) b) $
        logFatal [printf "invalid block hash '%s'" (fromJust b)]

      v <- withClientJson backend $ withBestBlockHash b getBlockInfo
      runPrinter $ printBlockInfo v

-- |Generate a fresh set of baker keys.
generateBakerKeys :: IO BakerKeys
generateBakerKeys = do
  -- Aggr/bls keys.
  aggrSk <- Bls.generateSecretKey
  let aggrPk = Bls.derivePublicKey aggrSk
  -- Election keys.
  VRF.KeyPair {privateKey=elSk, publicKey=elPk} <- VRF.newKeyPair
  -- Signature keys.
  BlockSig.KeyPair {signKey=sigSk, verifyKey=sigVk} <- BlockSig.newKeyPair
  return BakerKeys { bkAggrSignKey = aggrSk
                   , bkAggrVerifyKey = aggrPk
                   , bkElectionSignKey = elSk
                   , bkElectionVerifyKey = elPk
                   , bkSigSignKey = sigSk
                   , bkSigVerifyKey = sigVk }

-- |Process a 'baker ...' command.
processBakerCmd :: BakerCmd -> Maybe FilePath -> Verbose -> Backend -> IO ()
processBakerCmd action baseCfgDir verbose backend =
  case action of
    BakerGenerateKeys outputFile -> do
      keys <- generateBakerKeys
      let out = AE.encodePretty keys

      case outputFile of
        Nothing -> do
          -- TODO Store in config.
          BSL8.putStrLn out
          logInfo [ printf "to add a baker to the chain using these keys, store it in a file and use 'concordium-client baker add FILE'" ]
        Just f -> do
          BSL.writeFile f out
          logSuccess [ printf "keys written to file '%s'" f
                     , "DO NOT LOSE THIS FILE"
                     , printf "to add a baker to the chain using these keys, use 'concordium-client baker add %s'" f ]
    BakerAdd accountKeysFile txOpts initialStake autoRestake outputFile -> do
      baseCfg <- getBaseConfig baseCfgDir verbose
      when verbose $ do
        runPrinter $ printBaseConfig baseCfg
        putStrLn ""

      let intOpts = toInteractionOpts txOpts
      (bakerKeys, txCfg, pl) <- bakerAddTransaction baseCfg txOpts accountKeysFile initialStake autoRestake (ioConfirm intOpts)

      when verbose $ do
        runPrinter $ printSelectedKeyConfig $ tcEncryptedSigningData txCfg
        putStrLn ""

      withClient backend $ do
         let senderAddr = naAddr . esdAddress . tcEncryptedSigningData $ txCfg
         AccountInfoResult{..} <- getAccountInfoOrDie senderAddr
         case airBaker of
           Just AccountInfoBakerResult{..} -> logFatal [[i|Account is already a baker with ID #{aibiIdentity abirAccountBakerInfo}.|]]
           Nothing -> do
             -- TODO: this should also take into account the estimated cost for this transaction
             if airAmount < initialStake
             then
               logFatal [[i|Account balance (#{showGtu airAmount}) is lower than the amount requested to be staked (#{showGtu initialStake}).|]]
             else do
               sendAndMaybeOutputCredentials bakerKeys accountKeysFile outputFile txCfg pl intOpts

    BakerSetKeys file txOpts outfile -> do
      baseCfg <- getBaseConfig baseCfgDir verbose
      when verbose $ do
        runPrinter $ printBaseConfig baseCfg
        putStrLn ""

      let intOpts = toInteractionOpts txOpts
      withClient backend $ do
        (bakerKeys, txCfg, pl) <- bakerSetKeysTransaction baseCfg txOpts file (ioConfirm intOpts)
        sendAndMaybeOutputCredentials bakerKeys file outfile txCfg pl intOpts

    BakerRemove txOpts -> do
      baseCfg <- getBaseConfig baseCfgDir verbose
      when verbose $ do
        runPrinter $ printBaseConfig baseCfg
        putStrLn ""
      let nrgCost _ = return $ Just bakerRemoveEnergyCost
      txCfg <- liftIO (getTransactionCfg baseCfg txOpts nrgCost)
      withClient backend $ do
        brtcCfg <- getBakerRemoveTransactionCfg txCfg
        let intOpts = toInteractionOpts txOpts
        pl <- liftIO $ bakerRemoveTransactionPayload brtcCfg (ioConfirm intOpts)
        sendAndTailTransaction_ txCfg pl intOpts

    BakerUpdateStake newStake txOpts -> do
      baseCfg <- getBaseConfig baseCfgDir verbose
      when verbose $ do
        runPrinter $ printBaseConfig baseCfg
        putStrLn ""
      let nrgCost _ = return $ Just bakerUpdateStakeEnergyCost
      txCfg <- liftIO (getTransactionCfg baseCfg txOpts nrgCost)
      withClient backend $ do
        brtcCfg <- getBakerUpdateStakeTransactionCfg txCfg newStake
        let intOpts = toInteractionOpts txOpts
        pl <- liftIO $ bakerUpdateStakeTransactionPayload brtcCfg (ioConfirm intOpts)
        sendAndTailTransaction_ txCfg pl intOpts

    BakerUpdateRestakeEarnings bureRestake txOpts -> do
      baseCfg <- getBaseConfig baseCfgDir verbose
      when verbose $ do
        runPrinter $ printBaseConfig baseCfg
        putStrLn ""
      let nrgCost _ = return $ Just bakerUpdateRestakeEnergyCost
      txCfg <- liftIO (getTransactionCfg baseCfg txOpts nrgCost)
      withClient backend $ do
        burtCfg <- getBakerUpdateRestakeTransactionCfg txCfg bureRestake
        let intOpts = toInteractionOpts txOpts
        pl <- liftIO $ bakerUpdateRestakeTransactionPayload burtCfg (ioConfirm intOpts)
        sendAndTailTransaction_ txCfg pl intOpts
  where sendAndMaybeOutputCredentials bakerKeys infile outputFile txCfg pl intOpts = do
          let printToFile ident out = do
                  let credentials = BakerCredentials{
                        bcKeys = bakerKeys,
                        bcIdentity = ident
                      }
                  liftIO $ handleWriteFile BSL.writeFile PromptBeforeOverwrite verbose out (AE.encodePretty credentials)
          result <- sendAndTailTransaction txCfg pl intOpts
          case result of
            Nothing -> return ()
            Just ts -> do
              case tsrState ts of
                Finalized | SingleBlock _ summary <- parseTransactionBlockResult ts ->
                              case Types.tsResult summary of
                                Types.TxSuccess [Types.BakerAdded{..}] ->
                                  case outputFile of
                                    Nothing ->
                                      logInfo ["Baker with ID " ++ show ebaBakerId ++ " added.",
                                               printf "To use it add \"bakerId\": %s to the keys file %s." (show ebaBakerId) infile
                                              ]
                                    Just outFile -> printToFile ebaBakerId outFile
                                Types.TxSuccess [Types.BakerKeysUpdated{..}] ->
                                  case outputFile of
                                    Nothing ->
                                      logInfo ["Keys for baker with ID " ++ show ebkuBakerId ++ " updated.",
                                               printf "To use it add \"bakerId\": %s to the keys file %s." (show ebkuBakerId) infile
                                              ]
                                    Just outFile -> printToFile ebkuBakerId outFile
                                Types.TxReject reason -> do
                                        logWarn [showRejectReason True reason]
                                _ -> logFatal ["Unexpected response for the transaction type."]
                Absent ->
                  logFatal ["Transaction is absent."]
                _ ->
                  logFatal ["Unexpected status."]
-- |Convert 'baker set-keys' transaction config into a valid payload.
bakerSetKeysTransaction :: BaseConfig -> TransactionOpts (Maybe Types.Energy) -> FilePath -> Bool -> ClientMonad IO (BakerKeys, TransactionConfig, Types.Payload)
bakerSetKeysTransaction baseCfg txOpts fp confirm = do
  encSignData <- liftIO $ getAccountCfgFromTxOpts baseCfg txOpts

  let senderAddress = naAddr $ esdAddress encSignData


  AccountInfoResult{..} <- getAccountInfoOrDie senderAddress
  when (isNothing airBaker) $ logFatal [printf "Account %s is not a baker, so cannot set its keys." (show senderAddress)]
  liftIO $ do
    bsktcBakerKeys <- getFromJson =<< eitherDecodeFileStrict fp


    let electionSignKey = bkElectionSignKey bsktcBakerKeys
        signatureSignKey = bkSigSignKey bsktcBakerKeys
        aggrSignKey = bkAggrSignKey bsktcBakerKeys

    let ubkElectionVerifyKey = bkElectionVerifyKey bsktcBakerKeys
        ubkSignatureVerifyKey = bkSigVerifyKey bsktcBakerKeys
        ubkAggregationVerifyKey = bkAggrVerifyKey bsktcBakerKeys

    let challenge = Types.updateBakerKeyChallenge senderAddress ubkElectionVerifyKey ubkSignatureVerifyKey ubkAggregationVerifyKey
    ubkProofElection <- Proofs.proveDlog25519VRF challenge (VRF.KeyPair electionSignKey ubkElectionVerifyKey) `except` "cannot produce VRF key proof"
    ubkProofSig <- Proofs.proveDlog25519Block challenge (BlockSig.KeyPair signatureSignKey ubkSignatureVerifyKey) `except` "cannot produce signature key proof"
    ubkProofAggregation <- Bls.proveKnowledgeOfSK challenge aggrSignKey

    let payload = Types.UpdateBakerKeys{..}

    let nrgCost _ = return . Just $ bakerSetKeysEnergyCost (Types.payloadSize (Types.encodePayload payload))

    txCfg@TransactionConfig{..} <- getTransactionCfg baseCfg txOpts nrgCost

    logSuccess [ printf "setting new keys for baker %s" (show senderAddress)
               , printf "allowing up to %s to be spent as transaction fee" (showNrg tcEnergy)
               , printf "transaction expires on %s" (showTimeFormatted $ timeFromTransactionExpiryTime tcExpiry) ]
    when confirm $ do
      confirmed <- askConfirmation Nothing
      unless confirmed exitTransactionCancelled

    return (bsktcBakerKeys, txCfg, payload)
  where except c err = c >>= \case
          Just x -> return x
          Nothing -> logFatal [err]

processIdentityCmd :: IdentityCmd -> Backend -> IO ()
processIdentityCmd action backend =
  case action of
    IdentityShow c -> processIdentityShowCmd c backend

processIdentityShowCmd :: IdentityShowCmd -> Backend -> IO ()
processIdentityShowCmd action backend =
  case action of
    IdentityShowIPs block -> do
      v <- withClientJson backend $ withBestBlockHash block getIdentityProviders
      case v of
        Nothing -> putStrLn "No response received from the gRPC server."
        Just a -> runPrinter $ printIdentityProviders a
    IdentityShowARs block -> do
      v <- withClientJson backend $ withBestBlockHash block $ getAnonymityRevokers
      case v of
        Nothing -> putStrLn "No response received from the gRPC server."
        Just a -> runPrinter $ printAnonymityRevokers a

-- |Process a "legacy" command.
processLegacyCmd :: LegacyCmd -> Backend -> IO ()
processLegacyCmd action backend =
  case action of
    SendTransaction fname nid -> do
      source <- handleReadFile BSL.readFile fname
      t <- withClient backend $ processTransaction source nid
      putStrLn $ "Transaction sent to the baker. Its hash is " ++
        show (getBlockItemHash t)
    GetConsensusInfo -> withClient backend $ getConsensusStatus >>= printJSON
    GetBlockInfo every block -> withClient backend $ withBestBlockHash block getBlockInfo >>= if every then loop else printJSON
    GetBlockSummary block -> withClient backend $ withBestBlockHash block getBlockSummary >>= printJSON
    GetBlocksAtHeight height -> withClient backend $ getBlocksAtHeight height >>= printJSON
    GetAccountList block -> withClient backend $ withBestBlockHash block getAccountList >>= printJSON
    GetInstances block -> withClient backend $ withBestBlockHash block getInstances >>= printJSON
    GetTransactionStatus txhash -> withClient backend $ getTransactionStatus txhash >>= printJSON
    GetTransactionStatusInBlock txhash block -> withClient backend $ getTransactionStatusInBlock txhash block >>= printJSON
    GetAccountInfo account block ->
      withClient backend $ withBestBlockHash block (getAccountInfo account) >>= printJSON
    GetAccountNonFinalized account ->
      withClient backend $ getAccountNonFinalizedTransactions account >>= printJSON
    GetNextAccountNonce account ->
      withClient backend $ getNextAccountNonce account >>= printJSON
    GetInstanceInfo account block ->
      withClient backend $ withBestBlockHash block (getInstanceInfo account) >>= printJSON
    GetRewardStatus block -> withClient backend $ withBestBlockHash block getRewardStatus >>= printJSON
    GetBirkParameters block ->
      withClient backend $ withBestBlockHash block getBirkParameters >>= printJSON
    GetModuleList block -> withClient backend $ withBestBlockHash block getModuleList >>= printJSON
    GetNodeInfo -> withClient backend $ getNodeInfo >>= printNodeInfo
    GetPeerData bootstrapper -> withClient backend $ getPeerData bootstrapper >>= printPeerData
    StartBaker -> withClient backend $ startBaker >>= printSuccess
    StopBaker -> withClient backend $ stopBaker >>= printSuccess
    PeerConnect ip port -> withClient backend $ peerConnect ip port >>= printSuccess
    GetPeerUptime -> withClient backend $ getPeerUptime >>= (liftIO . print)
    BanNode nodeId nodeIp -> withClient backend $ banNode nodeId nodeIp >>= printSuccess
    UnbanNode nodeId nodeIp -> withClient backend $ unbanNode nodeId nodeIp >>= printSuccess
    JoinNetwork netId -> withClient backend $ joinNetwork netId >>= printSuccess
    LeaveNetwork netId -> withClient backend $ leaveNetwork netId >>= printSuccess
    GetAncestors amount blockHash -> withClient backend $ withBestBlockHash blockHash (getAncestors amount) >>= printJSON
    GetBranches -> withClient backend $ getBranches >>= printJSON
    GetBannedPeers -> withClient backend $ getBannedPeers >>= (liftIO . print)
    Shutdown -> withClient backend $ shutdown >>= printSuccess
    DumpStart -> withClient backend $ dumpStart >>= printSuccess
    DumpStop -> withClient backend $ dumpStop >>= printSuccess
    GetIdentityProviders block -> withClient backend $ withBestBlockHash block getIdentityProviders >>= printJSON
    GetAnonymityRevokers block -> withClient backend $ withBestBlockHash block getAnonymityRevokers >>= printJSON
    GetCryptographicParameters block -> withClient backend $ withBestBlockHash block getCryptographicParameters >>= printJSON
  where
    printSuccess (Left x)  = liftIO . putStrLn $ x
    printSuccess (Right x) = liftIO $ if x then putStrLn "OK" else putStrLn "FAIL"

-- |Look up block infos all the way to genesis.
loop :: Either String Value -> ClientMonad IO ()
loop v =
  case v of
    Left err       -> liftIO $ putStrLn err
    Right (AE.Object m) ->
      case HM.lookup "blockParent" m of
        Just (String parent) -> do
          printJSON v
          case HM.lookup "blockSlot" m of
            Just (AE.Number x) | x > 0 ->
              getBlockInfo parent >>= loop
            _ -> return () -- Genesis block reached.
        _ -> error "Unexpected return value for block parent."
    _ -> error "Unexptected return value for getBlockInfo."

-- |Helper function to specialize the type, avoiding the need for type
-- annotations in many places.
getBlockItemHash :: Types.BareBlockItem -> Types.TransactionHash
getBlockItemHash = getHash

data PeerData = PeerData {
  totalSent     :: Word64,
  totalReceived :: Word64,
  version       :: Text,
  peerStats     :: PeerStatsResponse,
  peerList      :: PeerListResponse
  }

printPeerData :: MonadIO m => Either String PeerData -> m ()
printPeerData epd =
  case epd of
    Left err -> liftIO $ putStrLn err
    Right PeerData{..} -> liftIO $ do
      putStrLn $ "Total packets sent: " ++ show totalSent
      putStrLn $ "Total packets received: " ++ show totalReceived
      putStrLn $ "Peer version: " ++ Text.unpack version
      putStrLn "Peer stats:"
      forM_ (peerStats ^. CF.peerstats) $ \ps -> do
        putStrLn $ "  Peer: " ++ Text.unpack (ps ^. CF.nodeId)
        putStrLn $ "    Packets sent: " ++ show (ps ^. CF.packetsSent)
        putStrLn $ "    Packets received: " ++ show (ps ^. CF.packetsReceived)
        putStrLn $ "    Latency: " ++ show (ps ^. CF.latency)
        putStrLn ""

      putStrLn $ "Peer type: " ++ Text.unpack (peerList ^. CF.peerType)
      putStrLn "Peers:"
      forM_ (peerList ^. CF.peers) $ \pe -> do
        putStrLn $ "  Node id: " ++ Text.unpack (pe ^. CF.nodeId . CF.value)
        putStrLn $ "    Port: " ++ show (pe ^. CF.port . CF.value)
        putStrLn $ "    IP: " ++ Text.unpack (pe ^. CF.ip . CF.value)
        putStrLn $ "    Catchup Status: " ++ showCatchupStatus (pe ^. CF.catchupStatus)
        putStrLn ""
  where showCatchupStatus =
          \case PeerElement'UPTODATE -> "Up to date"
                PeerElement'PENDING -> "Pending"
                PeerElement'CATCHINGUP -> "Catching up"
                _ -> "Unknown" -- this should not happen in well-formed responses


getPeerData :: Bool -> ClientMonad IO (Either String PeerData)
getPeerData bootstrapper = do
  totalSent' <- getPeerTotalSent
  totalReceived' <- getPeerTotalReceived
  version' <- getPeerVersion
  peerStats' <- getPeerStats bootstrapper
  peerList' <- getPeerList bootstrapper
  return $ do
    totalSent <- totalSent'
    totalReceived <- totalReceived'
    version <- version'
    peerStats <- peerStats'
    peerList <- peerList'
    return PeerData{..}

printNodeInfo :: MonadIO m => Either String NodeInfoResponse -> m ()
printNodeInfo mni =
  case mni of
    Left err -> liftIO (putStrLn err)
    Right ni -> liftIO $ do
      putStrLn $ "Node ID: " ++ show (ni ^. CF.nodeId . CF.value)
      putStrLn $ "Current local time: " ++ show (ni ^. CF.currentLocaltime)
      putStrLn $ "Baker ID: " ++ maybe "not a baker" show (ni ^? CF.maybe'consensusBakerId . _Just . CF.value)
      putStrLn $ "Peer type: " ++ show (ni ^. CF.peerType)
      putStrLn $ "Baker running: " ++ show (ni ^. CF.consensusBakerRunning)
      putStrLn $ "Consensus running: " ++ show (ni ^. CF.consensusRunning)
      putStrLn $ "Consensus type: " ++ show (ni ^. CF.consensusType)
      putStrLn $ "Baker committee member: " ++ show (ni ^. CF.consensusBakerCommittee)
      putStrLn $ "Finalization committee member: " ++ show (ni ^. CF.consensusFinalizerCommittee)

-- |FIXME: Move this some other place in refactoring.
data StatusOfPeers = StatusOfPeers {
  -- |How many peers we deem are up-to-date with us.
  numUpToDate :: !Int,
  -- |How many are in limbo, we don't know what the status is with respect to
  -- consensus status of the both of us.
  numPending :: !Int,
  -- |Number of peers we are catching up with.
  numCatchingUp :: !Int
  } deriving(Show, Generic)

instance ToJSON StatusOfPeers
instance FromJSON StatusOfPeers

-- |Get an indication of how caught up the node is in relation to its peers.
getStatusOfPeers :: ClientMonad IO (Either String StatusOfPeers)
getStatusOfPeers = do
  -- False means we don't include the bootstrap nodes here, since they are not running consensus.
  getPeerList False <&> \case
    Left err -> (Left err)
    Right peerList -> Right $
      L.foldl' (\status peerElem ->
                  case peerElem ^. CF.catchupStatus of
                    PeerElement'UPTODATE -> status { numUpToDate = numUpToDate status + 1 }
                    PeerElement'PENDING -> status { numPending = numPending status + 1 }
                    PeerElement'CATCHINGUP -> status { numCatchingUp = numCatchingUp status + 1 }
                    _ -> status -- this should not happen in well-formed responses
               )
          (StatusOfPeers 0 0 0)
          (peerList ^. CF.peers)


-- |Process a transaction from JSON payload given as a byte string
-- and with keys given explicitly.
-- The transaction is signed with all the provided keys.
processTransaction ::
     (MonadFail m, MonadIO m)
  => BSL.ByteString
  -> Int
  -> ClientMonad m Types.BareBlockItem
processTransaction source networkId =
  case AE.eitherDecode source of
    Left err -> fail $ "Error decoding JSON: " ++ err
    Right t  -> processTransaction_ t networkId True

-- |Process a transaction with unencrypted keys given explicitly.
-- The transaction is signed with all the provided keys.
-- This is only for testing purposes and currently used by the middleware.
processTransaction_ ::
     (MonadFail m, MonadIO m)
  => TransactionJSON
  -> Int
  -> Verbose
  -> ClientMonad m Types.BareBlockItem
processTransaction_ transaction networkId _verbose = do
  let accountKeys = CT.keys transaction
  tx <- do
    let header = metadata transaction
        sender = thSenderAddress header
    nonce <-
      case thNonce header of
        Nothing -> getBestBlockHash >>= getAccountNonce sender
        Just nonce -> return nonce
    txPayload <- convertTransactionJsonPayload $ payload transaction
    return $ encodeAndSignTransaction
      txPayload
      sender
      (thEnergyAmount header)
      nonce
      (thExpiry header)
      accountKeys

  sendTransactionToBaker tx networkId >>= \case
    Left err -> fail $ show err
    Right False -> fail "Transaction not accepted by the baker."
    Right True -> return tx

-- |Read a versioned credential from the bytestring, failing if any errors occur.
processCredential ::
     (MonadFail m, MonadIO m)
  => BSL.ByteString
  -> Int
  -> ClientMonad m Types.BareBlockItem
processCredential source networkId =
  case AE.eitherDecode source of
    Left err -> fail $ "Error decoding JSON: " ++ err
    Right vCred
        | vVersion vCred == 0 ->
            case fromJSON (vValue vCred) of
              AE.Success cred ->
                let tx = Types.CredentialDeployment cred
                in sendTransactionToBaker tx networkId >>= \case
                  Left err -> fail err
                  Right False -> fail "Transaction not accepted by the baker."
                  Right True -> return tx
              AE.Error err -> fail $ "Cannot parse credential according to V0: " ++ err
        | otherwise ->
          fail $ "Unsupported credential version: " ++ show (vVersion vCred)

-- |Convert JSON-based transaction type to one which is ready to be encoded, signed and sent.
convertTransactionJsonPayload :: (MonadFail m) => CT.TransactionJSONPayload -> ClientMonad m Types.Payload
convertTransactionJsonPayload = \case
  (CT.DeployModule _) ->
    fail "Use 'concordium-client module deploy' instead."
  CT.InitContract{} ->
    fail "Use 'concordium-client contract init' instead."
  CT.Update{} ->
    fail "Use 'concordium-client contract update' instead."
  (CT.Transfer transferTo transferAmount) ->
    return $ Types.Transfer transferTo transferAmount
  CT.RemoveBaker -> return $ Types.RemoveBaker
  CT.TransferToPublic{..} -> return $ Types.TransferToPublic{..}
  -- FIXME: The following two should have the inputs changed so that they are usable.
  -- They should only specify the amount and the index, and possibly the input encrypted amounts,
  -- but the proofs should be automatically generated here.
  CT.TransferToEncrypted{..} -> return $ Types.TransferToEncrypted{..}
  CT.EncryptedAmountTransfer{..} -> return Types.EncryptedAmountTransfer{..}

-- |Sign a transaction payload and configuration into a "normal" transaction,
-- which is ready to be sent.
encodeAndSignTransaction ::
     Types.Payload
  -> Types.AccountAddress
  -> Types.Energy
  -> Types.Nonce
  -> Types.TransactionExpiryTime
  -> AccountKeyMap
  -> Types.BareBlockItem
encodeAndSignTransaction txPayload sender energy nonce expiry accKeys = Types.NormalTransaction $
  let encPayload = Types.encodePayload txPayload
      header = Types.TransactionHeader{
        thSender = sender,
        thPayloadSize = Types.payloadSize encPayload,
        thNonce = nonce,
        thEnergyAmount = energy,
        thExpiry = expiry
      }
      keys = Map.toList $ fmap Map.toList accKeys
  in Types.signTransaction keys header encPayload<|MERGE_RESOLUTION|>--- conflicted
+++ resolved
@@ -1342,26 +1342,18 @@
         runPrinter $ printBaseConfig baseCfg
         putStrLn ""
 
-<<<<<<< HEAD
-      aukCfg <- getAccountUpdateKeysTransactionCfg baseCfg txOpts f cid
-      let txCfg = cuktcTransactionCfg aukCfg
-      when verbose $ do
-        runPrinter $ printSelectedKeyConfig $ tcEncryptedSigningData txCfg
-        putStrLn ""
-=======
       accCfg <- liftIO $ getAccountCfgFromTxOpts baseCfg txOpts
-      let senderAddress = acAddress accCfg
->>>>>>> 07ee2bbf
+      let senderAddress = naAddr $ esdAddress accCfg
 
       withClient backend $ do
         accInfo <- getAccountInfoOrDie senderAddress
-        aukCfg <- liftIO $ getAccountUpdateKeysTransactionCfg baseCfg txOpts f cid (OrdMap.size (airCredentials accInfo))
+        aukCfg <- liftIO $ getAccountUpdateKeysTransactionCfg baseCfg txOpts f cid (Map.size (airCredentials accInfo))
         let txCfg = cuktcTransactionCfg aukCfg
 
         -- TODO: Check that the credential exists on the chain before making the update.
 
         when verbose $ liftIO $ do
-          runPrinter $ printAccountConfig $ tcAccountCfg txCfg
+          runPrinter $ printSelectedKeyConfig $ tcEncryptedSigningData txCfg
           putStrLn ""
         
         let intOpts = toInteractionOpts txOpts
@@ -1494,27 +1486,12 @@
   txCfg <- getTransactionCfg baseCfg txOpts $ moduleDeployEnergyCost wasmModule
   return $ ModuleDeployTransactionCfg txCfg wasmModule
 
-<<<<<<< HEAD
--- |Calcuate the energy cost of deploying a module. Uses an ad hoc implementation from Concordium.Scheduler.Cost.
+-- |Calculate the energy cost of deploying a module.
 moduleDeployEnergyCost :: Wasm.WasmModule -> EncryptedSigningData -> IO (Maybe (Int -> Types.Energy))
 moduleDeployEnergyCost wasmMod encSignData = pure . Just . const $
-  deployModuleCost payloadSize + checkHeaderEnergyCostWithPayload payloadSize signatureCount
-  where
-        -- Ad hoc cost implementation from Concordium.Scheduler.Cost
-        deployModuleCost :: Types.PayloadSize -> Types.Energy
-        deployModuleCost psize = Types.Energy . fromIntegral $
-                                  (psize `div` 30)
-                                  + (5 + 2 * ((psize + 99) `div` 100) * 50) -- storeModule
-
-        signatureCount = mapNumKeys (esdKeys encSignData)
-=======
--- |Calcuate the energy cost of deploying a module.
-moduleDeployEnergyCost :: Wasm.WasmModule -> AccountConfig -> IO (Maybe (Int -> Types.Energy))
-moduleDeployEnergyCost wasmMod accCfg = pure . Just . const $
   Cost.deployModuleCost (fromIntegral payloadSize) + minimumCost payloadSize signatureCount
   where
-        signatureCount = fromIntegral . acThreshold $ accCfg
->>>>>>> 07ee2bbf
+        signatureCount = mapNumKeys (esdKeys encSignData)
         payloadSize = Types.payloadSize . Types.encodePayload . Types.DeployModule $ wasmMod
 
 data ModuleDeployTransactionCfg =
@@ -1644,13 +1621,8 @@
         -- |Calculates the minimum energy required for checking the signature of a contract initialization.
         -- The minimum will not cover the full initialization, but enough of it, so that a potential 'Not enough energy' error
         -- can be shown.
-<<<<<<< HEAD
         contractInitMinimumEnergy :: ContractInitTransactionCfg -> EncryptedSigningData -> Types.Energy
-        contractInitMinimumEnergy ContractInitTransactionCfg{..} encSignData = checkHeaderEnergyCostWithPayload (fromIntegral payloadSize) signatureCount
-=======
-        contractInitMinimumEnergy :: ContractInitTransactionCfg -> AccountConfig -> Types.Energy
-        contractInitMinimumEnergy ContractInitTransactionCfg{..} accCfg = minimumCost (fromIntegral payloadSize) signatureCount
->>>>>>> 07ee2bbf
+        contractInitMinimumEnergy ContractInitTransactionCfg{..} encSignData = minimumCost (fromIntegral payloadSize) signatureCount
           where
             payloadSize =    1 -- tag
                           + 32 -- module ref
@@ -1661,13 +1633,8 @@
         -- |Calculates the minimum energy required for checking the signature of a contract update.
         -- The minimum will not cover the full update, but enough of it, so that a potential 'Not enough energy' error
         -- can be shown.
-<<<<<<< HEAD
         contractUpdateMinimumEnergy :: ContractUpdateTransactionCfg -> EncryptedSigningData -> Types.Energy
-        contractUpdateMinimumEnergy ContractUpdateTransactionCfg{..} encSignData = checkHeaderEnergyCostWithPayload (fromIntegral payloadSize) signatureCount
-=======
-        contractUpdateMinimumEnergy :: ContractUpdateTransactionCfg -> AccountConfig -> Types.Energy
-        contractUpdateMinimumEnergy ContractUpdateTransactionCfg{..} accCfg = minimumCost (fromIntegral payloadSize) signatureCount
->>>>>>> 07ee2bbf
+        contractUpdateMinimumEnergy ContractUpdateTransactionCfg{..} encSignData = minimumCost (fromIntegral payloadSize) signatureCount
           where
             payloadSize =    1 -- tag
                           + 16 -- contract address
