{-# LANGUAGE OverloadedStrings #-}
{-# LANGUAGE ScopedTypeVariables #-}
{-# LANGUAGE DataKinds #-}
{-# LANGUAGE DeriveGeneric #-}
{-# LANGUAGE QuasiQuotes #-}
{-# LANGUAGE GADTs #-}
{-# LANGUAGE NumericUnderscores #-}
{-# LANGUAGE TypeApplications #-}
module Concordium.Client.Runner
  ( process
  , getAccountNonce
  , getBestBlockHash
  , getLastFinalBlockHash
  , PeerData(..)
  , getPeerData
  , getNodeInfo
  , sendTransactionToBaker
  , getConsensusStatus
  , generateBakerKeys
  , getAccountInfo
  , getAccountInfoOrDie
  , getCryptographicParameters
  , getModuleSet
  , getStatusOfPeers
  , StatusOfPeers(..)
  , ClientMonad(..)
  , withClient
  , EnvData(..)
  , GrpcConfig
  , processTransaction_
  , awaitState
  -- * For importing support
  , decodeGenesisFormattedAccountExport
  , accountCfgsFromWalletExportAccounts
  , decodeMobileFormattedAccountExport
  -- * For adding baker support
  , startTransaction
  , encodeAndSignTransaction
  , tailTransaction_
  , getBlockItemHash
  , withClientJson
  , TransactionConfig(..)
  , getFromJson
  , getFromJson'
  ) where

import           Concordium.Client.Utils
import           Concordium.Client.Cli
import           Concordium.Client.Config
import           Concordium.Client.Commands          as COM
import           Concordium.Client.Export
import           Concordium.Client.GRPC              hiding (getCryptographicParameters)
import           Concordium.Client.GRPC2
import           Concordium.Client.Output
import           Concordium.Client.Parse
import           Concordium.Client.Runner.Helper
import           Concordium.Client.Types.Account
import qualified Concordium.Client.Types.Contract.Info as CI
import qualified Concordium.Client.Types.Contract.Parameter as CP
import qualified Concordium.Client.Types.Contract.Schema as CS
import           Concordium.Client.Types.Transaction as CT
import           Concordium.Client.Types.TransactionStatus
import           Concordium.Common.Version
import qualified Concordium.Common.Time as Time
import qualified Concordium.Crypto.EncryptedTransfers as Enc
import qualified Concordium.Crypto.BlockSignature    as BlockSig
import qualified Concordium.Crypto.BlsSignature      as Bls
import qualified Concordium.Crypto.Proofs            as Proofs
import qualified Concordium.Crypto.SignatureScheme   as SigScheme
import qualified Concordium.Crypto.VRF               as VRF

import           Concordium.GRPC2
import qualified Concordium.Types.InvokeContract     as InvokeContract
import qualified Concordium.Types.Queries            as Queries
import qualified Concordium.Types.Updates            as Updates
import qualified Concordium.Types.Transactions       as Types
import qualified Concordium.Types.Accounts           as Types
import qualified Concordium.Types.Block              as Types
import           Concordium.Types.HashableTo
import           Concordium.Types.Parameters
import qualified Concordium.Cost as Cost
import qualified Concordium.Types.Execution          as Types
import qualified Concordium.Types                    as Types
import qualified Concordium.ID.Types                 as ID
import           Concordium.ID.Parameters
import qualified Concordium.Utils.Encryption         as Password
import qualified Concordium.Wasm                     as Wasm
import           Proto.ConcordiumP2pRpc
import qualified Proto.ConcordiumP2pRpc_Fields       as CF
import qualified Data.Char as Char

import           Control.Exception
import           Control.Monad.Fail
import           Control.Monad.Except
import           Control.Monad.Reader                hiding (fail)
import           Control.Monad.State.Strict
import           GHC.Generics
import           Data.IORef
import           Data.Foldable
import           Data.Aeson                          as AE
import qualified Data.Aeson.Encode.Pretty            as AE
import qualified Data.ByteString                     as BS
import qualified Data.ByteString.Lazy                as BSL
import qualified Data.ByteString.Lazy.Char8          as BSL8
import qualified Data.ByteString.Short               as BS (toShort)
import qualified Data.ByteString.Short               as BSS
import qualified Data.Map.Strict                     as Map
import           Data.Maybe
import qualified Data.List                           as L
import qualified Data.Serialize                      as S
import qualified Data.Set                            as Set
import           Data.String
import           Data.String.Interpolate (i, iii)
import           Data.Text(Text)
import qualified Data.Tuple                          as Tuple
import qualified Data.Text                           as Text
import qualified Data.Text.Encoding                  as Text
import qualified Data.Vector                         as Vec
import           Data.Word
import           Lens.Micro.Platform
import           Network.GRPC.Client.Helpers
import           Prelude                             hiding (log, fail, unlines)
import           System.IO
import           System.Exit
import           System.Directory
import           System.FilePath
import qualified System.Console.ANSI                 as ANSI
import           Text.Printf
import           Text.Read (readMaybe, readEither)
import Data.Time.Clock (addUTCTime, getCurrentTime, UTCTime)
import Data.Ratio
import Codec.CBOR.Write
import Codec.CBOR.Encoding
import Codec.CBOR.JSON
import Control.Arrow (Arrow(second))
import Concordium.Client.Types.Contract.Info (instanceInfoToContractInfo)
import Network.GRPC.HTTP2.Types (GRPCStatusCode(NOT_FOUND))

-- |Establish a new connection to the backend and run the provided computation.
-- Close a connection after completion of the computation. Establishing a
-- connection is expensive, and thus if multiple RPC calls are going to be made
-- they should be made in the context of the same 'withClient' so they reuse it.
withClient :: Backend -> ClientMonad IO a -> IO a
withClient bkend comp = do
  let config = GrpcConfig (COM.grpcHost bkend) (COM.grpcPort bkend) (COM.grpcAuthenticationToken bkend) (COM.grpcTarget bkend) (COM.grpcRetryNum bkend) Nothing (COM.grpcUseTls bkend)
  runExceptT (mkGrpcClient config Nothing) >>= \case
      Left err -> logFatal ["Cannot establish connection to the node: " ++ show err]
      Right client -> do
        let body = evalStateT (runExceptT ((runReaderT . _runClientMonad) comp $! client)) Map.empty >>= \case
              Left err -> fail (show err)
              Right x -> return x
        let closeOrFail Nothing = return ()
            closeOrFail (Just ref) =
              runExceptT (close ref) >>= \case
                Left err -> logFatal ["Error closing connection: " ++ show err]
                Right () -> return ()
        let closeConnection = closeOrFail =<< (fmap (fmap snd) . readIORef $ grpc client)
        finally body closeConnection

withClientJson :: (FromJSON a) => Backend -> ClientMonad IO (Either String Value) -> IO a
withClientJson b c = withClient b c >>= getFromJson

-- |Helper function for parsing JSON Value or fail if the value is missing or cannot be converted correctly.
-- The parameter has the same type as the one returned by e.g. eitherDecode or processJSON,
-- which many of the GRPC commands use.
getFromJson :: (MonadIO m, FromJSON a) => Either String Value -> m a
getFromJson = getFromJsonAndHandleError onError
  where onError val err = logFatal ["cannot convert '" ++ show val ++ "': " ++ err]

getFromJson' :: (MonadIO m, FromJSON a) => GRPCResult Value -> m a
getFromJson' = getFromJson . fmap grpcResponseVal

-- |Helper function for parsing JSON Value, logFatal if the Either is Left,
-- and use the provided function to handle Error in fromJSON.
getFromJsonAndHandleError :: (MonadIO m, FromJSON a) =>
                         (Value -> String -> m a) -- ^ Takes the JSON being converted and the err string from (Error err) if fromJSON fails.
                         -> Either String Value
                         -> m a
getFromJsonAndHandleError handleError r = do
  s <- case r of
         Left err -> logFatal [printf "I/O error: %s" err]
         Right v -> return v
  case fromJSON s of
    Error err -> handleError s err
    Success v -> return v

-- |Look up account from the provided name or address.
-- Fail if the address cannot be found.
getAccountAddressArg :: AccountNameMap -> Text -> IO NamedAddress
getAccountAddressArg m account = do
  case getAccountAddress m account of
    Left err -> logFatal [err]
    Right v -> return v

-- |Process CLI command.
process :: COM.Options -> IO ()
process Options{optsCmd = command, optsBackend = backend, optsConfigDir = cfgDir, optsVerbose = verbose} = do
  -- Disable output buffering.
  hSetBuffering stdout NoBuffering

  case command of
    LegacyCmd c -> processLegacyCmd c backend
    ConfigCmd c -> processConfigCmd c cfgDir verbose
    TransactionCmd c -> processTransactionCmd c cfgDir verbose backend
    AccountCmd c -> processAccountCmd c cfgDir verbose backend
    ModuleCmd c -> processModuleCmd c cfgDir verbose backend
    ContractCmd c -> processContractCmd c cfgDir verbose backend
    ConsensusCmd c -> processConsensusCmd c cfgDir verbose backend
    BlockCmd c -> processBlockCmd c verbose backend
    BakerCmd c -> processBakerCmd c cfgDir verbose backend
    DelegatorCmd c -> processDelegatorCmd c cfgDir verbose backend
    IdentityCmd c -> processIdentityCmd c backend

-- |Process a 'config ...' command.
processConfigCmd :: ConfigCmd -> Maybe FilePath -> Verbose ->  IO ()
processConfigCmd action baseCfgDir verbose =
  case action of
    ConfigInit -> void $ initBaseConfig baseCfgDir verbose
    ConfigShow -> do
      baseCfg <- getBaseConfig baseCfgDir verbose
      runPrinter $ printBaseConfig baseCfg
      putStrLn ""
      accCfgs <- getAllAccountConfigs baseCfg
      runPrinter $ printAccountConfigList accCfgs
    ConfigBackupExport fileName -> do
      baseCfg <- getBaseConfig baseCfgDir verbose
      pwd <- askPassword "Enter password for encryption of backup (leave blank for no encryption): "
      allAccounts <- getAllAccountConfigs baseCfg
      let configBackup = ConfigBackup { cbAccounts = allAccounts
                                      , cbContractNameMap = bcContractNameMap baseCfg
                                      , cbModuleNameMap = bcModuleNameMap baseCfg
                                      }
      exportedConfigBackup <- case Password.getPassword pwd of
        "" -> configExport configBackup Nothing
        _ -> configExport configBackup (Just pwd)
      void $ handleWriteFile BS.writeFile PromptBeforeOverwrite verbose fileName exportedConfigBackup

    ConfigBackupImport fileName skipExistingAccounts -> do
      baseCfg <- getBaseConfig baseCfgDir verbose
      ciphertext <- handleReadFile BS.readFile fileName
      configBackup <- configImport ciphertext (askPassword "The backup file is password protected. Enter password: ")
      case configBackup of
        Right ConfigBackup{..} -> do
          void $ importConfigBackup verbose baseCfg skipExistingAccounts (cbAccounts, cbContractNameMap, cbModuleNameMap)
        Left err -> logFatal [[i|Failed to import Config Backup, #{err}|]]

    ConfigAccountCmd c -> case c of
      ConfigAccountName addr name -> do
        baseCfg <- getBaseConfig baseCfgDir verbose
        checkedAddr <-
          case ID.addressFromText addr of
            Left err -> logFatal [[i|cannot parse #{addr} as an address: #{err}|]]
            Right a -> return a
        nameAdded <- liftIO $ addAccountNameAndWrite verbose baseCfg name checkedAddr
        logSuccess [[i|Account reference #{addr} was successfully named '#{nameAdded}'|]]

      ConfigAccountRemove account -> do
        baseCfg <- getBaseConfig baseCfgDir verbose
        when verbose $ do
          runPrinter $ printBaseConfig baseCfg
          putStrLn ""

        -- look up the name/address and check if account is initialized:
        (_, accountConfig) <- getAccountConfig (Just account) baseCfg Nothing Nothing Nothing AssumeInitialized
        let accAddr = naAddr . acAddr $ accountConfig
        let accNames = findAllNamesFor (bcAccountNameMap baseCfg) accAddr
        let nameAddr = NamedAddress {naAddr = accAddr, naNames = accNames}

        let descriptor = [i|the account #{showNamedAddress nameAddr}|]

        logWarn [descriptor ++ " will be removed and can NOT be recovered"]

        updateConfirmed <- askConfirmation $ Just "confirm that you want to remove the account"

        when updateConfirmed $ do
          logInfo[ descriptor ++ " will be removed"]
          void $ removeAccountConfig baseCfg nameAddr

      ConfigAccountImport file name importFormat skipExisting -> do
        baseCfg <- getBaseConfig baseCfgDir verbose
        when verbose $ do
          runPrinter $ printBaseConfig baseCfg
          putStrLn ""

        fileExists <- doesFileExist file
        unless fileExists $ logFatal [printf "the given file '%s' does not exist" file]

        -- NB: This also checks whether the name is valid if provided.
        accCfgs <- loadAccountImportFile importFormat file name

        -- fold over all accounts adding them to the config, starting from the
        -- base config. Checks for duplicates in the names mapping and prompts
        -- the user to give a new name
        (_, skipped) <- foldM addAccountToBaseConfigWithNamePrompts (baseCfg, 0::Int) accCfgs

        when (skipExisting && (skipped > 0)) $ logInfo [printf "`%d` account[s] automatically skipped. To overwrite these keys, re-import file without the skip-existing flag, or import them individually with --name" skipped ]

        where
          -- Adds an account to the BaseConfig, prompting the user for a new
          -- non-colliding name if the account is named and the name already
          -- exists in the name map.
          -- If skip-existing flag is set, count how many accounts were skipped
          addAccountToBaseConfigWithNamePrompts (baseCfg, skipped) accCfg = do
            (bcfg, _, t) <- initAccountConfig baseCfg (acAddr accCfg) True skipExisting
            when t $ writeAccountKeys bcfg accCfg verbose
            if skipExisting && (not t) then
              return (bcfg, skipped + 1)
            else
              return (bcfg, skipped)

      ConfigAccountAddKeys addr keysFile -> do
        baseCfg <- getBaseConfig baseCfgDir verbose
        when verbose $ do
          runPrinter $ printBaseConfig baseCfg
          putStrLn ""

        keyMapInput <- getKeyMapInput keysFile
        (baseCfg', accCfg) <- getAccountConfigFromAddr addr baseCfg

        let keyMapCurrent = acKeys accCfg

        let keyMapNew = flip Map.mapWithKey keyMapInput $ \cidx km -> case Map.lookup cidx keyMapCurrent of
              Nothing -> km
              Just kmCurrent -> Map.difference km kmCurrent
        -- let keyMapNew = Map.difference keyMapInput keyMapCurrent
        let credDuplicates = Map.intersection keyMapCurrent keyMapInput

        let keyDuplicates = flip Map.mapWithKey credDuplicates $ \cidx _ -> case (Map.lookup cidx keyMapCurrent, Map.lookup cidx keyMapInput) of
              (Just kmCurrent, Just kmInput) -> Map.intersection kmCurrent kmInput
              _ -> Map.empty -- will never happen

        unless (Map.null credDuplicates) $ forM_ (Map.toList keyDuplicates) $ \(cidx, km) -> do
          unless (Map.null km) $ logWarn [ "the keys for credential "++ show cidx ++" with indices "
                  ++ showMapIdxs km
                  ++ " cannot be added because they already exist",
                  "Use 'concordium-client config account update-keys' if you want to update them."]

        -- Only write account keys if any non-duplicated keys are added
        case Map.null keyMapNew of
          True -> logInfo ["no keys were added"]
          False -> do
            forM_ (Map.toList keyMapNew) $ \(cidx, km) -> do
              unless (Map.null km) $ logInfo ["the keys for credential "++ show cidx ++" with indices "
                      ++ showMapIdxs km
                      ++ " will be added to account " ++ Text.unpack addr]
            let accCfg' = accCfg { acKeys = keyMapNew }
            writeAccountKeys baseCfg' accCfg' verbose

      ConfigAccountUpdateKeys addr keysFile -> do
        baseCfg <- getBaseConfig baseCfgDir verbose
        when verbose $ do
          runPrinter $ printBaseConfig baseCfg
          putStrLn ""

        keyMapInput <- getKeyMapInput keysFile
        (baseCfg', accCfg) <- getAccountConfigFromAddr addr baseCfg

        let keyMapCurrent = acKeys accCfg
        -- let keyMapNew = Map.difference keyMapInput keyMapCurrent
        -- let keyMapDuplicates = Map.intersection keyMapCurrent keyMapInput
        let keyMapNew = flip Map.mapWithKey keyMapInput $ \cidx km -> case Map.lookup cidx keyMapCurrent of
              Nothing -> km
              Just kmCurrent -> Map.difference km kmCurrent
        let credDuplicates = Map.intersection keyMapCurrent keyMapInput

        let keyDuplicates = let f cidx _ =
                                 case (Map.lookup cidx keyMapCurrent, Map.lookup cidx keyMapInput) of
                                   (Just kmCurrent, Just kmInput) -> Map.intersection kmInput kmCurrent
                                   _ -> Map.empty -- if the credential exists in one but not the other then it won't be updated.
                            in Map.filter (not . Map.null) . Map.mapWithKey f $ credDuplicates

        unless (Map.null keyMapNew) $ forM_ (Map.toList keyMapNew) $ \(cidx, km) -> do
          unless (Map.null km) $ logWarn
                              [ "the keys for credential "++ show cidx ++" with indices "
                                ++ showMapIdxs km
                                ++ " can not be updated because they do not match existing keys",
                                "Use 'concordium-client config account add-keys' if you want to add them."]

        case Map.null keyDuplicates of
          True -> logInfo ["no keys were updated"]
          False -> do
            forM_ (Map.toList keyDuplicates) $ \(cidx, km) -> do
              unless (Map.null km) $ logWarn [ "the keys for credential "++ show cidx ++" with indices "
                      ++ showMapIdxs km
                      ++ " will be updated and can NOT be recovered"]

            updateConfirmed <- askConfirmation $ Just "confirm that you want to update the keys"

            when updateConfirmed $ do
              forM_ (Map.toList keyDuplicates) $ \(cidx, km) -> do
                unless (Map.null km) $ logInfo [ "the keys for credential "++ show cidx ++" with indices "
                          ++ showMapIdxs km
                          ++ " will be updated on account " ++ Text.unpack addr]
              let accCfg' = accCfg { acKeys = keyDuplicates }
              writeAccountKeys baseCfg' accCfg' verbose

      ConfigAccountChangeKeyPassword name cidx keyIndex -> do
        logWarn [printf "Re-encrypting keys under a new password permanently overwrites the previous encrypted keys"
                , "This is a destructive operation and cannot be undone"]

        baseCfg <- getBaseConfig baseCfgDir verbose
        when verbose $ do
          runPrinter $ printBaseConfig baseCfg
          putStrLn ""

        (baseCfg', accountCfg) <- getAccountConfig (Just name) baseCfg Nothing Nothing Nothing AssumeInitialized
        let keyMap = acKeys accountCfg
        let ckeys = Map.lookup cidx keyMap
        case ckeys of
          Nothing -> logError [printf [i|No Credential found at Credential index #{cidx} for account '#{name}'|]]
          Just enckeys -> do
            let encKey = Map.lookup keyIndex enckeys
            case encKey of
              Nothing -> logError [printf [i|No key found with index #{keyIndex} for Credential index #{cidx} for account '#{name}'|]]
              Just encKey' -> do
                decPwd <- askPassword "Enter current encrypted key password"
                plain <- runExceptT (decryptAccountKeyPair decPwd keyIndex encKey')
                case plain of
                  Left err -> logError [printf err]
                  Right plainKey -> do
                    createpwdresult <- createPasswordInteractive (Just "re-encrypt key under")
                    case createpwdresult of
                      Left err -> logError [printf err]
                      Right encPwd -> do
                        encKey2 <- encryptAccountKeyPair encPwd plainKey
                        let newKeys = Map.insert cidx (Map.insert keyIndex encKey2 enckeys) keyMap
                        let accCfg' = accountCfg { acKeys = newKeys }
                        writeAccountKeys baseCfg' accCfg' verbose
                        logInfo [printf [i|Key with Credential Index #{cidx}, and key index #{keyIndex} for account '#{name}' has been re-encrypted under the new password|]]

      ConfigAccountRemoveKeys addr cidx idxs -> do
        baseCfg <- getBaseConfig baseCfgDir verbose
        when verbose $ do
          runPrinter $ printBaseConfig baseCfg
          putStrLn ""

        (_, accCfg) <- getAccountConfigFromAddr addr baseCfg

        let idxsInput = Set.fromList idxs
        let cKeys = Map.lookup cidx $ acKeys accCfg

        case cKeys of
          Nothing -> do logWarn
                              ["No credential found with index  "
                               ++ show cidx]
          Just keys -> do
            let idxsCurrent = Map.keysSet keys

            let idxsToRemove = Set.intersection idxsCurrent idxsInput
            let idxsNotFound = Set.difference idxsInput idxsToRemove

            unless (Set.null idxsNotFound) $ logWarn
                                  ["keys (for credential "++show cidx++") with indices "
                                  ++ showSetIdxs idxsNotFound
                                  ++ " do not exist and can therefore not be removed"]

            case Set.null idxsToRemove of
              True -> logInfo ["no keys were removed"]
              False -> do
                logWarn [ "the keys (for credential "++show cidx++") with indices "
                          ++ showSetIdxs idxsToRemove
                          ++ " will be removed and can NOT be recovered"]

                updateConfirmed <- askConfirmation $ Just "confirm that you want to remove the keys"

                when updateConfirmed $ do
                  logInfo [ "the keys (for credential "++show cidx++") with indices "
                            ++ showSetIdxs idxsToRemove
                            ++ " will be removed from account " ++ Text.unpack addr]
                  removeAccountKeys baseCfg accCfg cidx (Set.toList idxsToRemove) verbose

      ConfigAccountRemoveName name -> do
        baseCfg <- getBaseConfig baseCfgDir verbose
        when verbose $ do
          runPrinter $ printBaseConfig baseCfg
          putStrLn ""

        let nameMap = bcAccountNameMap baseCfg
        case Map.lookup name nameMap of
          Nothing -> logFatal [[i|the name '#{name}' is not in use|]]
          Just currentAddr -> do
            logInfo [[i|removing mapping from '#{name}' to account address '#{currentAddr}'|]]
            void $ removeAccountNameAndWrite baseCfg name verbose

  where showMapIdxs = showIdxs . Map.keys
        showSetIdxs = showIdxs . Set.toList
        showIdxs = L.intercalate ", " . map show . L.sort

        getKeyMapInput :: FilePath -> IO EncryptedAccountKeyMap
        getKeyMapInput keysFile = AE.eitherDecodeFileStrict keysFile `withLogFatalIO` ("cannot decode keys: " ++)

        getAccountConfigFromAddr :: Text -> BaseConfig -> IO (BaseConfig, AccountConfig)
        getAccountConfigFromAddr addr baseCfg = getAccountConfig (Just addr) baseCfg Nothing Nothing Nothing AutoInit

-- |Read and parse a file exported from either genesis data or mobile wallet.
-- The format specifier tells which format to expect.
-- If the format is "mobile", the user is prompted for a password which is used to decrypt
-- the exported data. This may result in multiple named accounts. If a name is provided,
-- only the account with that name is being selected for import.
-- The "genesis" format is not encrypted and only contains a single account which is not named.
-- If a name is provided in this case, this will become the account name.
loadAccountImportFile :: AccountExportFormat -> FilePath -> Maybe Text -> IO [AccountConfig]
loadAccountImportFile format file name = do
  contents <- handleReadFile BS.readFile file
  case format of
    FormatMobile -> do
      let pwd = askPassword "Enter encryption password: "
      (accCfgs, environment) <- decodeMobileFormattedAccountExport contents name pwd `withLogFatalIO` ("cannot import accounts: " ++)
      let accountsMessage :: Text = if length accCfgs >= 2 then "accounts" else "account"
      logInfo [[i|loaded the following #{accountsMessage} from the #{environment} chain:|]]
      forM_ accCfgs $ \AccountConfig{acAddr=NamedAddress{..}} -> logInfo [[i|- #{naAddr} #{showNameList naNames}|]]
      logInfo ["all signing keys have been encrypted with the password used for this import."
              ,"Note that accounts are not transferable between different chains, e.g., from testnet to mainnet or vice-versa."
              ]
      putStrLn ""

      return accCfgs
    FormatGenesis -> do
     pwd <- createPasswordInteractive (Just "encrypt all signing keys with") `withLogFatalIO` id
     accCfg <- decodeGenesisFormattedAccountExport contents name pwd `withLogFatalIO` ("cannot import account: " ++)
     return [accCfg]

-- Read a transaction memo as either
-- - a CBOR encoded string,
-- - CBOR encoded json (from a file), or
-- - raw bytes (from a file). 
-- Warn user if protocol version is 1.
checkAndGetMemo :: MemoInput -> Types.ProtocolVersion -> IO Types.Memo
checkAndGetMemo memo pv = do
  when (pv == Types.P1) $ logWarn ["Protocol version 1 does not support transaction memos."]
  bss <- BS.toShort <$> case memo of
    MemoString memoString -> do
      return $ toStrictByteString $ encodeString memoString
    MemoJSON memoFile -> do
      source <- handleReadFile BSL.readFile memoFile
      case AE.eitherDecode source of
        Left err -> fail $ "Error decoding JSON: " ++ err
        Right value -> do 
          return $ toStrictByteString $ encodeValue value
    MemoRaw memoFile -> handleReadFile BS.readFile memoFile
  case Types.memoFromBSS bss of
    Left err -> do
      logError [[i|Failed parsing memo: #{err} Transaction will fail.|]]
      override <- askConfirmation (Just "Proceed anyway")
      unless override exitFailure
      return $ Types.Memo bss
    Right m -> return m


-- | Returns contract info with schemas associated with an event.
-- Returns @Nothing@ if the event provided is not one of
--   - Concordium.Types.ContractInitialized
--   - Concordium.Types.Updated
--   - Concordium.Types.Interrupted
-- or fails if the contract could not be retrieved.
-- Optionally takes a path to a schema file to be parsed and returned.
-- Takes an identifier of the block in which to retrieve the contract
-- module containing the schema from. The schema from the file will
-- take precedence over an embedded schema in the module retrieved
-- from the block.
getContractInfoWithSchemas :: (MonadIO m)
  => Maybe FilePath -- ^ Path pointing to a schema file.
  -> BlockHashInput -- ^ The block to retrieve the contract info from.
  -> Types.Event -- ^ The event for which the contract info will be retrieved.
  -> ClientMonad m (Maybe CI.ContractInfo)
getContractInfoWithSchemas schemaFile blockHash ev = do
  -- Get contract address.
  let cAM = case ev of
              Types.ContractInitialized{..} -> Just ecAddress
              Types.Updated{..} -> Just euAddress
              Types.Interrupted{..} -> Just iAddress
              _ -> Nothing
  -- Get module schema.
  case cAM of
    Just ca -> do
      contrInfo <- getContractInfo (NamedContractAddress ca []) blockHash
      let namedModRef = NamedModuleRef { nmrRef = CI.ciSourceModule contrInfo, nmrNames = [] }
      schemaM <- getSchemaFromFileOrModule schemaFile namedModRef blockHash
      case schemaM of
        Nothing -> return $ Just contrInfo
        Just schema -> CI.addSchemaData contrInfo schema
    _ -> return Nothing

-- |Get @ContractInfo@ for all events in all blocks in which a transaction is present.
-- Returns a map from blockhashes of blocks in which the transaction is present to the
-- events of the transaction in that block. Each event appears in a pair with an optional
-- @ContractInfo@ value containing contract schema info associated with the event of the
-- transaction in that block, if present.
-- Optionally takes a path to a schema file to be parsed. If a schema is contained in the
-- file, it will take precedence over any schemas that may be embedded in the module and
-- will therefore be present in the @ContractInfo@ for all events.
getTxContractInfoWithSchemas :: (MonadIO m)
  => Maybe FilePath -- ^ Path pointing to a schema file.
  -> TransactionStatusResult -- ^ The transaction result for which the contract info will be retrieved.
  -> ClientMonad m (Map.Map Types.BlockHash [(Types.Event, Maybe CI.ContractInfo)])
getTxContractInfoWithSchemas schemaFile status = do
  -- Which blocks should be used in the ContractInfo queries?
  let bhEvents = [ (bh, evsE) | (bh, Right evsE) <- extractFromTsr' getEvents status ]
  -- Get event schemas for all blocks and events.
  bhToEv <- forM bhEvents $ \(bh, evs) -> do
    evToSt <- forM evs $ \ev -> do
      st <- getContractInfoWithSchemas schemaFile (Given bh) ev
      return (ev, st)
    return (bh, evToSt)
  return $ Map.fromList bhToEv
  where
    getEvents :: Types.TransactionSummary -> Either String [Types.Event]
    getEvents tSum = case Types.tsResult tSum of
            Types.TxSuccess {..} -> Right vrEvents
            Types.TxReject {..}  -> Left $ showRejectReason True vrRejectReason
    
    -- A different variant of extractFromTsr' which also takes into
    -- account MultipleBlocksUnambiguous and MultipleBlocksAmbiguous.
    extractFromTsr' :: (Types.TransactionSummary -> a) -> TransactionStatusResult -> [(Types.BlockHash, a)]
    extractFromTsr' f tsr =
      case parseTransactionBlockResult tsr of
          NoBlocks -> []
          SingleBlock bh ts -> [(bh, f ts)] 
          MultipleBlocksUnambiguous bhs ts -> map (, f ts) bhs
          MultipleBlocksAmbiguous bhts -> map (second f) bhts

-- |Process a 'transaction ...' command.
processTransactionCmd :: TransactionCmd -> Maybe FilePath -> Verbose -> Backend -> IO ()
processTransactionCmd action baseCfgDir verbose backend =
  case action of
    TransactionSubmit fname intOpts -> do
      -- TODO Ensure that the "nonce" field is optional in the payload.
      source <- handleReadFile BSL.readFile fname

      -- TODO Print transaction details and ask for confirmation if (ioConfirm intOpts)

      withClient backend $ do
        tx <- processTransaction source
        let hash = getBlockItemHash tx
        logSuccess [ printf "transaction '%s' sent to the baker" (show hash) ]
        when (ioTail intOpts) $ do
          tailTransaction_ verbose hash
--          logSuccess [ "transaction successfully completed" ]

    TransactionDeployCredential fname intOpts -> do
      source <- handleReadFile BSL.readFile fname
      withClient backend $ do
        tx <- processCredential source
        let hash = getBlockItemHash tx
        logSuccess [ printf "transaction '%s' sent to the baker" (show hash) ]
        when (ioTail intOpts) $ do
          tailTransaction_ verbose hash
--          logSuccess [ "credential deployed successfully" ]

    TransactionStatus h schemaFile -> do
      hash <- case parseTransactionHash h of
        Nothing -> logFatal [printf "invalid transaction hash '%s'" h]
        Just hash -> return hash
      withClient backend $ do
        status <- queryTransactionStatus hash
        contrInfoWithSchemas <- getTxContractInfoWithSchemas schemaFile status 
        runPrinter $ printTransactionStatus status True $ Just contrInfoWithSchemas

      -- TODO This works but output doesn't make sense if transaction is already committed/finalized.
      --      It should skip already completed steps.
      -- withClient backend $ tailTransaction_ hash
    TransactionSendCcd receiver amount maybeMemo txOpts -> do
      baseCfg <- getBaseConfig baseCfgDir verbose
      when verbose $ do
        runPrinter $ printBaseConfig baseCfg
        putStrLn ""

      receiverAddress <- getAccountAddressArg (bcAccountNameMap baseCfg) receiver

      withClient backend $ do
        cs <- getResponseValueOrDie =<< getConsensusInfoV2
        pl <- liftIO $ do
              res <- case maybeMemo of 
                Nothing -> return $ Types.Transfer (naAddr receiverAddress) amount
                Just memoInput -> do
                  memo <- checkAndGetMemo memoInput $ Queries.csProtocolVersion cs
                  return $ Types.TransferWithMemo (naAddr receiverAddress) memo amount 
              return $ Types.encodePayload res
        let nrgCost _ = return $ Just $ simpleTransferEnergyCost $ Types.payloadSize pl
        txCfg <- liftIO $ getTransactionCfg baseCfg txOpts nrgCost

        let ttxCfg = TransferTransactionConfig
                        { ttcTransactionCfg = txCfg
                        , ttcReceiver = receiverAddress
                        , ttcAmount = amount }
        when verbose $ liftIO $ do
          runPrinter $ printSelectedKeyConfig $ tcEncryptedSigningData txCfg
          putStrLn ""

        let intOpts = toInteractionOpts txOpts
        liftIO $ transferTransactionConfirm ttxCfg (ioConfirm intOpts)
        sendAndTailTransaction_ verbose txCfg pl intOpts

    TransactionSendWithSchedule receiver schedule maybeMemo txOpts -> do
      baseCfg <- getBaseConfig baseCfgDir verbose
      when verbose $ do
        runPrinter $ printBaseConfig baseCfg
        putStrLn ""

      let realSchedule = case schedule of
                       Right val -> val
                       Left (total, interval, numIntervals, start) ->
                         let chunks = total `div` fromIntegral numIntervals
                             lastChunk = total `mod` fromIntegral numIntervals
                             diff = case interval of
                               COM.Minute -> 60 * 1000
                               COM.Hour -> 60 * 60 * 1000
                               COM.Day -> 24 * 60 * 60 * 1000
                               COM.Week -> 7 * 24 * 60 * 60 * 1000
                               COM.Month -> 30 * 24 * 60 * 60 * 1000
                               COM.Year -> 365 * 24 * 60 * 60 * 1000
                         in
                           zip (iterate (+ diff) start) (replicate (numIntervals - 1) chunks ++ [chunks + lastChunk])
      receiverAddress <- getAccountAddressArg (bcAccountNameMap baseCfg) receiver
      withClient backend $ do
        cs <- getResponseValueOrDie =<< getConsensusInfoV2
        pl <- liftIO $ do
              res <- case maybeMemo of 
                Nothing -> return $ Types.TransferWithSchedule (naAddr receiverAddress) realSchedule
                Just memoInput -> do
                  memo <- checkAndGetMemo memoInput $ Queries.csProtocolVersion cs
                  return $ Types.TransferWithScheduleAndMemo (naAddr receiverAddress) memo realSchedule
              return $ Types.encodePayload res
        let nrgCost _ = return $ Just $ transferWithScheduleEnergyCost (Types.payloadSize pl) (length realSchedule)
        txCfg <- liftIO $ getTransactionCfg baseCfg txOpts nrgCost
        let ttxCfg = TransferWithScheduleTransactionConfig
                        { twstcTransactionCfg = txCfg
                        , twstcReceiver = receiverAddress
                        , twstcSchedule = realSchedule }

        when verbose $ liftIO $ do
          runPrinter $ printSelectedKeyConfig $ tcEncryptedSigningData txCfg
          putStrLn ""
        -- Check that sending and receiving accounts are not the same
        let fromAddr = naAddr $ esdAddress ( tcEncryptedSigningData txCfg)
        let toAddr = naAddr $ twstcReceiver ttxCfg
        if fromAddr == toAddr
          then liftIO $ do 
            logWarn ["Scheduled transfers from an account to itself are not allowed."]
            logWarn ["Transaction Cancelled"]
          else do
            let intOpts = toInteractionOpts txOpts
            liftIO $ transferWithScheduleTransactionConfirm ttxCfg (ioConfirm intOpts)
            sendAndTailTransaction_ verbose txCfg pl intOpts

    TransactionEncryptedTransfer txOpts receiver amount index maybeMemo -> do
      baseCfg <- getBaseConfig baseCfgDir verbose
      when verbose $ do
        runPrinter $ printBaseConfig baseCfg
        putStrLn ""

      accCfg <- getAccountCfgFromTxOpts baseCfg txOpts
      let senderAddr = esdAddress accCfg

      encryptedSecretKey <-
          case esdEncryptionKey accCfg of
            Nothing ->
              logFatal ["Missing account encryption secret key for account: " ++ show senderAddr]
            Just x -> return x
      secretKey <- decryptAccountEncryptionSecretKeyInteractive encryptedSecretKey `withLogFatalIO` ("Couldn't decrypt account encryption secret key: " ++)

      receiverAcc <- getAccountAddressArg (bcAccountNameMap baseCfg) receiver

      withClient backend $ do
        transferData <- getEncryptedAmountTransferData (naAddr senderAddr) receiverAcc amount index secretKey
        cs <- getResponseValueOrDie =<< getConsensusInfoV2
        payload <- liftIO $ do
                res <- case maybeMemo of 
                  Nothing -> return $ Types.EncryptedAmountTransfer (naAddr receiverAcc) transferData
                  Just memoInput -> do
                    memo <- checkAndGetMemo memoInput $ Queries.csProtocolVersion cs
                    return $ Types.EncryptedAmountTransferWithMemo (naAddr receiverAcc) memo transferData
                return $ Types.encodePayload res
        let nrgCost _ = return $ Just $ encryptedTransferEnergyCost $ Types.payloadSize payload
        txCfg <- liftIO (getTransactionCfg baseCfg txOpts nrgCost)

        let ettCfg = EncryptedTransferTransactionConfig{
          ettTransferData = transferData,
          ettTransactionCfg = txCfg,
          ettReceiver = receiverAcc,
          ettAmount = amount
        }
        liftIO $ when verbose $ do
          runPrinter $ printSelectedKeyConfig $ tcEncryptedSigningData txCfg
          putStrLn ""

        let intOpts = toInteractionOpts txOpts
        encryptedTransferTransactionConfirm ettCfg (ioConfirm intOpts)
        sendAndTailTransaction_ verbose txCfg payload intOpts

    TransactionRegisterData file txOpts -> do
      baseCfg <- getBaseConfig baseCfgDir verbose
      rdCfg <- getRegisterDataTransactionCfg baseCfg txOpts file
      let txCfg = rdtcTransactionCfg rdCfg
      let nrg = tcEnergy txCfg

      logInfo [[i|Register data. Allowing up to #{showNrg nrg} to be spent as transaction fee.|]]

      when (ioConfirm . toInteractionOpts $ txOpts) $ do
         confirmed <- askConfirmation Nothing
         unless confirmed exitTransactionCancelled

      logInfo ["Registering data..."]

      let intOpts = toInteractionOpts txOpts
      let pl = registerDataTransactionPayload rdCfg

      withClient backend $ do
        mTsr <- sendAndTailTransaction verbose txCfg (Types.encodePayload pl) intOpts
        let extractDataRegistered = extractFromTsr $ \case Types.DataRegistered rd -> Just rd
                                                           _ -> Nothing
        case extractDataRegistered mTsr of
          Nothing -> return ()
          Just (Left err) -> logFatal ["Registering data failed:", err]
          Just (Right _) -> logSuccess ["Data succesfully registered."]

-- |Construct a transaction config for registering data.
--  The data is read from the 'FilePath' provided.
--  Fails if the data can't be read or it violates the size limit checked by 'Types.registeredDataFromBSS'.
getRegisterDataTransactionCfg :: BaseConfig -> TransactionOpts (Maybe Types.Energy) -> RegisterDataInput -> IO RegisterDataTransactionCfg
getRegisterDataTransactionCfg baseCfg txOpts dataInput = do
  bss <- BS.toShort <$> case dataInput of
    RegisterString string -> do
      return $ toStrictByteString $ encodeString string
    RegisterJSON file -> do
      source <- handleReadFile BSL.readFile file
      case AE.eitherDecode source of
        Left err -> fail $ "Error decoding JSON: " ++ err
        Right value -> do 
          return $ toStrictByteString $ encodeValue value
    RegisterRaw file -> handleReadFile BS.readFile file

  rdtcData <- case Types.registeredDataFromBSS bss of
    Left err -> do
      logError [[i|Failed parsing data: #{err} Transaction will fail.|]]
      override <- askConfirmation (Just "Proceed anyway")
      unless override exitFailure
      return $ Types.RegisteredData bss
    Right rd -> return rd
  rdtcTransactionCfg <- getTransactionCfg baseCfg txOpts $ registerDataEnergyCost rdtcData
  return RegisterDataTransactionCfg {..}
  where
    -- Calculate the energy cost for registering data.
    registerDataEnergyCost :: Types.RegisteredData -> EncryptedSigningData -> IO (Maybe (Int -> Types.Energy))
    registerDataEnergyCost rd encSignData = pure . Just . const $
      Cost.registerDataCost + minimumCost payloadSize signatureCount
      where
        signatureCount = mapNumKeys (esdKeys encSignData)
        payloadSize = Types.payloadSize . Types.encodePayload . Types.RegisterData $ rd

registerDataTransactionPayload :: RegisterDataTransactionCfg -> Types.Payload
registerDataTransactionPayload RegisterDataTransactionCfg {..} = Types.RegisterData rdtcData

-- |Transaction config for registering data.
data RegisterDataTransactionCfg =
  RegisterDataTransactionCfg
  { -- |Configuration for the transaction.
    rdtcTransactionCfg :: !TransactionConfig
    -- |The data to register.
  , rdtcData :: !Types.RegisteredData }

-- |Poll the transaction state continuously until it is "at least" the provided one.
-- Note that the "absent" state is considered the "highest" state,
-- so the loop will break if, for instance, the transaction state goes from "committed" to "absent".
awaitState :: (TransactionStatusQuery m) => Int -> TransactionState -> Types.TransactionHash -> m TransactionStatusResult
awaitState t s hash = do
  status <- queryTransactionStatus hash
  if tsrState status >= s then
    return status
  else do
    wait t
    awaitState t s hash

-- |Function type for computing the transaction energy cost for a given number of keys.
-- Returns Nothing if the cost cannot be computed.
type ComputeEnergyCost = Int -> Types.Energy

-- |Function for computing a cost function based on the resolved account config.
type GetComputeEnergyCost = EncryptedSigningData -> IO (Maybe ComputeEnergyCost)

-- |Resolved configuration common to all transaction types.
data TransactionConfig =
  TransactionConfig
  { tcEncryptedSigningData :: EncryptedSigningData
  , tcNonce :: Maybe Types.Nonce
  , tcEnergy :: Types.Energy
  , tcExpiry :: Types.TransactionExpiryTime
  , tcAlias :: Maybe Word }

-- |Resolve transaction config based on persisted config and CLI flags.
-- If an energy cost function is provided and it returns a value which
-- is different from the specified energy allocation, a warning is logged.
-- If the energy allocation is too low, the user is prompted to increase it.
getTransactionCfg :: BaseConfig -> TransactionOpts (Maybe Types.Energy) -> GetComputeEnergyCost -> IO TransactionConfig
getTransactionCfg baseCfg txOpts getEnergyCostFunc = do
  encSignData <- getAccountCfgFromTxOpts baseCfg txOpts
  energyCostFunc <- getEnergyCostFunc encSignData
  let computedCost = case energyCostFunc of
                       Nothing -> Nothing
                       Just ec -> Just $ ec (mapNumKeys (esdKeys encSignData))
  energy <- case (toMaxEnergyAmount txOpts, computedCost) of
              (Nothing, Nothing) -> logFatal ["energy amount not specified"]
              (Nothing, Just c) -> do
                logInfo [printf "using default energy amount of %s" (showNrg c)]
                return c
              (Just maxCost, Nothing) -> return maxCost
              (Just maxCost, Just c) -> promptEnergyUpdate maxCost c

  now <- getCurrentTimeUnix
  expiry <- getExpiryArg "expiry" now $ toExpiration txOpts
  warnSuspiciousExpiry expiry now

  return TransactionConfig
    { tcEncryptedSigningData = encSignData
    , tcNonce = toNonce txOpts
    , tcEnergy = energy
    , tcExpiry = expiry
    , tcAlias = toAlias txOpts }
  where
    promptEnergyUpdate energy actualFee
      | energy < actualFee = do
          logWarn [ "insufficient energy allocated to the transaction"
                  , printf "transaction fee will be %s, but only %s has been allocated" (showNrg actualFee) (showNrg energy) ]
          confirmed <- askConfirmation $ Just [i|Do you want to increase the energy allocation to #{showNrg actualFee}? Confirm|]
          return $ if confirmed then actualFee else energy
      | actualFee < energy = do
          logInfo [printf "%s allocated to the transaction, but only %s is needed" (showNrg energy) (showNrg actualFee)]
          return energy
      | otherwise = return energy

-- |Resolve transaction config based on persisted config and CLI flags.
-- Used for transactions where a specification of maxEnergy is required.
getRequiredEnergyTransactionCfg :: BaseConfig -> TransactionOpts Types.Energy -> IO TransactionConfig
getRequiredEnergyTransactionCfg baseCfg txOpts = do
  encSignData <- getAccountCfgFromTxOpts baseCfg txOpts
  let energy = toMaxEnergyAmount txOpts
  now <- getCurrentTimeUnix
  expiry <- getExpiryArg "expiry" now $ toExpiration txOpts
  warnSuspiciousExpiry expiry now

  return TransactionConfig
    { tcEncryptedSigningData = encSignData
    , tcNonce = toNonce txOpts
    , tcEnergy = energy
    , tcExpiry = expiry
    , tcAlias = toAlias txOpts }

-- |Warn if expiry is in the past or very near or distant future.
-- As the timestamps are unsigned, taking the simple difference might cause underflow.
warnSuspiciousExpiry :: Types.TransactionExpiryTime -> Types.TransactionExpiryTime -> IO ()
warnSuspiciousExpiry expiryArg now
  | expiryArg < now =
    logWarn [ "expiration time is in the past"
            , "the transaction will not be committed" ]
  | expiryArg < now + 30 =
    logWarn [ printf "expiration time is in just %s seconds" (show $ expiryArg - now)
            , "this may not be enough time for the transaction to be committed" ]
  | expiryArg > now + 3600 =
    logWarn [ "expiration time is in more than one hour" ]
  | otherwise = return ()

-- |Get accountCfg from the config folder and return EncryptedSigningData or logFatal if the keys are not provided in txOpts.
getAccountCfgFromTxOpts :: BaseConfig -> TransactionOpts energyOrMaybe -> IO EncryptedSigningData
getAccountCfgFromTxOpts baseCfg txOpts = do
  keysArg <- case toKeys txOpts of
               Nothing -> return Nothing
               Just filePath -> AE.eitherDecodeFileStrict filePath `withLogFatalIO` ("cannot decode keys: " ++)
  let chosenKeysText = toSigners txOpts
  let chosenKeysMaybe :: Maybe (Map.Map ID.CredentialIndex [ID.KeyIndex]) = case chosenKeysText of
        Nothing -> Nothing
        Just t -> Just $ let insertKey c k acc = case Map.lookup c acc of
                              Nothing -> Map.insert c [k] acc
                              Just x -> Map.insert c ([k]++x) acc
                            in foldl' (\acc (c, k) -> insertKey c k acc) Map.empty $ fmap ((\(p1, p2) -> (read . Text.unpack $ p1, read . Text.unpack $ Text.drop 1 p2)) . Text.breakOn ":") $ Text.split (==',') t
  accCfg <- snd <$> getAccountConfig (toSender txOpts) baseCfg Nothing keysArg Nothing AssumeInitialized
  let keys = acKeys accCfg
  case chosenKeysMaybe of
    Nothing -> return EncryptedSigningData{esdKeys=keys, esdAddress = acAddr accCfg, esdEncryptionKey = acEncryptionKey accCfg}
    Just chosenKeys -> do
      let newKeys = Map.intersection keys chosenKeys
      let filteredKeys = Map.mapWithKey (\c m -> Map.filterWithKey (\k _ -> case Map.lookup c chosenKeys of
                                                                        Nothing -> False
                                                                        Just keyList -> elem k keyList) m) newKeys
      _ <- Map.traverseWithKey (\c keyIndices -> case Map.lookup c newKeys of
                                              Nothing -> logFatal [ "No credential holder with index " ++ (show c) ++ "."]
                                              Just credHolderMap -> do
                                                                  let warnIfMissingKey keyIndex = case Map.lookup keyIndex credHolderMap of
                                                                          Nothing -> logFatal [ "No key with index " ++ (show keyIndex) ++ " for credential holder " ++ (show c) ++ "."]
                                                                          Just _ -> return() -- Key found, do nothing. 
                                                                            -- We could add the key to a map in this case, replacing the intersection and mapWithKey steps above.
                                                                  mapM_ warnIfMissingKey keyIndices) chosenKeys
      return EncryptedSigningData{esdKeys=filteredKeys, esdAddress = acAddr accCfg, esdEncryptionKey = acEncryptionKey accCfg}


-- |Resolved configuration for a transfer transaction.
data TransferTransactionConfig =
  TransferTransactionConfig
  { ttcTransactionCfg :: TransactionConfig
  , ttcReceiver :: NamedAddress
  , ttcAmount :: Types.Amount }

-- |Resolved configuration for a transfer transaction.
data TransferWithScheduleTransactionConfig =
  TransferWithScheduleTransactionConfig
  { twstcTransactionCfg :: TransactionConfig
  , twstcReceiver :: NamedAddress
  , twstcSchedule :: [(Time.Timestamp, Types.Amount)]}

data EncryptedTransferTransactionConfig =
  EncryptedTransferTransactionConfig
  { ettTransactionCfg :: TransactionConfig
  , ettReceiver :: NamedAddress
  , ettAmount :: Types.Amount
  , ettTransferData :: !Enc.EncryptedAmountTransferData }

getEncryptedAmountTransferData :: ID.AccountAddress -> NamedAddress -> Types.Amount -> Maybe Int -> ElgamalSecretKey -> ClientMonad IO Enc.EncryptedAmountTransferData
getEncryptedAmountTransferData senderAddr ettReceiver ettAmount idx secretKey = do
  -- get encrypted amounts for the sender
  bbHash <- extractResponseValueOrDie Queries.biBlockHash =<< getBlockInfoV2 Best
  Types.AccountInfo{aiAccountEncryptedAmount=a@Types.AccountEncryptedAmount{..}} <-
    getResponseValueOrDie =<< getAccountInfoV2 (Types.AccAddress senderAddr) (Given bbHash)
  let listOfEncryptedAmounts = Types.getIncomingAmountsList a
  taker <- case idx of
            Nothing -> return id
            Just v ->
              if v < fromIntegral _startIndex
                  || v > fromIntegral _startIndex + length listOfEncryptedAmounts
              then logFatal ["The index provided must be at least the index of the first incoming amount on the account and at most `start index + number of incoming amounts`"]
              else return $ take (v - fromIntegral _startIndex)
  -- get receiver's public encryption key
  air <- getResponseValueOrDie =<< getAccountInfoV2 (Types.AccAddress $ naAddr ettReceiver) (Given bbHash)
  globalContext <- getResponseValueOrDie =<< getCryptographicParametersV2 (Given bbHash)
  let receiverPk = ID._elgamalPublicKey $ Types.aiAccountEncryptionKey air
  -- precomputed table for speeding up decryption
  let table = Enc.computeTable globalContext (2^(16::Int))
      decoder = Enc.decryptAmount table secretKey
      selfDecrypted = decoder _selfAmount
  -- aggregation of idx encrypted amounts
      inputEncAmounts = taker listOfEncryptedAmounts
      aggAmounts = foldl' (<>) _selfAmount inputEncAmounts
      totalEncryptedAmount = foldl' (+) selfDecrypted $ fmap decoder inputEncAmounts
  unless (totalEncryptedAmount >= ettAmount) $
    logFatal [printf "The requested transfer (%s) is more than the total encrypted balance (%s)." (Types.amountToString ettAmount) (Types.amountToString totalEncryptedAmount)]
  -- index indicating which encrypted amounts we used as input
  let aggIndex = case idx of
        Nothing -> Enc.EncryptedAmountAggIndex (Enc.theAggIndex _startIndex + fromIntegral (length listOfEncryptedAmounts))
        Just idx' -> Enc.EncryptedAmountAggIndex (fromIntegral idx')
        -- we use the supplied index if given. We already checked above that it is within bounds.
      aggAmount = Enc.makeAggregatedDecryptedAmount aggAmounts totalEncryptedAmount aggIndex
  liftIO $ Enc.makeEncryptedAmountTransferData globalContext receiverPk secretKey aggAmount ettAmount >>= \case
    Nothing -> logFatal ["Could not create transfer. Likely the provided secret key is incorrect."]
    Just ettTransferData -> return ettTransferData

-- |Returns the UTCTime date when the baker cooldown on reducing stake/removing a baker will end, using on chain parameters
<<<<<<< HEAD
getBakerCooldown :: Queries.EChainParametersAndKeys -> ClientMonad IO UTCTime
getBakerCooldown (Queries.EChainParametersAndKeys (ecpParams :: ChainParameters' cpv) _) = do
  cooldownTime <- case Types.chainParametersVersion @cpv of
    Types.SCPV0 -> do
        cs <- getResponseValueOrDie =<< getConsensusInfoV2
        let epochTime = toInteger (Time.durationMillis $ Queries.csEpochDuration cs) % 1000
        return . fromRational $ epochTime * ((cooldownEpochsV0 ecpParams + 2) % 1)
    Types.SCPV1 -> return .fromIntegral . Types.durationSeconds $
        ecpParams ^. cpCooldownParameters . cpPoolOwnerCooldown
=======
getBakerCooldown :: Queries.BlockSummary -> ClientMonad IO UTCTime
getBakerCooldown bs = do
  cooldownTime <- Queries.bsWithUpdates bs $ \spv ups ->
        case Types.sChainParametersVersionFor spv of
            Types.SChainParametersV0 -> do
                cs <- getFromJson' =<< getConsensusStatus
                let epochTime = toInteger (Time.durationMillis $ Queries.csEpochDuration cs) % 1000
                return . fromRational $ epochTime * ((cooldownEpochsV0 ups + 2) % 1)
            Types.SChainParametersV1 -> return .fromIntegral . Types.durationSeconds $
                ups ^. Types.currentParameters . cpCooldownParameters . cpPoolOwnerCooldown
            Types.SChainParametersV2 -> return .fromIntegral . Types.durationSeconds $
                ups ^. Types.currentParameters . cpCooldownParameters . cpPoolOwnerCooldown
>>>>>>> 2ecedd6a
  currTime <- liftIO getCurrentTime
  let cooldownDate = addUTCTime cooldownTime currTime
  return cooldownDate
  where
    cooldownEpochsV0 ups =
        toInteger $ ups ^. cpCooldownParameters . cpBakerExtraCooldownEpochs

-- |Returns the UTCTime date when the delegator cooldown on reducing stake/removing delegation will end, using on chain parameters
<<<<<<< HEAD
getDelegatorCooldown :: Queries.EChainParametersAndKeys -> IO (Maybe UTCTime)
getDelegatorCooldown (Queries.EChainParametersAndKeys (ecpParams :: ChainParameters' cpv) _) = do
  case Types.chainParametersVersion @cpv of
      Types.SCPV0 -> do
        return Nothing
      Types.SCPV1 -> do
        currTime <- liftIO getCurrentTime
        let cooldownTime = fromIntegral . Types.durationSeconds $ ecpParams ^. cpCooldownParameters . cpDelegatorCooldown
        return $ Just $ addUTCTime cooldownTime currTime
=======
getDelegatorCooldown :: Queries.BlockSummary -> ClientMonad IO (Maybe UTCTime)
getDelegatorCooldown bs = do
  Queries.bsWithUpdates bs $ \spv ups ->
    case Types.sChainParametersVersionFor spv of
        Types.SChainParametersV0 -> do
          return Nothing
        Types.SChainParametersV1 -> do
          currTime <- liftIO getCurrentTime
          let cooldownTime = fromIntegral . Types.durationSeconds $ ups ^. Types.currentParameters . cpCooldownParameters . cpDelegatorCooldown
          return $ Just $ addUTCTime cooldownTime currTime
        Types.SChainParametersV2 -> do
          currTime <- liftIO getCurrentTime
          let cooldownTime = fromIntegral . Types.durationSeconds $ ups ^. Types.currentParameters . cpCooldownParameters . cpDelegatorCooldown
          return $ Just $ addUTCTime cooldownTime currTime
>>>>>>> 2ecedd6a

-- |Query the chain for the given account. Fail if either the chain cannot be reached, or
-- if the account does not exist.
getAccountInfoOrDie :: (MonadIO m) => Types.AccountIdentifier -> BlockHashInput -> ClientMonad m Types.AccountInfo
getAccountInfoOrDie sender bhInput = do
  res <- getAccountInfoV2 sender bhInput
  case res of
    StatusOk resp -> case grpcResponseVal resp of
      Left err -> logFatal ["Cannot decode account info response from the node: " <> err]
      Right v -> return v
    StatusNotOk (NOT_FOUND, _) -> logFatal [[i|No account with #{showAccountIdentifier sender} exists on the chain.|]] 
    StatusNotOk (status, err) -> logFatal [[i|GRPC response with status '#{status}': #{err}|]] 
    StatusInvalid -> logFatal ["GRPC response contained an invalid status code."]
    RequestFailed err -> logFatal ["I/O error: " <> err]

-- |Query the chain for the given pool. Fail if either the chain cannot be reached, or
-- if the baker pool does not exist.
getPoolStatusOrDie :: Maybe Types.BakerId ->  ClientMonad IO Queries.PoolStatus
getPoolStatusOrDie mbid = do
  psRes <- case mbid of
    Nothing -> getPassiveDelegationInfoV2 Best
    Just bId -> getPoolInfoV2 Best bId
  let res = case psRes of
        StatusOk resp -> case grpcResponseVal resp of
          Left err -> Left $ "Cannot decode pool status response from the node: " <> err
          Right v -> Right $ return v
        StatusNotOk (status, err) -> Left [i|GRPC response with status '#{status}': #{err}|]
        StatusInvalid -> Left "GRPC response contained an invalid status code."
        RequestFailed err -> Left $ "I/O error: " <> err
  case res of
    Left err -> logFatal ["Could not query pool status from the chain: " <> err]
    Right v -> v

data CredentialUpdateKeysTransactionCfg =
  CredentialUpdateKeysTransactionCfg
  { cuktcTransactionCfg :: TransactionConfig
  , cuktcKeys :: ID.CredentialPublicKeys
  , cuktcCredId :: ID.CredentialRegistrationID }

data AccountUpdateCredentialsTransactionCfg =
  AccountUpdateCredentialsTransactionCfg
  { auctcTransactionCfg :: TransactionConfig
  , auctcNewCredInfos :: Map.Map ID.CredentialIndex ID.CredentialDeploymentInformation
  , auctcRemoveCredIds :: [ID.CredentialRegistrationID]
  , auctcNewThreshold :: ID.AccountThreshold }

-- |Resolved configuration for transferring from public to encrypted balance.
data AccountEncryptTransactionConfig =
  AccountEncryptTransactionConfig
  { aeTransactionCfg :: TransactionConfig,
    aeAmount :: Types.Amount
  }

-- |Resolved configuration for transferring from encrypted to public balance.
data AccountDecryptTransactionConfig =
  AccountDecryptTransactionConfig
  { adTransactionCfg :: TransactionConfig,
    adTransferData :: Enc.SecToPubAmountTransferData
  }

-- |Resolve configuration for transferring an amount from public to encrypted
-- balance of an account.
getAccountEncryptTransactionCfg :: BaseConfig -> TransactionOpts (Maybe Types.Energy) -> Types.Amount -> Types.PayloadSize -> IO AccountEncryptTransactionConfig
getAccountEncryptTransactionCfg baseCfg txOpts aeAmount payloadSize = do
  aeTransactionCfg <- getTransactionCfg baseCfg txOpts nrgCost
  return AccountEncryptTransactionConfig{..}
  where nrgCost _ = return $ Just $ accountEncryptEnergyCost payloadSize

-- |Resolve configuration for transferring an amount from encrypted to public
-- balance of an account.
getAccountDecryptTransferData :: ID.AccountAddress -> Types.Amount -> ElgamalSecretKey -> Maybe Int -> ClientMonad IO Enc.SecToPubAmountTransferData
getAccountDecryptTransferData senderAddr adAmount secretKey idx = do
  bbHash <- extractResponseValueOrDie Queries.biBlockHash =<< getBlockInfoV2 Best
  Types.AccountInfo{aiAccountEncryptedAmount=a@Types.AccountEncryptedAmount{..}} <-
    getResponseValueOrDie =<< getAccountInfoV2 (Types.AccAddress senderAddr) (Given bbHash)
  globalContext <- getResponseValueOrDie =<< getCryptographicParametersV2 (Given bbHash)
  let listOfEncryptedAmounts = Types.getIncomingAmountsList a
  taker <- case idx of
    Nothing -> return id
    Just v -> if v < fromIntegral _startIndex
                || v > fromIntegral _startIndex + length listOfEncryptedAmounts
              then logFatal ["The index provided must be at least the index of the first incoming amount on the account and at most `start index + number of incoming amounts`"]
              else return $ take (v - fromIntegral _startIndex)
  -- precomputed table for speeding up decryption
  let table = Enc.computeTable globalContext (2^(16::Int))
      decoder = Enc.decryptAmount table secretKey
      selfDecrypted = decoder _selfAmount
  -- aggregation of all encrypted amounts
      inputEncAmounts = taker listOfEncryptedAmounts
      aggAmounts = foldl' (<>) _selfAmount inputEncAmounts
      totalEncryptedAmount = foldl' (+) selfDecrypted $ fmap decoder inputEncAmounts
  unless (totalEncryptedAmount >= adAmount) $
    logFatal [printf "The requested transfer (%s) is more than the total encrypted balance (%s)." (Types.amountToString adAmount) (Types.amountToString totalEncryptedAmount)]
  -- index indicating which encrypted amounts we used as input
  let aggIndex = case idx of
        Nothing -> Enc.EncryptedAmountAggIndex (Enc.theAggIndex _startIndex + fromIntegral (length listOfEncryptedAmounts))
        Just idx' -> Enc.EncryptedAmountAggIndex (fromIntegral idx')
      aggAmount = Enc.makeAggregatedDecryptedAmount aggAmounts totalEncryptedAmount aggIndex
  liftIO $ Enc.makeSecToPubAmountTransferData globalContext secretKey aggAmount adAmount >>= \case
    Nothing -> logFatal ["Could not create transfer. Likely the provided secret key is incorrect."]
    Just adTransferData -> return adTransferData

-- |Get the cryptographic parameters in a given block, and attempt to parse them.
getCryptographicParameters :: BlockHashInput -> ClientMonad IO GlobalContext
getCryptographicParameters bhInput = do
  blockRes <- getBlockInfoV2 bhInput
  case blockRes of
    StatusOk _ -> return () -- Note that this does not check whether the payload could be decoded.
    StatusNotOk (NOT_FOUND, _) -> logFatal [[i|No block with #{showBlockHashInput bhInput} exists.|]] 
    StatusNotOk (status, err) -> logFatal [[i|GRPC response with status '#{status}': #{err}|]] 
    StatusInvalid -> logFatal ["GRPC response contained an invalid status code."]
    RequestFailed err -> logFatal ["I/O error: " <> err]
  cpRes <- getCryptographicParametersV2 bhInput
  case cpRes of
    StatusOk resp -> case grpcResponseVal resp of
      Left err -> logFatal ["Cannot decode cryptographic parameters response from the node: " <> err]
      Right v -> return v
    StatusNotOk (status, err) -> logFatal [[i|GRPC response with status '#{status}': #{err}|]] 
    StatusInvalid -> logFatal ["GRPC response contained an invalid status code."]
    RequestFailed err -> logFatal ["I/O error: " <> err]

-- |Convert transfer transaction config into a valid payload,
-- optionally asking the user for confirmation.
transferTransactionConfirm :: TransferTransactionConfig -> Bool -> IO ()
transferTransactionConfirm ttxCfg confirm = do
  let TransferTransactionConfig
        { ttcTransactionCfg = TransactionConfig
                              { tcEnergy = energy
                              , tcExpiry = expiryTs
                              , tcEncryptedSigningData = EncryptedSigningData { esdAddress = fromAddress } }
        , ttcAmount = amount
        , ttcReceiver = toAddress }
        = ttxCfg

  logSuccess [ printf "sending %s from %s to %s" (showCcd amount) (showNamedAddress fromAddress) (showNamedAddress toAddress)
             , printf "allowing up to %s to be spent as transaction fee" (showNrg energy)
             , printf "transaction expires on %s" (showTimeFormatted $ timeFromTransactionExpiryTime expiryTs) ]
  when confirm $ do
    confirmed <- askConfirmation Nothing
    unless confirmed exitTransactionCancelled

-- |Convert transfer transaction config into a valid payload,
-- optionally asking the user for confirmation.
transferWithScheduleTransactionConfirm :: TransferWithScheduleTransactionConfig -> Bool -> IO ()
transferWithScheduleTransactionConfirm ttxCfg confirm = do
  let TransferWithScheduleTransactionConfig
        { twstcTransactionCfg = TransactionConfig
                              { tcEnergy = energy
                              , tcExpiry = expiryTs
                              , tcEncryptedSigningData = EncryptedSigningData { esdAddress = fromAddress } }
        , twstcSchedule = schedule
        , twstcReceiver = toAddress }
        = ttxCfg

  logSuccess [ printf "sending CCDs from %s to %s" (showNamedAddress fromAddress) (showNamedAddress toAddress)
             , printf "with the following release schedule:\n%swith a total amount of %s" (unlines $ map (\(a, b) -> showTimeFormatted (Time.timestampToUTCTime a) ++ ": " ++ showCcd b) schedule) (showCcd $ foldl' (\acc (_, x) -> acc + x) 0 schedule)
             , printf "allowing up to %s to be spent as transaction fee" (showNrg energy)
             , printf "transaction expires on %s" (showTimeFormatted $ timeFromTransactionExpiryTime expiryTs) ]
  when confirm $ do
    confirmed <- askConfirmation Nothing
    unless confirmed exitTransactionCancelled

encryptedTransferTransactionConfirm :: MonadIO m => EncryptedTransferTransactionConfig -> Bool -> m ()
encryptedTransferTransactionConfirm EncryptedTransferTransactionConfig{..} confirm = do
  let TransactionConfig
        { tcEnergy = energy
        , tcExpiry = expiry
        , tcEncryptedSigningData = EncryptedSigningData { esdAddress = addr } }
        = ettTransactionCfg

  logInfo
    [ printf "transferring %s CCD from shielded balance of account %s to %s" (Types.amountToString ettAmount) (showNamedAddress addr) (showNamedAddress ettReceiver)
    , printf "allowing up to %s to be spent as transaction fee" (showNrg energy)
    , printf "transaction expires on %s" (showTimeFormatted $ timeFromTransactionExpiryTime expiry) ]

  when confirm $ do
    confirmed <- askConfirmation Nothing
    unless confirmed exitTransactionCancelled

-- |Query the chain for the minimum baker stake threshold. Fail if the chain cannot be reached.
getBakerStakeThresholdOrDie :: ClientMonad IO Types.Amount
getBakerStakeThresholdOrDie = do
<<<<<<< HEAD
  bcpRes <- getBlockChainParametersV2 Best
  let res = case bcpRes of
        StatusOk resp -> case grpcResponseVal resp of
          Left err -> Left $ "Cannot decode contract info response from the node: " <> err
          Right v -> Right v
        StatusNotOk (status, err) -> Left [i|GRPC response with status '#{status}': #{err}|]
        StatusInvalid -> Left "GRPC response contained an invalid status code."
        RequestFailed err -> Left $ "I/O error: " <> err
  case res of
    Left err -> logFatal ["Could not retrieve the baker stake threshold: " <> err]
    Right (Queries.EChainParametersAndKeys (ecpParams :: ChainParameters' cpv) _) ->
        return $ case Types.chainParametersVersion @cpv of
            Types.SCPV0 -> ecpParams ^. cpPoolParameters . ppBakerStakeThreshold
            Types.SCPV1 -> ecpParams ^. cpPoolParameters . ppMinimumEquityCapital
=======
  blockSummary <- getFromJson' =<< withLastFinalBlockHash Nothing getBlockSummary
  case blockSummary of
    Nothing -> do
      logFatal ["Could not reach the node to retrieve the baker stake threshold."]
    Just bs -> return $ Queries.bsWithUpdates bs $ \spv ups ->
        case Types.sChainParametersVersionFor spv of
            Types.SChainParametersV0 -> ups ^. Types.currentParameters ^. cpPoolParameters ^. ppBakerStakeThreshold
            Types.SChainParametersV1 -> ups ^. Types.currentParameters ^. cpPoolParameters ^. ppMinimumEquityCapital
            Types.SChainParametersV2 -> ups ^. Types.currentParameters ^. cpPoolParameters ^. ppMinimumEquityCapital
>>>>>>> 2ecedd6a

getAccountUpdateCredentialsTransactionData ::
  Maybe FilePath -- ^ A file with new credentials.
  -> Maybe FilePath -- ^ A file with an array of credential registration ids to remove.
  -> ID.AccountThreshold -- ^ New threshold.
  -> IO (Types.EncodedPayload, [Int], Map.Map ID.CredentialIndex ID.CredentialDeploymentInformation, [ID.CredentialRegistrationID])
  -- ^ Return the payload to send, and the number of keys in all the new credentials, the new credentials, and the list of removed credentials.
getAccountUpdateCredentialsTransactionData f1 f2 ucNewThreshold = do
  ucNewCredInfos <- case f1 of
    Nothing -> return Map.empty
    Just file -> getFromJson =<< eitherDecodeFileStrict file
  ucRemoveCredIds <- case f2 of
    Nothing -> return []
    Just file -> getFromJson =<< eitherDecodeFileStrict file
  let pload = Types.encodePayload Types.UpdateCredentials{..}
  let numKeysList = map (ID.credNumKeys . ID.credPubKeys) $ Map.elems ucNewCredInfos
  return (pload, numKeysList, ucNewCredInfos, ucRemoveCredIds)

credentialUpdateKeysTransactionConfirm :: CredentialUpdateKeysTransactionCfg -> Bool -> IO ()
credentialUpdateKeysTransactionConfirm CredentialUpdateKeysTransactionCfg{..} confirm = do
  let TransactionConfig
        { tcEnergy = energy
        , tcExpiry = expiry
        , tcEncryptedSigningData = EncryptedSigningData { esdAddress = addr } }
        = cuktcTransactionCfg

  let logNewKeys = Map.foldrWithKey (\idx (SigScheme.VerifyKeyEd25519 key) l -> (printf "\t%s: %s" (show idx) (show key)) : l) [] (ID.credKeys cuktcKeys)

  logInfo $
    [ [i|"setting the following keys for credential #{show cuktcCredId} on account #{showNamedAddress addr}:" |] ] ++
    logNewKeys ++
    [ printf "with threshold %s" (show (ID.credThreshold cuktcKeys))] ++
    [ printf "allowing up to %s to be spent as transaction fee" (showNrg energy)
    , printf "transaction expires on %s" (showTimeFormatted $ timeFromTransactionExpiryTime expiry) ]

  when confirm $ do
    confirmed <- askConfirmation Nothing
    unless confirmed exitTransactionCancelled

accountUpdateCredentialsTransactionConfirm :: AccountUpdateCredentialsTransactionCfg -> Bool -> IO ()
accountUpdateCredentialsTransactionConfirm AccountUpdateCredentialsTransactionCfg{..} confirm = do
  let TransactionConfig
        { tcEnergy = energy
        , tcExpiry = expiry
        , tcEncryptedSigningData = EncryptedSigningData { esdAddress = addr } }
        = auctcTransactionCfg

  let logNewCids = Map.foldrWithKey (\idx cdi l -> (printf "\t%s: %s" (show idx) (show $ ID.credId $ cdi)) : l) [] auctcNewCredInfos

  logInfo $
    [ printf "adding credentials to account %s with the following credential registration ids on account:" (showNamedAddress addr) ] ++
    logNewCids ++
    [ printf "setting new account threshold %s" (show (auctcNewThreshold))] ++
    [ printf "removing credentials with credential registration ids %s" (show (auctcRemoveCredIds))] ++
    [ printf "allowing up to %s to be spent as transaction fee" (showNrg energy)
    , printf "transaction expires on %s" (showTimeFormatted $ timeFromTransactionExpiryTime expiry) ]

  when confirm $ do
    confirmed <- askConfirmation Nothing
    unless confirmed exitTransactionCancelled


accountEncryptTransactionConfirm :: AccountEncryptTransactionConfig -> Bool -> IO ()
accountEncryptTransactionConfirm AccountEncryptTransactionConfig{..} confirm = do
  let TransactionConfig
        { tcEnergy = energy
        , tcExpiry = expiry
        , tcEncryptedSigningData = EncryptedSigningData { esdAddress = addr } }
        = aeTransactionCfg


  logInfo $
    [ printf "transferring %s CCD from public to shielded balance of account %s" (Types.amountToString aeAmount) (showNamedAddress addr)
    , printf "allowing up to %s to be spent as transaction fee" (showNrg energy)
    , printf "transaction expires on %s" (showTimeFormatted $ timeFromTransactionExpiryTime expiry) ]

  when confirm $ do
    confirmed <- askConfirmation Nothing
    unless confirmed exitTransactionCancelled


accountDecryptTransactionConfirm :: MonadIO m => AccountDecryptTransactionConfig -> Bool -> m ()
accountDecryptTransactionConfirm AccountDecryptTransactionConfig{..} confirm = do
  let TransactionConfig
        { tcEnergy = energy
        , tcExpiry = expiry
        , tcEncryptedSigningData = EncryptedSigningData { esdAddress = addr } }
        = adTransactionCfg

  logInfo $
    [ printf "transferring %s CCD from shielded to public balance of account %s" (Types.amountToString (Enc.stpatdTransferAmount adTransferData)) (showNamedAddress addr)
    , printf "allowing up to %s to be spent as transaction fee" (showNrg energy)
    , printf "transaction expires on %s" (showTimeFormatted $ timeFromTransactionExpiryTime expiry) ]

  when confirm $ do
    confirmed <- askConfirmation Nothing
    unless confirmed exitTransactionCancelled


-- |Encode, sign, and send transaction off to the baker.
-- If confirmNonce is set, the user is asked to confirm using the next nonce
-- if there are pending transactions.
startTransaction :: (MonadFail m, MonadIO m)
  => TransactionConfig
  -> Types.EncodedPayload
  -> Bool
  -> Maybe AccountKeyMap -- ^ The decrypted account signing keys. If not provided, the encrypted keys
                         -- from the 'TransactionConfig' will be used, and for each the password will be queried.
  -> ClientMonad m Types.BareBlockItem
startTransaction txCfg pl confirmNonce maybeAccKeys = do
  let TransactionConfig
        { tcEnergy = energy
        , tcExpiry = expiry
        , tcNonce = n
        , tcEncryptedSigningData = EncryptedSigningData { esdAddress = NamedAddress{..}, .. }
        , ..
        } = txCfg
  nonce <- getNonce naAddr n confirmNonce
  accountKeyMap <- case maybeAccKeys of
                     Just acKeys' -> return acKeys'
                     Nothing -> liftIO $ failOnError $ decryptAccountKeyMapInteractive esdKeys Nothing Nothing
  let sender = applyAlias tcAlias naAddr
  let tx = signEncodedTransaction pl sender energy nonce expiry accountKeyMap
  when (isJust tcAlias) $
      logInfo [[i|Using the alias #{sender} as the sender of the transaction instead of #{naAddr}.|]]
  sbiRes <- sendBlockItemV2 tx
  let res = case sbiRes of
        StatusOk resp -> Right resp
        StatusNotOk (status, err) -> Left [i|GRPC response with status '#{status}': #{err}|]
        StatusInvalid -> Left "GRPC response contained an invalid status code."
        RequestFailed err -> Left $ "I/O error: " <> err
  case res of
    Left err -> logFatal ["Transaction not accepted by the baker: " <> err]
    Right _ -> return tx

-- |Fetch next nonces relative to the account's most recently committed and
-- pending transactions, respectively.
-- If they match, the nonce is returned.
-- If they don't match, optionally ask the user to confirm proceeding with the latter nonce.
-- If rejected, the process is cancelled (exit with code 0).
getNonce :: (MonadFail m, MonadIO m) => Types.AccountAddress -> Maybe Types.Nonce -> Bool -> ClientMonad m Types.Nonce
getNonce sender nonce confirm =
  case nonce of
    Nothing -> do
      currentNonce <- extractResponseValueOrDie Types.aiAccountNonce =<< getAccountInfoV2 (Types.AccAddress sender) Best
      nextNonce <- fmap Queries.nanNonce . getResponseValueOrDie =<< getNextSequenceNumberV2 sender
      liftIO $ when (currentNonce /= nextNonce) $ do
        logWarn [ printf "there is a pending transaction with nonce %s, but last committed one has %s" (show $ nextNonce-1) (show $ currentNonce-1)
                , printf "this transaction will have nonce %s and might hang if the pending transaction fails" (show nextNonce) ]
        when confirm $ do
          putStrLn "Proceed if you're confident that all currently pending transactions are valid."
          confirmed <- askConfirmation $ Just "proceed"
          unless confirmed exitTransactionCancelled
      return nextNonce
    Just v -> return v

-- |Send a transaction and optionally tail it (see 'tailTransaction' below).
sendAndTailTransaction_ :: (MonadIO m, MonadFail m)
    => Bool -- ^ Whether the output should be verbose
    -> TransactionConfig -- ^ Information about the sender, and the context of transaction
    -> Types.EncodedPayload -- ^ Payload of the transaction to send
    -> InteractionOpts -- ^ How interactive should sending and tailing be
    -> ClientMonad m ()
sendAndTailTransaction_ verbose txCfg pl intOpts = void $ sendAndTailTransaction verbose txCfg pl intOpts

-- |Send a transaction and optionally tail it (see 'tailTransaction' below).
-- If tailed, it returns the TransactionStatusResult of the finalized status,
-- otherwise the return value is @Nothing@.
sendAndTailTransaction :: (MonadIO m, MonadFail m)
    => Bool -- ^ Whether the output should be verbose
    -> TransactionConfig -- ^ Information about the sender, and the context of transaction
    -> Types.EncodedPayload -- ^ Payload of the transaction to send
    -> InteractionOpts -- ^ How interactive should sending and tailing be
    -> ClientMonad m (Maybe TransactionStatusResult)
sendAndTailTransaction verbose txCfg pl intOpts = do
  tx <- startTransaction txCfg pl (ioConfirm intOpts) Nothing
  let hash = getBlockItemHash tx
  logSuccess [ printf "transaction '%s' sent to the baker" (show hash) ]
  if ioTail intOpts
  then Just <$> tailTransaction verbose hash
  else return Nothing

-- |Continuously query and display transaction status until the transaction is finalized.
tailTransaction_ :: (MonadIO m) => Bool -> Types.TransactionHash -> ClientMonad m ()
tailTransaction_ verbose hash = void $ tailTransaction verbose hash

-- |Continuously query and display transaction status until the transaction is finalized.
-- Returns the TransactionStatusResult of the finalized status.
tailTransaction :: (MonadIO m) => Bool -> Types.TransactionHash-> ClientMonad m TransactionStatusResult
tailTransaction verbose hash = do
  logInfo [ "waiting for the transaction to be committed and finalized"
          , "you may skip this step by interrupting the command using Ctrl-C (pass flag '--no-wait' to do this by default)"
          , printf "the transaction will still get processed and may be queried using\n  'concordium-client transaction status %s'" (show hash) ]

  liftIO $ printf "[%s] Waiting for the transaction to be committed..." =<< getLocalTimeOfDayFormatted
  committedStatus <- awaitState 2 Committed hash
  liftIO $ putStrLn ""

  when (tsrState committedStatus == Absent) $
    logFatal [ "transaction failed before it got committed"
             , "most likely because it was invalid" ]

  committedContrInfoWithSchemas <- getTxContractInfoWithSchemas Nothing committedStatus
  runPrinter $ printTransactionStatus committedStatus verbose $ Just committedContrInfoWithSchemas

  -- If the transaction goes back to pending state after being committed
  -- to a branch which gets dropped later on, the command will currently
  -- keep presenting the transaction as committed and awaiting finalization.
  -- As the transaction is still expected to go back to being committed or
  -- (if for instance it expires) become absent, this seems acceptable
  -- from a UX perspective. Also, this is expected to be a very uncommon case.
  
  status <- if tsrState committedStatus == Finalized then -- if transaction is already finalized, there is no reason to print "Waiting for the transaction to be finalized..."
    return committedStatus
  else do
    liftIO $ printf "[%s] Waiting for the transaction to be finalized..." =<< getLocalTimeOfDayFormatted
    finalizedStatus <- awaitState 5 Finalized hash
    liftIO $ putStrLn ""

    when (tsrState finalizedStatus == Absent) $
      logFatal [ "transaction failed after it was committed"
              , "response:\n" ++ showPrettyJSON committedStatus ]

    -- Print out finalized status.
    finalizedContrInfoWithSchemas <- getTxContractInfoWithSchemas Nothing finalizedStatus
    runPrinter $ printTransactionStatus finalizedStatus verbose $ Just finalizedContrInfoWithSchemas

    return finalizedStatus
  liftIO $ printf "[%s] Transaction finalized.\n" =<< getLocalTimeOfDayFormatted
  return status

  where
    getLocalTimeOfDayFormatted = showTimeOfDay <$> getLocalTimeOfDay

-- |@read@ input or fail if the input could not be @read@.
readOrFail :: (MonadIO m, Read a) => Text -> m a
readOrFail t =
  case readEither s of
    Left err -> logFatal [[i|Unable to parse '#{s}': #{err}|]]
    Right v -> return v
  where s = Text.unpack t

-- |Reads a blockhash wrapped in a @Maybe@.
-- If the provided value is @Nothing@, a default value provided in the first parameter 
-- is returned. If the provided value is @Just s@, @readOrFail s@ is returned. Fails if
-- @s@ is not a valid blockhash.
readBlockHashOrDefault :: (MonadIO m) => BlockHashInput -> Maybe Text -> m BlockHashInput
readBlockHashOrDefault  d Nothing = return d
readBlockHashOrDefault  _ (Just s) = readOrFail s >>= return . Given

-- |Process an 'account ...' command.
processAccountCmd :: AccountCmd -> Maybe FilePath -> Verbose -> Backend -> IO ()
processAccountCmd action baseCfgDir verbose backend =
  case action of
    AccountShow inputMaybe block showEncrypted showDecrypted -> do
      baseCfg <- getBaseConfig baseCfgDir verbose

      when verbose $ do
        runPrinter $ printBaseConfig baseCfg
        putStrLn ""

      input <- case inputMaybe of
        Nothing -> do
          case Map.lookup defaultAccountName (bcAccountNameMap baseCfg) of
            Nothing -> do
              logFatal [[i|The ACCOUNT argument was not provided; so the default account name '#{defaultAccountName}' was used, but no account with that name exists.|]]
            Just acc -> do
              logInfo [[i|The ACCOUNT argument was not provided; so the default account name '#{defaultAccountName}' was used.|]]
              return . Text.pack $ show acc
        Just acc -> case Map.lookup acc (bcAccountNameMap baseCfg) of
          Nothing -> return acc
          Just acc' -> return . Text.pack $ show acc'

      accountIdentifier <-
        case Types.decodeAccountIdentifier (Text.encodeUtf8 input) of
          Just v -> return v -- input is a wellformed account identifier
          Nothing -> logFatal [[i|The identifier '#{input}' is neither a credential registration ID, an account index, the address nor the name of an account|]]

      (accInfo, na, dec) <- withClient backend $ do
        -- query account
        bhInput <- readBlockHashOrDefault Best block
        accInfo <- getAccountInfoOrDie accountIdentifier bhInput
        -- derive the address of the account from the the initial credential
        resolvedAddress <-
          case Map.lookup (ID.CredentialIndex 0) (Types.aiAccountCredentials accInfo) of
            Nothing -> logFatal [[i|No initial credential found for the account identified by #{showAccountIdentifier accountIdentifier}|]]
            Just v -> return $ ID.addressFromRegIdRaw $ ID.credId $ vValue v
        -- reverse lookup local account names
        let na = NamedAddress {naNames = findAllNamesFor (bcAccountNameMap baseCfg) resolvedAddress, naAddr = resolvedAddress}
        
        encKey <- liftIO $
          if showDecrypted
          then do
            encKeys <- (\l -> [ acEncryptionKey v | v <- l, naAddr (acAddr v) == resolvedAddress, isJust (acEncryptionKey v) ] ) <$> getAllAccountConfigs baseCfg
            case encKeys of
              [Just enc] -> do
                decrypted <- decryptAccountEncryptionSecretKeyInteractive enc
                case decrypted of
                  Right v -> return (Just v)
                  _ -> logFatal [printf "Couldn't decrypt encryption key for account '%s' with the provided password" (show $ naAddr na)]
              _ -> logFatal [printf "Tried to decrypt balance of account '%s' but this account is not present in the local store" (show $ naAddr na)]
          else return Nothing
        case encKey of
          Nothing ->
            return (accInfo, na, Nothing)
          Just k -> do
            gc <- getResponseValueOrDie =<< getCryptographicParametersV2 Best
            return (accInfo, na, Just (k, gc))

      runPrinter $ printAccountInfo na accInfo verbose (showEncrypted || showDecrypted) dec

    AccountList block -> do
      baseCfg <- getBaseConfig baseCfgDir verbose
      bhInput <- readBlockHashOrDefault Best block
      accs <- withClient backend $
        getAccountListV2 bhInput >>=
        getResponseValueOrDie
      runPrinter $ printAccountList (bcAccountNameMap baseCfg) (toList accs)

    AccountUpdateKeys f cid txOpts -> do
      baseCfg <- getBaseConfig baseCfgDir verbose

      when verbose $ do
        runPrinter $ printBaseConfig baseCfg
        putStrLn ""

      accCfg <- liftIO $ getAccountCfgFromTxOpts baseCfg txOpts
      let senderAddress = naAddr $ esdAddress accCfg

      withClient backend $ do
        keys <- liftIO $ getFromJson =<< eitherDecodeFileStrict f
        let pl = Types.encodePayload $ Types.UpdateCredentialKeys cid keys

        accInfo <- getAccountInfoOrDie (Types.AccAddress senderAddress) Best
        let numCredentials = Map.size $ Types.aiAccountCredentials accInfo
        let numKeys = length $ ID.credKeys keys
        let nrgCost _ = return $ Just $ accountUpdateKeysEnergyCost (Types.payloadSize pl) numCredentials numKeys

        txCfg <- liftIO $ getTransactionCfg baseCfg txOpts nrgCost

        let aukCfg = CredentialUpdateKeysTransactionCfg txCfg keys cid

        -- TODO: Check that the credential exists on the chain before making the update.

        when verbose $ liftIO $ do
          runPrinter $ printSelectedKeyConfig $ tcEncryptedSigningData txCfg
          putStrLn ""

        let intOpts = toInteractionOpts txOpts
        liftIO $ credentialUpdateKeysTransactionConfirm aukCfg (ioConfirm intOpts)
        sendAndTailTransaction_ verbose txCfg pl intOpts

    AccountUpdateCredentials cdisFile removeCidsFile newThreshold txOpts -> do
      baseCfg <- getBaseConfig baseCfgDir verbose

      when verbose $ do
        runPrinter $ printBaseConfig baseCfg
        putStrLn ""

      accCfg <- liftIO $ getAccountCfgFromTxOpts baseCfg txOpts
      let senderAddress = naAddr $ esdAddress accCfg

      withClient backend $ do
        accInfo <- getAccountInfoOrDie (Types.AccAddress senderAddress) Best
        (epayload, numKeys, newCredentials, removedCredentials) <- liftIO $ getAccountUpdateCredentialsTransactionData cdisFile removeCidsFile newThreshold
        let numExistingCredentials =  Map.size (Types.aiAccountCredentials accInfo)
        let nrgCost _ = return $ Just $ accountUpdateCredentialsEnergyCost (Types.payloadSize epayload) numExistingCredentials numKeys
        txCfg <- liftIO $ getTransactionCfg baseCfg txOpts nrgCost
        when verbose $ liftIO $ do
          runPrinter $ printSelectedKeyConfig $ tcEncryptedSigningData txCfg
          putStrLn ""

        let intOpts = toInteractionOpts txOpts
        let aucCfg = AccountUpdateCredentialsTransactionCfg
                { auctcTransactionCfg = txCfg
                , auctcNewCredInfos = newCredentials
                , auctcRemoveCredIds = removedCredentials
                , auctcNewThreshold = newThreshold }
        liftIO $ accountUpdateCredentialsTransactionConfirm aucCfg (ioConfirm intOpts)
        sendAndTailTransaction_ verbose txCfg epayload intOpts

    AccountEncrypt{..} -> do
      baseCfg <- getBaseConfig baseCfgDir verbose
      when verbose $ do
        runPrinter $ printBaseConfig baseCfg
        putStrLn ""

      let pl = Types.encodePayload $ Types.TransferToEncrypted aeAmount

      aetxCfg <- getAccountEncryptTransactionCfg baseCfg aeTransactionOpts aeAmount (Types.payloadSize pl)
      let txCfg = aeTransactionCfg aetxCfg
      when verbose $ do
        runPrinter $ printSelectedKeyConfig $ tcEncryptedSigningData txCfg
        putStrLn ""

      let intOpts = toInteractionOpts aeTransactionOpts
      accountEncryptTransactionConfirm aetxCfg (ioConfirm intOpts)
      withClient backend $ sendAndTailTransaction_ verbose txCfg pl intOpts

    AccountDecrypt{..} -> do
      baseCfg <- getBaseConfig baseCfgDir verbose
      when verbose $ do
        runPrinter $ printBaseConfig baseCfg
        putStrLn ""

      accCfg <- getAccountCfgFromTxOpts baseCfg adTransactionOpts
      let senderAddr = esdAddress accCfg

      encryptedSecretKey <- maybe (logFatal ["Missing account encryption secret key for account: " ++ show senderAddr]) return (esdEncryptionKey accCfg)
      secretKey <- either (\e -> logFatal ["Couldn't decrypt account encryption secret key: " ++ e]) return =<< decryptAccountEncryptionSecretKeyInteractive encryptedSecretKey

      withClient backend $ do
        transferData <- getAccountDecryptTransferData (naAddr senderAddr) adAmount secretKey adIndex
        let pl = Types.encodePayload $ Types.TransferToPublic transferData

        let nrgCost _ = return $ Just $ accountDecryptEnergyCost $ Types.payloadSize pl
        txCfg <- liftIO (getTransactionCfg baseCfg adTransactionOpts nrgCost)


        let adtxCfg = AccountDecryptTransactionConfig{
          adTransactionCfg = txCfg,
          adTransferData = transferData
        }

        when verbose $ do
          runPrinter $ printSelectedKeyConfig $ tcEncryptedSigningData txCfg
          liftIO $ putStrLn ""

        let intOpts = toInteractionOpts adTransactionOpts
        accountDecryptTransactionConfirm adtxCfg (ioConfirm intOpts)
        sendAndTailTransaction_ verbose txCfg pl intOpts

    AccountShowAlias addrOrName alias -> do
      baseCfg <- getBaseConfig baseCfgDir verbose
      case getAccountAddress (bcAccountNameMap baseCfg) addrOrName of
        Left err -> logFatal [err]
        Right namedAddr ->
          putStrLn [i|The requested alias for address #{naAddr namedAddr} is #{Types.createAlias (naAddr namedAddr) alias}|]

-- |Process a 'module ...' command.
processModuleCmd :: ModuleCmd -> Maybe FilePath -> Verbose -> Backend -> IO ()
processModuleCmd action baseCfgDir verbose backend =
  case action of
    ModuleDeploy modFile modName mWasmVersion txOpts -> do
      baseCfg <- getBaseConfig baseCfgDir verbose

      mdCfg <- getModuleDeployTransactionCfg baseCfg txOpts modFile mWasmVersion
      let txCfg = mdtcTransactionCfg mdCfg

      let nrg = tcEnergy txCfg

      let msgIntro = case modName of
            Nothing -> [i|deploy the module '#{modFile}'|]
            Just modName' -> [i|deploy the module '#{modFile}' and name it '#{modName'}'|]
      logInfo [ msgIntro
              , [i|allowing up to #{showNrg nrg} to be spent as transaction fee|]]

      when (ioConfirm . toInteractionOpts $ txOpts) $ do
         confirmed <- askConfirmation Nothing
         unless confirmed exitTransactionCancelled

      logInfo ["deploying module..."]

      let intOpts = toInteractionOpts txOpts
      let pl = moduleDeployTransactionPayload mdCfg

      withClient backend $ do
        mTsr <- sendAndTailTransaction verbose txCfg (Types.encodePayload pl) intOpts
        case extractModRef mTsr of
          Nothing -> return ()
          Just (Left err) -> logFatal ["module deployment failed:", err]
          Just (Right modRef) -> do
            logSuccess [[i|module successfully deployed with reference: '#{modRef}'|]]
            case modName of
              Nothing -> return ()
              Just modName' -> do
                nameAdded <- liftIO $ addModuleNameAndWrite verbose baseCfg modName' modRef
                logSuccess [[i|module reference #{modRef} was successfully named '#{nameAdded}'|]]

    ModuleList block -> do
      baseCfg <- getBaseConfig baseCfgDir verbose
      -- Verify that the provided blockhash is valid.
      case block of
        Nothing -> return ()
        Just b -> case readEither (Text.unpack b) of
          Left _ -> logFatal [[i|Could not retrieve the list of modules: The provided block hash '#{Text.unpack b}' is invalid.|]]
          Right (_v :: Types.BlockHash) -> return ()
      bhInput <- readBlockHashOrDefault Best block
      (best, ms) <- withClient backend $ do
        blRes <- getBlockInfoV2 bhInput
        -- Check that the requested block exists.
        let res = case blRes of
              StatusOk resp -> case grpcResponseVal resp of
                Left err -> Left $ "Cannot decode block info response from the node: " <> err
                Right v -> Right v
              StatusNotOk (NOT_FOUND, _) -> Left [i|No block with #{showBlockHashInput bhInput} exists.|]
              StatusNotOk (status, err) -> Left [i|GRPC response with status '#{status}': #{err}|]
              StatusInvalid -> Left "GRPC response contained an invalid status code."
              RequestFailed err -> Left $ "I/O error: " <> err
        case res of
          Left err -> logFatal ["Could not retrieve the list of modules: " <> err]
          Right bi -> do
            -- Get the hash of the best block and the modules.
            let bbHash = Queries.biBlockHash bi
            modules <- fmap toList . getResponseValueOrDie =<< getModuleListV2 (Given bbHash)
            return (bbHash, modules)
      when (null ms) $ logInfo [[i|There are no modules in block '#{best}'|]]
      runPrinter $ printModuleList (bcModuleNameMap baseCfg) ms

    ModuleShow modRefOrName outFile block -> do
      baseCfg <- getBaseConfig baseCfgDir verbose
      namedModRef <- getNamedModuleRef (bcModuleNameMap baseCfg) modRefOrName
      wasmModule <- withClient backend $ getWasmModule namedModRef =<< readBlockHashOrDefault Best block
      logInfo [[i|WASM Version of module: #{Wasm.wasmVersion wasmModule}|]]
      let wasmModuleBytes = S.encode wasmModule
      case outFile of
        -- Write to stdout
        "-" -> BS.putStr wasmModuleBytes
        -- Write to file
        _   -> do
          success <- handleWriteFile BS.writeFile PromptBeforeOverwrite verbose outFile wasmModuleBytes
          when success $ logSuccess [[i|wrote module source to the file '#{outFile}'|]]

    ModuleInspect modRefOrName schemaFile block -> do
      baseCfg <- getBaseConfig baseCfgDir verbose
      namedModRef <- getNamedModuleRef (bcModuleNameMap baseCfg) modRefOrName
      wasmModule <- withClient backend $ getWasmModule namedModRef =<< readBlockHashOrDefault Best block
      let wasmVersion = Wasm.wasmVersion wasmModule
      (schema, exports) <- getSchemaAndExports schemaFile wasmModule
      let moduleInspectInfo = CI.constructModuleInspectInfo namedModRef wasmVersion schema exports
      runPrinter $ printModuleInspectInfo moduleInspectInfo

    ModuleName modRefOrFile modName mWasmVersion -> do
      baseCfg <- getBaseConfig baseCfgDir verbose
      modRef <- getModuleRefFromRefOrFile modRefOrFile mWasmVersion
      nameAdded <- liftIO $ addModuleNameAndWrite verbose baseCfg modName modRef
      logSuccess [[i|module reference #{modRef} was successfully named '#{nameAdded}'|]]

    ModuleRemoveName name -> do
        baseCfg <- getBaseConfig baseCfgDir verbose
        when verbose $ do
          runPrinter $ printBaseConfig baseCfg
          putStrLn ""

        let nameMap = bcModuleNameMap baseCfg
        case Map.lookup name nameMap of
          Nothing -> logFatal [[i|the name '#{name}' is not in use|]]
          Just currentAddr -> do
            logInfo [[i|removing mapping from '#{name}' to contract address '#{currentAddr}'|]]
            void $ removeModuleNameAndWrite baseCfg name verbose

  where extractModRef = extractFromTsr (\case
                                           Types.ModuleDeployed modRef -> Just modRef
                                           _ -> Nothing)

getModuleDeployTransactionCfg :: BaseConfig -> TransactionOpts (Maybe Types.Energy) -> FilePath -> Maybe Wasm.WasmVersion -> IO ModuleDeployTransactionCfg
getModuleDeployTransactionCfg baseCfg txOpts moduleFile mWasmVersion = do
  wasmModule <- getWasmModuleFromFile moduleFile mWasmVersion
  txCfg <- getTransactionCfg baseCfg txOpts $ moduleDeployEnergyCost wasmModule
  return $ ModuleDeployTransactionCfg txCfg wasmModule

-- |Calculate the energy cost of deploying a module.
moduleDeployEnergyCost :: Wasm.WasmModule -> EncryptedSigningData -> IO (Maybe (Int -> Types.Energy))
moduleDeployEnergyCost wasmMod encSignData = pure . Just . const $
  Cost.deployModuleCost (fromIntegral payloadSize) + minimumCost payloadSize signatureCount
  where
        signatureCount = mapNumKeys (esdKeys encSignData)
        payloadSize = Types.payloadSize . Types.encodePayload . Types.DeployModule $ wasmMod

data ModuleDeployTransactionCfg =
  ModuleDeployTransactionCfg
  { -- |Configuration for the transaction.
    mdtcTransactionCfg :: !TransactionConfig
    -- |The WASM module to deploy.
  , mdtcModule :: !Wasm.WasmModule }

moduleDeployTransactionPayload :: ModuleDeployTransactionCfg -> Types.Payload
moduleDeployTransactionPayload ModuleDeployTransactionCfg {..} = Types.DeployModule mdtcModule

-- |Checks if the given receive name is valid and if so, returns it back
-- or otherwise a fallback receive name for v1 contracts.
checkAndGetContractReceiveName :: CI.ContractInfo -> Text -> IO Text
checkAndGetContractReceiveName contrInfo receiveName = do
  if CI.hasReceiveMethod receiveName contrInfo
    then return receiveName
    else
      if not $ CI.hasFallbackReceiveSupport contrInfo
        then confirmAbortOrContinue False
        else let (_, fallbackReceiveName) = Wasm.contractAndFunctionName $ Wasm.makeFallbackReceiveName $ Wasm.ReceiveName (CI.getContractName contrInfo <> receiveName) in
          if CI.hasReceiveMethod fallbackReceiveName contrInfo
          then do
            logInfo [[i|The contract does not have an entrypoint named '#{receiveName}'. The fallback entrypoint will be used instead.|]]
            return fallbackReceiveName
          else confirmAbortOrContinue True
  where
    confirmAbortOrContinue hasFallbackReceiveSupport = do
      let fallback_msg :: String = if hasFallbackReceiveSupport
                then " or a fallback entrypoint"
                else ""
      logWarn [[i|The contract does not have an entrypoint named '#{receiveName}'#{fallback_msg}.|]]
      confirmed <- askConfirmation $ Just "Do you still want to continue? "
      unless confirmed $ logFatal ["aborting..."]
      return receiveName

-- |Process a 'contract ...' command.
processContractCmd :: ContractCmd -> Maybe FilePath -> Verbose -> Backend -> IO ()
processContractCmd action baseCfgDir verbose backend =
  case action of
    ContractList block -> do
      baseCfg <- getBaseConfig baseCfgDir verbose
      -- Verify that the provided blockhash is valid.
      case block of
        Nothing -> return ()
        Just b -> case readEither (Text.unpack b) of
          Left _ -> logFatal [[i|Could not retrieve the list of contracts: The provided block hash '#{Text.unpack b}' is invalid.|]]
          Right (_v :: Types.BlockHash) -> return ()
      bhInput <- readBlockHashOrDefault Best block
      (best, ms) <- withClient backend $ do
        blRes <- getBlockInfoV2 bhInput
        -- Check that the requested block exists.
        let res = case blRes of
              StatusOk resp -> case grpcResponseVal resp of
                Left err -> Left $ "Cannot decode block info response from the node: " <> err
                Right v -> Right v
              StatusNotOk (NOT_FOUND, _) -> Left [i|No block with #{showBlockHashInput bhInput} exists.|]
              StatusNotOk (status, err) -> Left [i|GRPC response with status '#{status}': #{err}|]
              StatusInvalid -> Left "GRPC response contained an invalid status code."
              RequestFailed err -> Left $ "I/O error: " <> err
        case res of
          Left err -> logFatal ["Cannot decode contract list response from the node: " <> err]
          Right bi -> do
            -- Get the hash of the best block and the modules.
            let bbHash = Queries.biBlockHash bi
            modRes <- getInstanceListV2 (Given bbHash)
            case modRes of
              StatusOk resp -> case grpcResponseVal resp of
                Left err -> logFatal ["Cannot decode contract list response from the node: " <> err]
                Right mods -> return (bbHash, toList mods)
              StatusNotOk (NOT_FOUND, _) -> logFatal [[i|No block with #{showBlockHashInput bhInput} exists.|]]
              StatusNotOk (status, err) -> logFatal [[i|GRPC response with status '#{status}': #{err}|]]
              StatusInvalid -> logFatal ["GRPC response contained an invalid status code."]
              RequestFailed err -> logFatal ["I/O error: " <> err]
            
      when (null ms) $ logInfo [[i|There are no contract instances in block '#{best}'|]]
      runPrinter $ printContractList (bcContractNameMap baseCfg) ms

    ContractShow indexOrName subindex schemaFile block -> do
      baseCfg <- getBaseConfig baseCfgDir verbose
      namedContrAddr <- getNamedContractAddress (bcContractNameMap baseCfg) indexOrName subindex
      withClient backend $ do
        blockHash <-
          readBlockHashOrDefault Best block >>=
            getBlockInfoV2 >>=
              extractResponseValueOrDie Queries.biBlockHash
        contrInfo <- getContractInfo namedContrAddr (Given blockHash)
        let namedModRef = NamedModuleRef {nmrRef = CI.ciSourceModule contrInfo, nmrNames = findAllNamesFor (bcModuleNameMap baseCfg) (CI.ciSourceModule contrInfo)}
        schema <- getSchemaFromFileOrModule schemaFile namedModRef (Given blockHash)
        let namedOwner = NamedAddress {naAddr = CI.ciOwner contrInfo, naNames = findAllNamesFor (bcAccountNameMap baseCfg) (CI.ciOwner contrInfo)}
        displayContractInfo schema contrInfo namedOwner namedModRef

    ContractInit modTBD contrName paramsFile schemaFile contrAlias isPath mWasmVersion amount txOpts -> do
      baseCfg <- getBaseConfig baseCfgDir verbose
      ciCfg <- getContractInitTransactionCfg backend baseCfg txOpts modTBD isPath mWasmVersion contrName
                paramsFile schemaFile amount
      let txCfg = citcTransactionCfg ciCfg
      let energy = tcEnergy txCfg
      let expiryTs = tcExpiry txCfg

      let minEnergy = contractInitMinimumEnergy ciCfg (tcEncryptedSigningData txCfg)
      when (energy < minEnergy) $ logFatal [ "insufficient energy provided"
                                           , [iii|to verify the transaction signature #{showNrg minEnergy} is needed,
                                                  and additional energy is needed to complete the initialization|]]

      logInfo [ [i|initialize contract '#{contrName}' from module '#{citcModuleRef ciCfg}' with |]
                  ++ paramsMsg paramsFile ++ [i| Sending #{Types.amountToString $ citcAmount ciCfg} CCD.|]
              , [i|allowing up to #{showNrg energy} to be spent as transaction fee|]
              , [i|transaction expires on #{showTimeFormatted $ timeFromTransactionExpiryTime expiryTs}|]]

      when (ioConfirm . toInteractionOpts $ txOpts) $ do
         confirmed <- askConfirmation Nothing
         unless confirmed exitTransactionCancelled

      let intOpts = toInteractionOpts txOpts
      let pl = contractInitTransactionPayload ciCfg
      withClient backend $ do
        mTsr <- sendAndTailTransaction verbose txCfg (Types.encodePayload pl) intOpts
        case extractContractAddress mTsr of
          Nothing -> return ()
          Just (Left err) -> logFatal ["contract initialisation failed:", err]
          Just (Right contrAddr) -> do
            logSuccess [[i|contract successfully initialized with address: #{showCompactPrettyJSON contrAddr}|]]
            case contrAlias of
              Nothing -> return ()
              Just contrAlias' -> do
                nameAdded <- liftIO $ addContractNameAndWrite verbose baseCfg contrAlias' contrAddr
                logSuccess [[i|contract address #{showCompactPrettyJSON contrAddr} was successfully named '#{nameAdded}'|]]

    ContractUpdate indexOrName subindex receiveName paramsFile schemaFile amount txOpts -> do
      baseCfg <- getBaseConfig baseCfgDir verbose
      cuCfg <- getContractUpdateTransactionCfg backend baseCfg txOpts indexOrName subindex
                receiveName paramsFile schemaFile amount
      let txCfg = cutcTransactionCfg cuCfg
      let energy = tcEnergy txCfg
      let expiryTs = tcExpiry txCfg

      let minEnergy = contractUpdateMinimumEnergy cuCfg (tcEncryptedSigningData txCfg)
      when (energy < minEnergy) $ logFatal [ "insufficient energy provided"
                                           , [iii|to verify the transaction signature #{showNrg minEnergy} is needed,
                                                  and additional energy is needed to complete the update|]]

      logInfo [ [i|update contract '#{cutcContrName cuCfg}' using the function '#{receiveName}' with |]
                  ++ paramsMsg paramsFile ++ [i| Sending #{Types.amountToString $ cutcAmount cuCfg} CCD.|]
              , [i|allowing up to #{showNrg energy} to be spent as transaction fee|]
              , [i|transaction expires on #{showTimeFormatted $ timeFromTransactionExpiryTime expiryTs}|]]

      when (ioConfirm . toInteractionOpts $ txOpts) $ do
         confirmed <- askConfirmation Nothing
         unless confirmed exitTransactionCancelled

      let intOpts = toInteractionOpts txOpts
      let pl = contractUpdateTransactionPayload cuCfg
      withClient backend $ do
        mTsr <- sendAndTailTransaction verbose txCfg (Types.encodePayload pl) intOpts
        case extractUpdate mTsr of
          Nothing -> return ()
          Just (Left err) -> logFatal ["updating contract instance failed:", err]
          Just (Right _) -> do
            namedContrAddr <- getNamedContractAddress (bcContractNameMap baseCfg) indexOrName subindex
            logSuccess [[iii|successfully updated contract instance #{showNamedContractAddress namedContrAddr}
                                              using the function '#{receiveName}'|]]

    ContractInvoke indexOrName subindex receiveName parameterFile schemaFile amount invoker energy block -> do
      baseCfg <- getBaseConfig baseCfgDir verbose
      namedContrAddr <- getNamedContractAddress (bcContractNameMap baseCfg) indexOrName subindex

      invoker' :: Maybe Types.Address <- case invoker of
        Nothing -> return Nothing
        Just (InvokerAccount nameOrAddr) -> Just . Types.AddressAccount . naAddr <$> getAccountAddressArg (bcAccountNameMap baseCfg) nameOrAddr
        Just InvokerContract{..} -> Just . Types.AddressContract . ncaAddr <$> getNamedContractAddress (bcContractNameMap baseCfg) icIndexOrName icSubindex

      (bbHash, contrInfo) <- withClient backend $ do
        bhInput <- readBlockHashOrDefault Best block
        bHash <- extractResponseValueOrDie Queries.biBlockHash =<< getBlockInfoV2 bhInput
        cInfo <- getContractInfo namedContrAddr (Given bHash)
        return (bHash, cInfo)
      let namedModRef = NamedModuleRef {nmrRef = CI.ciSourceModule contrInfo, nmrNames = []} -- Skip finding nmrNames, as they won't be shown.

      let contractName = CI.getContractName contrInfo
      let wasmReceiveName = Wasm.ReceiveName [i|#{contractName}.#{receiveName}|]
      updatedReceiveName <- checkAndGetContractReceiveName contrInfo receiveName

      modSchema <- withClient backend $ getSchemaFromFileOrModule schemaFile namedModRef (Given bbHash)
      wasmParameter <- getWasmParameter parameterFile modSchema (CS.ReceiveFuncName contractName updatedReceiveName)
      let nrg = fromMaybe (Types.Energy 10_000_000) energy

      let invokeContext = InvokeContract.ContractContext
                          { ccInvoker = invoker'
                          , ccContract = ncaAddr namedContrAddr
                          , ccAmount = amount
                          , ccMethod = wasmReceiveName
                          , ccParameter = wasmParameter
                          , ccEnergy = nrg
                          }

      res <- withClient backend $ do
        iiRes <- invokeInstanceV2 (Given bbHash) invokeContext
        let r = case iiRes of
              StatusOk resp -> case grpcResponseVal resp of
                Left err -> Left $ "Cannot decode contract info response from the node: " <> err
                Right v -> return v
              StatusNotOk (status, err) -> Left [i|GRPC response with status '#{status}': #{err}|]
              StatusInvalid -> Left "GRPC response contained an invalid status code."
              RequestFailed err -> Left $ "I/O error: " <> err
        case r of
              Left err -> logFatal ["Invocation failed with error: " <> err]
              Right v -> return v

      case res of
          InvokeContract.Failure{..} -> do
            returnValueMsg <- mkReturnValueMsg rcrReturnValue schemaFile modSchema contractName updatedReceiveName True
            -- Logs in cyan to indicate that the invocation returned with a failure.
            -- This might be what you expected from the contract, so logWarn or logFatal should not be used.
            log Info (Just ANSI.Cyan) [[iii|Invocation resulted in failure:\n
                                              - Energy used: #{showNrg rcrUsedEnergy}\n
                                              - Reason: #{showRejectReason verbose rcrReason}
                                              #{returnValueMsg}|]]
          InvokeContract.Success{..} -> do
            let eventsMsg = case mapMaybe (fmap (("  - " <>) . Text.pack) . showEvent verbose Nothing) rcrEvents of
                              [] -> Text.empty
                              evts -> [i|- Events:\n#{Text.intercalate "\n" evts}|]
            returnValueMsg <- mkReturnValueMsg rcrReturnValue schemaFile modSchema contractName updatedReceiveName False
            logSuccess [[iii|Invocation resulted in success:\n
                              - Energy used: #{showNrg rcrUsedEnergy}
                              #{returnValueMsg}
                              #{eventsMsg}
                              |]]

    ContractName index subindex contrName -> do
      baseCfg <- getBaseConfig baseCfgDir verbose
      let contrAddr = mkContractAddress index subindex
      nameAdded <- liftIO $ addContractNameAndWrite verbose baseCfg contrName contrAddr
      logSuccess [[i|contract address #{showCompactPrettyJSON contrAddr} was successfully named '#{nameAdded}'|]]

    ContractRemoveName name -> do
        baseCfg <- getBaseConfig baseCfgDir verbose
        when verbose $ do
          runPrinter $ printBaseConfig baseCfg
          putStrLn ""

        let nameMap = bcContractNameMap baseCfg
        case Map.lookup name nameMap of
          Nothing -> logFatal [[i|the name '#{name}' is not in use|]]
          Just currentAddr -> do
            logInfo [[i|removing mapping from '#{name}' to contract address '#{currentAddr}'|]]
            void $ removeContractNameAndWrite baseCfg name verbose

  where extractContractAddress = extractFromTsr (\case
                                                 Types.ContractInitialized {..} -> Just ecAddress
                                                 _ -> Nothing)

        -- |A successful contract update will contain at least one Updated event
        --  and zero or more Interrupted, Resumed, and Transferred events.
        extractUpdate = extractFromTsr (\case
                                        Types.Updated {} -> Just ()
                                        Types.Interrupted {} -> Just ()
                                        Types.Resumed {} -> Just ()
                                        Types.Transferred {} -> Just ()
                                        _ -> Nothing)
        paramsMsg = \case
            Nothing -> "no parameters."
            Just (ParameterBinary binFile) -> [i|binary parameters from '#{binFile}'.|]
            Just (ParameterJSON jsonFile) -> [i|JSON parameters from '#{jsonFile}'.|]

        -- |Calculates the minimum energy required for checking the signature of a contract initialization.
        -- The minimum will not cover the full initialization, but enough of it, so that a potential 'Not enough energy' error
        -- can be shown.
        contractInitMinimumEnergy :: ContractInitTransactionCfg -> EncryptedSigningData -> Types.Energy
        contractInitMinimumEnergy ContractInitTransactionCfg{..} encSignData = minimumCost (fromIntegral payloadSize) signatureCount
          where
            payloadSize =    1 -- tag
                          + 32 -- module ref
                          +  2 + (length $ show citcInitName) -- size length + length of initName
                          +  2 + (BSS.length . Wasm.parameter $ citcParams) -- size length + length of parameter
            signatureCount = mapNumKeys (esdKeys encSignData)

        -- |Calculates the minimum energy required for checking the signature of a contract update.
        -- The minimum will not cover the full update, but enough of it, so that a potential 'Not enough energy' error
        -- can be shown.
        contractUpdateMinimumEnergy :: ContractUpdateTransactionCfg -> EncryptedSigningData -> Types.Energy
        contractUpdateMinimumEnergy ContractUpdateTransactionCfg{..} encSignData = minimumCost (fromIntegral payloadSize) signatureCount
          where
            payloadSize =    1 -- tag
                          + 16 -- contract address
                          +  2 + (length $ show cutcReceiveName) -- size length + length of receiveName
                          +  2 + (BSS.length . Wasm.parameter $ cutcParams) -- size length + length of the parameter
            signatureCount = mapNumKeys (esdKeys encSignData)

        -- |Construct a message for displaying the return value of a smart contract invocation.
        --  The 'isError' parameter determines whether the returned bytes should be parsed with the error schema or the return value schema.
        mkReturnValueMsg :: Maybe BS.ByteString -> Maybe FilePath -> Maybe CS.ModuleSchema -> Text -> Text -> Bool -> IO Text
        mkReturnValueMsg rvBytes schemaFile modSchema contractName receiveName isError = case rvBytes of
          Nothing -> return Text.empty
          Just rv -> case modSchema >>= \modSchema' -> lookupSchema modSchema' (CS.ReceiveFuncName contractName receiveName) of
            Nothing -> return [i|\n - #{valueType} value (raw):\n  #{BS.unpack rv}\n|] -- Schema not provided or it doesn't contain the return value for this func.
            Just schemaForFunc -> case S.runGet (CP.getJSONUsingSchema schemaForFunc) rv of
              Left err -> do
                logWarn [[i|Could not parse the returned bytes using the schema:\n#{err}|]]
                if isJust schemaFile
                  then logWarn ["Make sure you supply the correct schema for the contract with --schema"]
                  else logWarn ["Try supplying a schema file with --schema"]
                return [i|\n - #{valueType} value (raw):\n  #{BS.unpack rv}\n|]
              Right rvJSON -> return [i|\n - #{valueType} value:\n#{indentBy 6 $ showPrettyJSON rvJSON}\n|]
          where
              (lookupSchema, valueType) = if isError then (CS.lookupErrorSchema, "Error"::Text) else (CS.lookupReturnValueSchema, "Return"::Text)

-- |Try to fetch info about the contract.
-- Or, log fatally with appropriate error messages if anything goes wrong.
getContractInfo :: (MonadIO m) => NamedContractAddress -> BlockHashInput -> ClientMonad m CI.ContractInfo
getContractInfo namedContrAddr bhInput = do
  blockRes <- getBlockInfoV2 bhInput
  -- Check that the requested block exists.
  case blockRes of
    StatusOk _ -> return () -- Note that this does not check whether the payload could be decoded.
    StatusNotOk (NOT_FOUND, _) -> logFatal [[i|No block with #{showBlockHashInput bhInput} exists.|]] 
    StatusNotOk (status, err) -> logFatal [[i|GRPC response with status '#{status}': #{err}|]] 
    StatusInvalid -> logFatal ["GRPC response contained an invalid status code."]
    RequestFailed err -> logFatal ["I/O error: " <> err]
  res <- getInstanceInfoV2 (ncaAddr namedContrAddr) bhInput
  case res of
    StatusOk resp -> case grpcResponseVal resp of
      Left err -> logFatal ["Cannot decode contract info response from the node: " <> err]
      Right v -> return $ instanceInfoToContractInfo v
    StatusNotOk (NOT_FOUND, _) -> logFatal [[i|the contract instance #{showNamedContractAddress namedContrAddr} does not exist in #{showBlockHashInput bhInput}.|]] 
    StatusNotOk (status, err) -> logFatal [[i|GRPC response with status '#{status}': #{err}|]] 
    StatusInvalid -> logFatal ["GRPC response contained an invalid status code."]
    RequestFailed err -> logFatal ["I/O error: " <> err]

-- |Display contract info, optionally using a schema to decode the contract state.
displayContractInfo :: Maybe CS.ModuleSchema -> CI.ContractInfo -> NamedAddress -> NamedModuleRef -> ClientMonad IO ()
displayContractInfo schema contrInfo namedOwner namedModRef = do
  cInfo <- case schema of
    Just schema' -> do
      mContrInfo <- CI.addSchemaData contrInfo schema'
      case mContrInfo of
        Nothing -> return contrInfo -- Adding schema data failed, just return the regular contract info.
        Just infoWithSchemaData -> return infoWithSchemaData
    Nothing -> return contrInfo
  runPrinter $ printContractInfo cInfo namedOwner namedModRef

-- |Attempts to acquire the needed parts for updating a contract.
-- The two primary parts are a contract address, which is acquired using @getNamedContractAddress@,
-- and a @Wasm.Parameter@ which is acquired using @getWasmParameter@.
-- It will log fatally if one of the two cannot be acquired.
getContractUpdateTransactionCfg :: Backend
                                -> BaseConfig
                                -> TransactionOpts Types.Energy
                                -> Text -- ^ Index of the contract address OR a contract name.
                                -> Maybe Word64 -- ^ Optional subindex.
                                -> Text -- ^ Name of the receive function to use.
                                -> Maybe ParameterFileInput -- ^ Optional parameter file.
                                -> Maybe FilePath -- ^ Optional schema file.
                                -> Types.Amount   -- ^ @Amount@ to send to the contract.
                                -> IO ContractUpdateTransactionCfg
getContractUpdateTransactionCfg backend baseCfg txOpts indexOrName subindex receiveName
                                paramsFile schemaFile amount = do
  txCfg <- getRequiredEnergyTransactionCfg baseCfg txOpts
  namedContrAddr <- getNamedContractAddress (bcContractNameMap baseCfg) indexOrName subindex
  (bbHash, contrInfo) <- withClient backend $ do
    b <- extractResponseValueOrDie Queries.biBlockHash =<< getBlockInfoV2 Best  
    cInfo <- getContractInfo namedContrAddr (Given b)
    return (b, cInfo)
  updatedReceiveName <- checkAndGetContractReceiveName contrInfo receiveName
  let namedModRef = NamedModuleRef {nmrRef = CI.ciSourceModule contrInfo, nmrNames = []}
  let contrName = CI.getContractName contrInfo
  schema <- withClient backend $ getSchemaFromFileOrModule schemaFile namedModRef (Given bbHash)
  params <- getWasmParameter paramsFile schema (CS.ReceiveFuncName contrName updatedReceiveName)
  return $ ContractUpdateTransactionCfg txCfg (ncaAddr namedContrAddr)
          contrName (Wasm.ReceiveName [i|#{contrName}.#{receiveName}|]) params amount

contractUpdateTransactionPayload :: ContractUpdateTransactionCfg -> Types.Payload
contractUpdateTransactionPayload ContractUpdateTransactionCfg {..} =
  Types.Update cutcAmount cutcAddress cutcReceiveName cutcParams

data ContractUpdateTransactionCfg =
  ContractUpdateTransactionCfg
  { -- |Configuration for the transaction.
    cutcTransactionCfg :: !TransactionConfig
    -- |The address of the contract to invoke.
  , cutcAddress :: !Types.ContractAddress
    -- |Name of the contract that is being updated.
    -- This is resolved from the chain.
  , cutcContrName :: !Text
    -- |Name of the receive method to invoke.
  , cutcReceiveName :: !Wasm.ReceiveName
    -- |Parameters to the receive method.
  , cutcParams :: !Wasm.Parameter
    -- |Amount to transfer to the contract.
  , cutcAmount :: !Types.Amount
  }

-- |Attempts to acquire the needed parts for initializing a contract.
-- The two primary parts are a module reference, which can be acquired in one of three ways
-- (see the arguments for details), and a @Wasm.Parameter@, which is acquired using @getWasmParameter@.
-- It will log fatally if one of the two cannot be acquired.
getContractInitTransactionCfg :: Backend
                              -> BaseConfig
                              -> TransactionOpts Types.Energy
                              -> String -- ^ Module reference OR module name OR (if isPath == True) path to the module (reference then calculated by hashing).
                              -> Bool   -- ^ isPath: if True, the previous argument is assumed to be a path.
                              -> Maybe Wasm.WasmVersion -- ^ Optional WasmVersion for the module file.
                              -> Text   -- ^ Name of contract to init.
                              -> Maybe ParameterFileInput -- ^ Optional parameter file.
                              -> Maybe FilePath -- ^ Optional schema file.
                              -> Types.Amount   -- ^ @Amount@ to send to the contract.
                              -> IO ContractInitTransactionCfg
getContractInitTransactionCfg backend baseCfg txOpts modTBD isPath mWasmVersion contrName paramsFile schemaFile amount = do
  namedModRef <- if isPath
            then (\ref -> NamedModuleRef {nmrRef = ref, nmrNames = []}) <$> getModuleRefFromFile modTBD mWasmVersion
            else getNamedModuleRef (bcModuleNameMap baseCfg) (Text.pack modTBD)
  txCfg <- getRequiredEnergyTransactionCfg baseCfg txOpts
  schema <- withClient backend $ getSchemaFromFileOrModule schemaFile namedModRef Best
  params <- getWasmParameter paramsFile schema (CS.InitFuncName contrName)
  return $ ContractInitTransactionCfg txCfg amount (nmrRef namedModRef) (Wasm.InitName [i|init_#{contrName}|]) params

-- |Query the node for a module reference, and parse the result.
-- Terminate program execution if either the module cannot be obtained,
-- or the result cannot be parsed.
getWasmModule :: (MonadIO m)
              => NamedModuleRef -- ^On-chain reference of the module.
              -> BlockHashInput -- ^The block to query in.
              -> ClientMonad m Wasm.WasmModule
getWasmModule namedModRef bhInput = do
  blockRes <- getBlockInfoV2 bhInput
  -- Check that the requested block exists.
  case blockRes of
    StatusOk _ -> return () -- Note that this does not check whether the payload could be decoded.
    StatusNotOk (NOT_FOUND, _) -> logFatal [[i|No block with #{showBlockHashInput bhInput} exists.|]] 
    StatusNotOk (status, err) -> logFatal [[i|GRPC response with status '#{status}': #{err}|]] 
    StatusInvalid -> logFatal ["GRPC response contained an invalid status code."]
    RequestFailed err -> logFatal ["I/O error: " <> err]
  res <- getModuleSourceV2 (nmrRef namedModRef) bhInput
  case res of
    StatusOk resp -> case grpcResponseVal resp of
      Left err -> logFatal ["Cannot decode Wasm module response from the node: " <> err]
      Right v -> return v
    StatusNotOk (NOT_FOUND, _) -> logFatal [[i|The module reference #{showNamedModuleRef namedModRef} does not exist in block #{showBlockHashInput bhInput}|]] 
    StatusNotOk (status, err) -> logFatal [[i|GRPC response with status '#{status}': #{err}|]] 
    StatusInvalid -> logFatal ["GRPC response contained an invalid status code."]
    RequestFailed err -> logFatal ["I/O error: " <> err]

data ContractInitTransactionCfg =
  ContractInitTransactionCfg
  { -- |Configuration for the transaction.
    citcTransactionCfg :: !TransactionConfig
    -- |Initial amount on the contract's account.
  , citcAmount :: !Types.Amount
    -- |Reference of the module (on-chain) in which the contract exist.
  , citcModuleRef :: !Types.ModuleRef
    -- |Name of the init method to invoke in that module.
  , citcInitName :: !Wasm.InitName
    -- |Parameters to the init method.
  , citcParams :: !Wasm.Parameter
  }

contractInitTransactionPayload :: ContractInitTransactionCfg -> Types.Payload
contractInitTransactionPayload ContractInitTransactionCfg {..} =
  Types.InitContract citcAmount citcModuleRef citcInitName citcParams

-- |Load a WasmModule from the specified file path.
-- The module will be prefixed with the wasmVersion and moduleSize if wasmVersion is provided.
-- This enables the use of wasm modules compiled with cargo-concordium version < 2, and modules compiled
-- without cargo-concordium version >= 2.
getWasmModuleFromFile :: FilePath -- ^ The module file.
                      -> Maybe Wasm.WasmVersion -- ^ Optional wasmVersion.
                      -> IO Wasm.WasmModule
getWasmModuleFromFile moduleFile mWasmVersion = do
  source <- handleReadFile BS.readFile moduleFile >>= \source ->
    case mWasmVersion of
      Nothing -> return source -- Module should already be prefixed with the wasmVersion and moduleSize.
      Just wasmVersion -> let wasmVersionBytes = S.encode wasmVersion
                              moduleSizeBytes = S.encode ((fromIntegral $ BS.length source) :: Word32)
                          in  return $ wasmVersionBytes <> moduleSizeBytes <> source -- Prefix the wasmVersion and moduleSize.
  case S.decode source of
    Right wm -> if hasValidWasmMagic wm
                then return wm
                else logFatal $ [[iii|Supplied file '{moduleFile}' cannot be parsed as a smart contract module to be deployed:\n
                                 The module does not have a valid wasm magic value.|]]
                                 ++ if isJust mWasmVersion
                                    then ["This is /very/ likely because you used the flag '--wasm-version' on a module \
                                          \created with cargo-concordium version >= 2.\n\
                                          \Try again without the '--wasm-version' flag."]
                                    else []
    Left err -> logFatal [[i|Supplied file '#{moduleFile}' cannot be parsed as a smart contract module to be deployed:\n#{err}|]]
  where
    hasValidWasmMagic :: Wasm.WasmModule -> Bool
    hasValidWasmMagic wm = S.runGet getMagicBytes (Wasm.wasmSource wm) == Right wasmMagicValue
      where wasmMagicValue = BS.pack [0x00, 0x61, 0x73, 0x6D]
            getMagicBytes = S.getByteString 4


-- |Load @Wasm.Parameter@ through one of several ways, dependent on the arguments:
--   * If binary file provided -> Read the file and wrap its contents in @Wasm.Parameter@.
--   * If JSON file provided   -> Try to use the schema to encode the parameters into a @Wasm.Parameter@.
-- If invalid arguments are provided or something fails, appropriate warning or error messages are logged.
getWasmParameter :: Maybe ParameterFileInput -- ^ Optional parameter file in JSON or binary format.
                 -> Maybe CS.ModuleSchema -- ^ Optional module schema.
                 -> CS.FuncName -- ^ A func name used for finding the func signature in the schema.
                 -> IO Wasm.Parameter
getWasmParameter paramsFile schema funcName =
  case paramsFile of
    Nothing -> emptyParams
    Just (ParameterJSON jsonParamFile) -> case schema of
      Nothing -> logFatal [[iii|could not parse the json parameter because a no schema was embedded in the module or provided with the --schema flag|]]
      Just schema' -> getFromJSONParams jsonParamFile schema'
    Just (ParameterBinary binaryParamFile) -> binaryParams binaryParamFile
  where getFromJSONParams :: FilePath -> CS.ModuleSchema -> IO Wasm.Parameter
        getFromJSONParams jsonFile schema' = case CS.lookupParameterSchema schema' funcName of
          Nothing -> logFatal [[i|The JSON parameter could not be used because there was no schema for it.|]]
          Just schemaForParams -> do
            jsonFileContents <- handleReadFile BSL8.readFile jsonFile
            let params = AE.eitherDecode jsonFileContents >>= CP.serializeWithSchema schemaForParams
            case params of
              Left errParams -> logFatal [[i|Could not decode parameters from file '#{jsonFile}' as JSON:|], errParams]
              Right params' -> pure . Wasm.Parameter . BS.toShort $ params'
        emptyParams = pure . Wasm.Parameter $ BSS.empty
        binaryParams file = Wasm.Parameter . BS.toShort <$> handleReadFile BS.readFile file

-- |Get a schema from a file or, alternatively, try to extract an embedded schema from a module.
-- The schema from the file will take precedence over an embedded schema in the module.
--
-- Can logWarn and logFatal in the following situations:
--   - Invalid schemafile: logs fatally.
--   - No schemafile and invalid embedded schema: logs a warning and returns @Nothing@.
getSchemaFromFileOrModule :: (MonadIO m)
                          => Maybe FilePath -- ^ Optional schema file.
                          -> NamedModuleRef -- ^ A reference to a module on chain.
                          -> BlockHashInput -- ^ A block hash.
                          -> ClientMonad m (Maybe CS.ModuleSchema)
getSchemaFromFileOrModule schemaFile namedModRef block = do
  wasmModule <- getWasmModule namedModRef block
  case schemaFile of
    Nothing -> do
      liftIO $ case CS.decodeEmbeddedSchema wasmModule of
        Left err -> do
          logWarn [[i|Could not parse embedded schema from module:|], err]
          return Nothing
        Right schema -> return schema
    Just schemaFile' -> liftIO (Just <$> getSchemaFromFile (Wasm.wasmVersion wasmModule) schemaFile')

-- |Try to load and decode a schema from a file. Logs fatally if the file is not a valid Wasm module.
getSchemaFromFile :: Wasm.WasmVersion -> FilePath -> IO CS.ModuleSchema
getSchemaFromFile wasmVersion schemaFile = do
  schema <- CS.decodeModuleSchema wasmVersion <$> handleReadFile BS.readFile schemaFile
  case schema of
    Left err -> logFatal [[i|Could not decode schema from file '#{schemaFile}':|], err]
    Right schema' -> pure schema'

-- |Get a schema and a list of exported function names from an optional schema file and a module.
-- Logs fatally if an invalid schema is found (either from a file or embedded).
-- The schema from the file will take precedence over an embedded schema in the module.
-- It will only return `(Nothing, _)` if no schemafile is provided and no embedded schema was found in the module.
getSchemaAndExports :: Maybe FilePath -- ^ Optional schema file.
                    -> Wasm.WasmModule -- ^ Module used for looking up a schema and exports.
                    -> IO (Maybe CS.ModuleSchema, [Text])
getSchemaAndExports schemaFile wasmModule = do
  preferredSchema <- case schemaFile of
    Nothing -> return Nothing
    Just schemaFile' -> fmap Just . getSchemaFromFile (Wasm.wasmVersion wasmModule) $ schemaFile'
  (schema, exports) <- getSchemaAndExportsOrDie

  if isJust preferredSchema
  then return (preferredSchema, exports)
  else return (schema, exports)

  where getSchemaAndExportsOrDie = case CS.decodeEmbeddedSchemaAndExports wasmModule of
          Left err -> logFatal [[i|Could not parse embedded schema or exports from module:|], err]
          Right schemaAndExports -> return schemaAndExports

-- |Try to parse the input as a module reference and assume it is a path if it fails.
getModuleRefFromRefOrFile :: String -> Maybe Wasm.WasmVersion -> IO Types.ModuleRef
getModuleRefFromRefOrFile modRefOrFile mWasmVersion = case readMaybe modRefOrFile of
  Just modRef -> pure modRef
  Nothing -> getModuleRefFromFile modRefOrFile mWasmVersion

-- |Load the module file and compute its hash, which is the reference.
getModuleRefFromFile :: String -> Maybe Wasm.WasmVersion -> IO Types.ModuleRef
getModuleRefFromFile file mWasmVersion = Types.ModuleRef . getHash <$> getWasmModuleFromFile file mWasmVersion

-- |Get a NamedContractAddress from either a name or index and an optional subindex.
-- LogWarn if subindex is provided with a contract name.
-- LogFatal if it is neither an index nor a contract name.
getNamedContractAddress :: MonadIO m => ContractNameMap -> Text -> Maybe Word64 -> m NamedContractAddress
getNamedContractAddress nameMap indexOrName subindex = case readMaybe $ Text.unpack indexOrName of
  Just index -> return $ NamedContractAddress {ncaAddr = mkContractAddress index subindex, ncaNames = []}
  Nothing -> do
    when (isJust subindex) $ logWarn ["ignoring the --subindex as it should not be used in combination with a contract name"]
    case Map.lookup indexOrName nameMap of
      Just addr -> return $ NamedContractAddress {ncaAddr = addr, ncaNames = [indexOrName]}
      Nothing -> logFatal [[i|'#{indexOrName}' is neither the address index nor the name of a contract|]]

-- |Get a NamedModuleRef from either a name or a module reference.
-- LogFatal if it is neither a module reference nor a module name.
getNamedModuleRef :: MonadIO m => ModuleNameMap -> Text -> m NamedModuleRef
getNamedModuleRef nameMap modRefOrName = case readMaybe $ Text.unpack modRefOrName of
  Just modRef -> return $ NamedModuleRef {nmrRef = modRef, nmrNames = []}
  Nothing -> case Map.lookup modRefOrName nameMap of
    Just modRef -> return $ NamedModuleRef {nmrRef = modRef, nmrNames = [modRefOrName]}
    Nothing -> logFatal [[i|'#{modRefOrName}' is neither the reference nor the name of a module|]]

-- |Make a contract address from an index and an optional subindex (default: 0).
mkContractAddress :: Word64 -> Maybe Word64 -> Types.ContractAddress
mkContractAddress index subindex = Types.ContractAddress (Types.ContractIndex index) (Types.ContractSubindex subindex')
  where subindex' = fromMaybe 0 subindex

-- |Try to extract event information from a TransactionStatusResult.
-- The Maybe returned by the supplied function is mapped to Either with an error message.
-- 'Nothing' is mapped to 'Nothing'
extractFromTsr :: (Types.Event -> Maybe a) -> Maybe TransactionStatusResult -> Maybe (Either String a)
extractFromTsr _ Nothing = Nothing -- occurs when ioTail is disabled.
extractFromTsr eventMatcher (Just tsr) = Just $ case parseTransactionBlockResult tsr of
  SingleBlock _ tSummary -> getEvents tSummary >>= maybeToRight "transaction not included in any blocks" . findModRef
  NoBlocks -> Left "transaction not included in any blocks"
  _ -> Left "internal server: Finalized chain has split"
  where
    getEvents tSum = case Types.tsResult tSum of
                Types.TxSuccess {..} -> Right vrEvents
                Types.TxReject {..}  -> Left $ showRejectReason True vrRejectReason
    findModRef = foldr (\e _ -> eventMatcher e) Nothing

    maybeToRight _ (Just x) = Right x
    maybeToRight y Nothing  = Left y

-- |Process a 'consensus ...' command.
processConsensusCmd :: ConsensusCmd -> Maybe FilePath -> Verbose -> Backend -> IO ()
processConsensusCmd action _baseCfgDir verbose backend =
  case action of
    ConsensusStatus -> do
      v <- withClient backend $ getResponseValueOrDie =<< getConsensusInfoV2
      runPrinter $ printConsensusStatus v

    ConsensusShowParameters b includeBakers -> do
      baseCfg <- getBaseConfig _baseCfgDir verbose
      p <- withClient backend $ do
        bhInput <- readBlockHashOrDefault Best b
        eiRes <- getElectionInfoV2 bhInput
        let res = case eiRes of
              StatusOk resp -> case grpcResponseVal resp of
                Left err -> Left $ "Cannot decode consensus parameters response from the node: " <> err
                Right v -> Right v
              StatusNotOk (NOT_FOUND, _) -> Left [i|No block with #{showBlockHashInput bhInput} exists.|]
              StatusNotOk (status, err) -> Left [i|GRPC response with status '#{status}': #{err}|]
              StatusInvalid -> Left "GRPC response contained an invalid status code."
              RequestFailed err -> Left $ "I/O error: " <> err
        case res of
          Left err -> logFatal ["Error getting consensus parameters: " <> err]
          Right cParams -> return cParams
      let addrMap = Map.fromList . map Tuple.swap . Map.toList $ bcAccountNameMap baseCfg
      runPrinter $ printBirkParameters includeBakers p addrMap

    ConsensusShowChainParameters b -> do
      withClient backend $ do
        bcpRes <- getBlockChainParametersV2 =<< readBlockHashOrDefault Best b
        let res = case bcpRes of
              StatusOk resp -> case grpcResponseVal resp of
                Left err -> Left $ "Cannot decode chain parameters response from the node: " <> err
                Right v -> Right v
              StatusNotOk (status, err) -> Left [i|GRPC response with status '#{status}': #{err}|]
              StatusInvalid -> Left "GRPC response contained an invalid status code."
              RequestFailed err -> Left $ "I/O error: " <> err
        case res of
          Left err -> logFatal ["Error getting chain parameters: " <> err]
          Right cParams -> runPrinter $ printChainParameters cParams 

    ConsensusChainUpdate rawUpdateFile keysFiles intOpts -> do
      let
        loadJSON :: (FromJSON a) => FilePath -> IO a
        loadJSON fn = AE.eitherDecodeFileStrict fn >>= \case
          Left err -> logFatal [fn ++ ": " ++ err]
          Right r -> return r
      rawUpdate@Updates.RawUpdateInstruction{..} <- loadJSON rawUpdateFile
      Queries.EChainParametersAndKeys{..} <- withClient backend $ do
        bcpRes <- getBlockChainParametersV2 Best
        let res = case bcpRes of
              StatusOk resp -> case grpcResponseVal resp of
                Left err -> Left $ "Cannot decode chain parameters response from the node: " <> err
                Right v -> Right v
              StatusNotOk (status, err) -> Left [i|GRPC response with status '#{status}': #{err}|]
              StatusInvalid -> Left "GRPC response contained an invalid status code."
              RequestFailed err -> Left $ "I/O error: " <> err
        case res of
          Left err -> logFatal ["Error getting chain parameters: " <> err]
          Right cParams -> return cParams
      let keyCollectionStore = ecpKeys
      keys <- mapM loadJSON keysFiles
      let
        (keySet, th) = Updates.extractKeysIndices ruiPayload keyCollectionStore
        keyLU :: SigScheme.KeyPair -> IO (Word16, SigScheme.KeyPair)
        keyLU key =
          let vk = SigScheme.correspondingVerifyKey key in
            case ruiPayload of
              Updates.RootUpdatePayload{} -> case vk `Vec.elemIndex` (Updates.hlkKeys . Updates.rootKeys $ keyCollectionStore) of
                                               Nothing -> logFatal [printf "Current key collection at best block does not contain public key '%s'" (show vk)]
                                               Just idx -> return (fromIntegral idx, key)
              Updates.Level1UpdatePayload{} -> case vk `Vec.elemIndex` (Updates.hlkKeys . Updates.level1Keys $ keyCollectionStore) of
                                                 Nothing -> logFatal [printf "Current key collection at best block does not contain public key '%s'" (show vk)]
                                                 Just idx -> return (fromIntegral idx, key)
              _ -> case vk `Vec.elemIndex` (Updates.asKeys . Updates.level2Keys $ keyCollectionStore) of
                     Nothing -> logFatal [printf "Current key collection at best block does not contain public key '%s'" (show vk)]
                     Just idx -> do
                       unless (fromIntegral idx `Set.member` keySet) $
                         logWarn [printf "Key with index %u (%s) is not authorized to perform this update type." idx (show vk)]
                       return (fromIntegral idx, key)
      when (length keys < fromIntegral th) $
        logFatal [printf "Not enough keys provided for signing this operation, got %u, need %u" (length keys) (fromIntegral th :: Int)]
      keyMap <- Map.fromList <$> mapM keyLU keys
      let ui = Updates.makeUpdateInstruction rawUpdate keyMap
      when verbose $ logInfo ["Generated update instruction:", show ui]
      now <- getCurrentTimeUnix
      let expiryOK = ruiTimeout > now
      unless expiryOK $
        logWarn [printf "Update timeout (%s) has already expired" (showTimeFormatted $ timeFromTransactionExpiryTime ruiTimeout)]
      let effectiveTimeOK = ruiEffectiveTime == 0 || ruiEffectiveTime > ruiTimeout
      unless effectiveTimeOK $
        logWarn [printf "Update effective time (%s) is not later than expiry time (%s)" (showTimeFormatted $ timeFromTransactionExpiryTime ruiEffectiveTime) (showTimeFormatted $ timeFromTransactionExpiryTime ruiTimeout)]
      let authorized = Updates.checkAuthorizedUpdate keyCollectionStore ui
      unless authorized $ do
        logWarn ["The update instruction is not authorized by the keys used to sign it."]
      when (ioConfirm intOpts) $ unless (expiryOK && effectiveTimeOK && authorized) $ do
        confirmed <- askConfirmation $ Just "Proceed anyway? Confirm"
        unless confirmed exitTransactionCancelled
      withClient backend $ do
        let
          tx = Types.ChainUpdate ui
          hash = getBlockItemHash tx
        sbiRes <- sendBlockItemV2 tx
        let res = case sbiRes of
              StatusOk resp -> Right resp
              StatusNotOk (status, err) -> Left [i|GRPC response with status '#{status}': #{err}|]
              StatusInvalid -> Left "GRPC response contained an invalid status code."
              RequestFailed err -> Left $ "I/O error: " <> err
        case res of
          Left err -> logFatal ["Transaction not accepted by the baker: " <> err]
          Right _ -> do
            logSuccess [[i|Update instruction '#{hash}' sent to the baker|]]
            when (ioTail intOpts) $
              tailTransaction_ verbose hash

-- |Process a 'block ...' command.
processBlockCmd :: BlockCmd -> Verbose -> Backend -> IO ()
processBlockCmd action _ backend =
  case action of
    BlockShow b -> do
      withClient backend $ do
        bhInput <- readBlockHashOrDefault Best b
        biRes <- getBlockInfoV2 bhInput
        let res = case biRes of
              StatusOk resp -> case grpcResponseVal resp of
                Left err -> Left $ "Cannot decode block info response from the node: " <> err
                Right v -> Right v
              StatusNotOk (NOT_FOUND, _) -> Left [i|No block with #{showBlockHashInput bhInput} exists.|]
              StatusNotOk (status, err) -> Left [i|GRPC response with status '#{status}': #{err}|]
              StatusInvalid -> Left "GRPC response contained an invalid status code."
              RequestFailed err -> Left $ "I/O error: " <> err
        case res of
          Left err -> logFatal ["Error getting block info: " <> err]
          Right bi -> runPrinter $ printBlockInfo bi

-- |Generate a fresh set of baker keys.
generateBakerKeys :: Maybe Types.BakerId -> IO BakerKeys
generateBakerKeys bkBakerId = do
  -- Aggr/bls keys.
  aggrSk <- Bls.generateSecretKey
  let aggrPk = Bls.derivePublicKey aggrSk
  -- Election keys.
  VRF.KeyPair {privateKey=elSk, publicKey=elPk} <- VRF.newKeyPair
  -- Signature keys.
  BlockSig.KeyPair {signKey=sigSk, verifyKey=sigVk} <- BlockSig.newKeyPair
  return BakerKeys { bkAggrSignKey = aggrSk
                   , bkAggrVerifyKey = aggrPk
                   , bkElectionSignKey = elSk
                   , bkElectionVerifyKey = elPk
                   , bkSigSignKey = sigSk
                   , bkSigVerifyKey = sigVk
                   , ..}

-- General function to fetch NrgGtu rate
-- This functionality is going to be more generally used in an upcoming branch adding CCD prices to NRG printouts across the client.
getNrgGtuRate :: ClientMonad IO Types.EnergyRate
getNrgGtuRate = do
  res <- getBlockChainParametersV2 LastFinal
  case getResponseValue res of
    Left _ -> do
      logError ["Failed to retrieve NRG-CCD rate from the chain using best block hash, unable to estimate CCD cost"]
      logError ["Falling back to default behaviour, all CCD values derived from NRG will be set to 0"]
      return 0
    Right (Queries.EChainParametersAndKeys (ecpParams :: ChainParameters' cpv) _)  -> do
      return $ ecpParams ^. energyRate

-- |Process the 'baker configure ...' command.
processBakerConfigureCmd :: Maybe FilePath -> Verbose -> Backend -> TransactionOpts (Maybe Types.Energy)
  -> Bool -- ^Whether this was called via `baker configure`
  -> Maybe Types.Amount -- ^New stake/capital.
  -> Maybe Bool -- ^Select whether to restake earnings.
  -> Maybe Types.OpenStatus -- ^Open for delegation status.
  -> Maybe String -- ^URL to metadata about baker.
  -> Maybe Types.AmountFraction -- ^Transaction fee commission.
  -> Maybe Types.AmountFraction -- ^Baking reward commission.
  -> Maybe Types.AmountFraction -- ^Finalization commission.
  -> Maybe FilePath -- ^File to read baker keys from.
  -> Maybe FilePath -- ^File to write baker keys to.
  -> IO ()
processBakerConfigureCmd baseCfgDir verbose backend txOpts isBakerConfigure cbCapital cbRestakeEarnings cbOpenForDelegation metadataURL cbTransactionFeeCommission cbBakingRewardCommission cbFinalizationRewardCommission inputKeysFile outputKeysFile = do
  let intOpts = toInteractionOpts txOpts
  (bakerKeys, txCfg, pl) <- transactionForBakerConfigure (ioConfirm intOpts)
  withClient backend $ do
    when isBakerConfigure $ warnAboutMissingAddBakerParameters txCfg
    mapM_ (warnAboutBadCapital txCfg) cbCapital
    result <- sendAndTailTransaction verbose txCfg pl intOpts
    events <- eventsFromTransactionResult result
    mapM_ (tryPrintKeyUpdateEventToOutputFile bakerKeys) events
  where
    warnAboutMissingAddBakerParameters txCfg = do
      let allPresent = case (cbOpenForDelegation, metadataURL, cbTransactionFeeCommission, cbBakingRewardCommission, cbFinalizationRewardCommission, cbRestakeEarnings, cbCapital, inputKeysFile) of
                (Just _, Just _, Just _, Just _, Just _, Just _, Just _, Just _) -> True
                _ -> False
      when (not allPresent) $ do
        let senderAddr = naAddr . esdAddress . tcEncryptedSigningData $ txCfg
        Types.AccountInfo{..} <- getAccountInfoOrDie (Types.AccAddress senderAddr) Best
        case aiStakingInfo of
          Types.AccountStakingBaker{} -> return ()
          _ -> do
            logWarn $ [init ("To add a baker, more options are necessary. The following are missing "
                  ++ (if isNothing cbCapital then "\n--stake," else "")
                  ++ (if isNothing cbOpenForDelegation then "\n--open-delegation-for," else "")
                  ++ (if isNothing inputKeysFile then "\n--keys-in," else "")
                  ++ (if isNothing metadataURL then "\n--baker-url," else "")
                  ++ (if isNothing cbTransactionFeeCommission then "\n--delegation-transaction-fee-commission," else "")
                  ++ (if isNothing cbBakingRewardCommission then "\n--delegation-baking-commission," else "")
                  ++ (if isNothing cbFinalizationRewardCommission then "\n--delegation-finalization-commission," else ""))
                  ++ (if isNothing cbRestakeEarnings then ". \nExactly one of the options --restake and --no-restake must be present" else "")]
            confirmed <- askConfirmation $ Just "This transaction will most likely be rejected by the chain, do you wish to send it anyway"
            unless confirmed exitTransactionCancelled
    askUntilEqual credentials = do
      pwd <- askPassword "Enter password for encryption of baker credentials (leave blank for no encryption): "
      case Password.getPassword pwd of
        "" -> do
          logInfo [ printf "Empty password, not encrypting baker credentials" ]
          return $ AE.encodePretty credentials
        _ -> do
          pwd2 <- askPassword "Re-enter password for encryption of baker credentials: "
          if pwd == pwd2 then
            AE.encodePretty <$> Password.encryptJSON Password.AES256 Password.PBKDF2SHA256 credentials pwd
          else do
            logWarn ["The two passwords were not equal. Try again"]
            askUntilEqual credentials

    printToOutputFile credentials out = liftIO $ do
      credentialsMaybeEncrypted <- askUntilEqual credentials
      void $ handleWriteFile BSL.writeFile PromptBeforeOverwrite verbose out credentialsMaybeEncrypted

    printToOutputFileIfJust bakerKeys bakerId =
      case (outputKeysFile, bakerKeys) of
        (Just outFile, Just (keys, _)) ->
          printToOutputFile BakerCredentials{bcKeys = keys, bcIdentity = bakerId} outFile
        _ ->
          let encrypted = fmap snd bakerKeys == Just True
          in unless encrypted $
            case inputKeysFile of
              Nothing ->
                logInfo [printf "To use it add \"bakerId\": %s to the keys file." (show bakerId)]
              Just inf ->
                logInfo [printf "To use it add \"bakerId\": %s to the keys file %s." (show bakerId) inf]

    eventsFromTransactionResult Nothing = return []
    eventsFromTransactionResult (Just result) = do
      case tsrState result of
        Finalized | SingleBlock _ summary <- parseTransactionBlockResult result -> do
          case Types.tsResult summary of
            Types.TxReject reason -> logWarn [showRejectReason True reason] >> return []
            Types.TxSuccess es -> return es
        Absent ->
          logFatal ["Transaction is absent."]
        _ ->
          logFatal ["Unexpected status."]

    tryPrintKeyUpdateEventToOutputFile bakerKeys Types.BakerAdded{..} = do
      logInfo ["Baker with ID " ++ show ebaBakerId ++ " added."]
      printToOutputFileIfJust bakerKeys ebaBakerId
    tryPrintKeyUpdateEventToOutputFile bakerKeys Types.BakerKeysUpdated{..} = do
      logInfo ["Keys for baker with ID " ++ show ebkuBakerId ++ " updated."]
      printToOutputFileIfJust bakerKeys ebkuBakerId
    tryPrintKeyUpdateEventToOutputFile _ _ = return ()

    warnAboutBadCapital txCfg capital = do
      let senderAddr = naAddr . esdAddress . tcEncryptedSigningData $ txCfg
      Types.AccountInfo{..} <- getAccountInfoOrDie (Types.AccAddress senderAddr) Best
      warnIfCapitalIsSmall capital
      cannotAfford <- warnIfCannotAfford txCfg capital aiAccountAmount
      case aiStakingInfo of
        Types.AccountStakingBaker{..} -> liftIO $ warnIfCapitalIsLowered capital asiStakedAmount
        _ -> return ()
      unless cannotAfford (warnIfCapitalIsBig capital aiAccountAmount)

    warnIfCannotAfford txCfg capital amount = do
      energyrate <- getNrgGtuRate
      let gtuTransactionPrice = Types.computeCost energyrate (tcEnergy txCfg)
      let cannotAfford = amount - gtuTransactionPrice < capital
      when cannotAfford $ do
        logWarn [[i|Account balance (#{showCcd amount}) minus the cost of the transaction (#{showCcd gtuTransactionPrice}) is lower than the amount requested to be staked (#{showCcd capital}).|]]
        confirmed <- askConfirmation $ Just "This transaction will most likely be rejected by the chain, do you wish to send it anyway"
        unless confirmed exitTransactionCancelled
      return cannotAfford

    warnIfCapitalIsSmall capital = when (capital /= 0) $ do
      minimumBakerStake <- getBakerStakeThresholdOrDie
      when (capital < minimumBakerStake) $ do
        logWarn [[i|The staked amount (#{showCcd capital}) is lower than the minimum baker stake threshold (#{showCcd minimumBakerStake}).|]]
        confirmed <- askConfirmation $ Just "This transaction will most likely be rejected by the chain, do you wish to send it anyway"
        unless confirmed exitTransactionCancelled

    warnIfCapitalIsLowered capital stakedAmount = do
      cooldownDate <- withClient backend $ do
        bcpRes <- getBlockChainParametersV2 Best
        case getResponseValue bcpRes of
          Left (_, err) -> do
            logError ["Could not get the baker cooldown period: " <> err]
            exitTransactionCancelled
          Right v -> getBakerCooldown v
      when (capital < stakedAmount) $ do
        let removing = capital == 0
        if removing then
          logWarn ["This will remove the baker."]
        else
          logWarn ["The new staked value appears to be lower than the amount currently staked on chain by this baker."]
        let decreaseOrRemove = if removing then "Removing a baker" else "Decreasing the amount a baker is staking"
        logWarn [decreaseOrRemove ++ " will lock the stake of the baker for a cooldown period before the CCD are made available."]
        logWarn ["During this period it is not possible to update the baker's stake, or stop the baker."]
        logWarn [[i|The current baker cooldown would last until approximately #{cooldownDate}|]]
        let confirmStr = if removing then "remove the baker" else "update the baker's stake"
        confirmed <- askConfirmation $ Just $ "Confirm that you want to " ++ confirmStr
        unless confirmed exitTransactionCancelled

    warnIfCapitalIsBig capital amount =
      when ((capital * 100) > (amount * 95)) $ do
        logWarn ["You are attempting to stake >95% of your total CCD on this account. Staked CCD is not available for spending."]
        logWarn ["Be aware that updating or stopping your baker in the future will require some amount of non-staked CCD to pay for the transactions to do so."]
        confirmed <- askConfirmation $ Just "Confirm that you wish to stake this much CCD"
        unless confirmed exitTransactionCancelled

    transactionForBakerConfigure confirm = do
      baseCfg <- getBaseConfig baseCfgDir verbose
      when verbose $ do
        runPrinter $ printBaseConfig baseCfg
        putStrLn ""
      let cbMetadataURL = fmap (Types.UrlText . Text.pack) metadataURL
      (bakerKeys, cbKeysWithProofs) <- readInputKeysFile baseCfg
      let payload = Types.encodePayload Types.ConfigureBaker{..}
          nrgCost _ = case cbKeysWithProofs of
                        Nothing -> return . Just $ bakerConfigureEnergyCostWithoutKeys (Types.payloadSize payload)
                        Just _ -> return . Just $ bakerConfigureEnergyCostWithKeys (Types.payloadSize payload)
      txCfg@TransactionConfig{..} <- getTransactionCfg baseCfg txOpts nrgCost
      logSuccess
        ([ printf "configuring baker with account %s" (show (naAddr $ esdAddress tcEncryptedSigningData))
         , printf "allowing up to %s to be spent as transaction fee" (showNrg tcEnergy) ]
         ++ configureCapitalLogMsg
         ++ configureRestakeLogMsg
         ++ configureOpenForDelegationLogMsg
         ++ configureTransactionFeeCommissionLogMsg
         ++ configureBakingRewardCommissionLogMsg
         ++ configureFinalizationRewardCommissionLogMsg)
      when confirm $ do
        confirmed <- askConfirmation Nothing
        unless confirmed exitTransactionCancelled
      when verbose $ do
        runPrinter $ printSelectedKeyConfig $ tcEncryptedSigningData
        putStrLn ""
      return (bakerKeys, txCfg, payload)

    configureCapitalLogMsg =
      case cbCapital of
        Nothing -> []
        Just capital -> [[i|stake will be #{Types.amountToString capital} CCD|]]

    configureRestakeLogMsg =
      case cbRestakeEarnings of
        Nothing -> []
        Just True -> ["rewards will be automatically added to the baking stake"]
        Just False -> ["rewards will _not_ be automatically added to the baking stake"]

    configureOpenForDelegationLogMsg =
      case cbOpenForDelegation of
        Nothing -> []
        Just Types.OpenForAll -> ["baker pool will be open for delegation"]
        Just Types.ClosedForNew -> ["baker pool will be closed for new delegators"]
        Just Types.ClosedForAll -> ["baker pool will be closed for delegators and existing delegators will be moved to passive delegation"]

    configureTransactionFeeCommissionLogMsg =
      case cbTransactionFeeCommission of
        Nothing -> []
        Just fee -> [printf "transaction fee commission from delegators will be %s" (show fee)]

    configureBakingRewardCommissionLogMsg =
      case cbBakingRewardCommission of
        Nothing -> []
        Just fee -> [printf "baking reward commission from delegators will be %s" (show fee)]

    configureFinalizationRewardCommissionLogMsg =
      case cbFinalizationRewardCommission of
        Nothing -> []
        Just fee -> [printf "finalization reward commission from delegators will be %s" (show fee)]

    readInputKeysFile baseCfg = do
      encSignData <- getAccountCfgFromTxOpts baseCfg txOpts
      case inputKeysFile of
        Nothing -> return (Nothing, Nothing)
        Just inf -> do
          bakerKeysMaybeEncrypted <- handleReadFile BS.readFile inf
          let pwdAction = askPassword "Enter password for decrypting baker keys: "
          Password.decodeMaybeEncrypted pwdAction bakerKeysMaybeEncrypted >>= \case
            Left err -> logFatal [printf "error: %s" err]
            Right (keys, enc) -> do
              let electionSignKey = bkElectionSignKey keys
                  signatureSignKey = bkSigSignKey keys
                  aggrSignKey = bkAggrSignKey keys
                  bkwpElectionVerifyKey = bkElectionVerifyKey keys
                  bkwpSignatureVerifyKey = bkSigVerifyKey keys
                  bkwpAggregationVerifyKey = bkAggrVerifyKey keys
                  senderAddress = applyAlias (toAlias txOpts) $ naAddr $ esdAddress encSignData
                  challenge = Types.configureBakerKeyChallenge senderAddress bkwpElectionVerifyKey bkwpSignatureVerifyKey bkwpAggregationVerifyKey
              bkwpProofElection <- Proofs.proveDlog25519VRF challenge (VRF.KeyPair electionSignKey bkwpElectionVerifyKey) `except` "cannot produce VRF key proof"
              bkwpProofSig <- Proofs.proveDlog25519Block challenge (BlockSig.KeyPair signatureSignKey bkwpSignatureVerifyKey) `except` "cannot produce signature key proof"
              bkwpProofAggregation <- Bls.proveKnowledgeOfSK challenge aggrSignKey
              return (Just (keys, enc), Just Types.BakerKeysWithProofs{..})

    except c err = c >>= \case
      Just x -> return x
      Nothing -> logFatal [err]

-- |Process the old 'baker add ...' command to add a baker in protocol version < 4.
processBakerAddCmd :: Maybe FilePath -> Verbose -> Backend -> TransactionOpts (Maybe Types.Energy)
  -> Types.Amount -- ^New stake/capital.
  -> Bool -- ^Select whether to restake earnings.
  -> FilePath -- ^File to read baker keys from.
  -> Maybe FilePath -- ^File to write baker keys to.
  -> IO ()
processBakerAddCmd baseCfgDir verbose backend txOpts abBakingStake abRestakeEarnings inputKeysFile outputKeysFile = do
  let intOpts = toInteractionOpts txOpts
  (bakerKeys, txCfg, pl) <- transactionForBakerAdd (ioConfirm intOpts)
  withClient backend $ do
    warnAboutBadCapital txCfg abBakingStake
    result <- sendAndTailTransaction verbose txCfg pl intOpts
    events <- eventsFromTransactionResult result
    mapM_ (tryPrintKeyUpdateEventToOutputFile bakerKeys) events
  where
    askUntilEqual credentials = do
      pwd <- askPassword "Enter password for encryption of baker credentials (leave blank for no encryption): "
      case Password.getPassword pwd of
        "" -> do
          logInfo [ printf "Empty password, not encrypting baker credentials" ]
          return $ AE.encodePretty credentials
        _ -> do
          pwd2 <- askPassword "Re-enter password for encryption of baker credentials: "
          if pwd == pwd2 then
            AE.encodePretty <$> Password.encryptJSON Password.AES256 Password.PBKDF2SHA256 credentials pwd
          else do
            logWarn ["The two passwords were not equal. Try again"]
            askUntilEqual credentials

    printToOutputFile credentials out = liftIO $ do
      credentialsMaybeEncrypted <- askUntilEqual credentials
      void $ handleWriteFile BSL.writeFile PromptBeforeOverwrite verbose out credentialsMaybeEncrypted

    printToOutputFileIfJust bakerKeys bakerId =
      case (outputKeysFile, bakerKeys) of
        (Just outFile, (keys, _)) ->
          printToOutputFile BakerCredentials{bcKeys = keys, bcIdentity = bakerId} outFile
        _ ->
          let encrypted = snd bakerKeys
          in unless encrypted $
                logInfo [printf "To use it add \"bakerId\": %s to the keys file %s." (show bakerId) inputKeysFile]

    eventsFromTransactionResult Nothing = return []
    eventsFromTransactionResult (Just result) = do
      case tsrState result of
        Finalized | SingleBlock _ summary <- parseTransactionBlockResult result -> do
          case Types.tsResult summary of
            Types.TxReject reason -> logWarn [showRejectReason True reason] >> return []
            Types.TxSuccess es -> return es
        Absent ->
          logFatal ["Transaction is absent."]
        _ ->
          logFatal ["Unexpected status."]

    tryPrintKeyUpdateEventToOutputFile bakerKeys Types.BakerAdded{..} = do
      logInfo ["Baker with ID " ++ show ebaBakerId ++ " added."]
      printToOutputFileIfJust bakerKeys ebaBakerId
    tryPrintKeyUpdateEventToOutputFile _ _ = return ()

    warnAboutBadCapital txCfg capital = do
      let senderAddr = naAddr . esdAddress . tcEncryptedSigningData $ txCfg
      Types.AccountInfo{..} <- getAccountInfoOrDie (Types.AccAddress senderAddr) Best
      warnIfCapitalIsSmall capital
      cannotAfford <- warnIfCannotAfford txCfg capital aiAccountAmount
      unless cannotAfford (warnIfCapitalIsBig capital aiAccountAmount)

    warnIfCannotAfford txCfg capital amount = do
      energyrate <- getNrgGtuRate
      let gtuTransactionPrice = Types.computeCost energyrate (tcEnergy txCfg)
      let cannotAfford = amount - gtuTransactionPrice < capital
      when cannotAfford $ do
        logWarn [[i|Account balance (#{showCcd amount}) minus the cost of the transaction (#{showCcd gtuTransactionPrice}) is lower than the amount requested to be staked (#{showCcd capital}).|]]
        confirmed <- askConfirmation $ Just "This transaction will most likely be rejected by the chain, do you wish to send it anyway"
        unless confirmed exitTransactionCancelled
      return cannotAfford

    warnIfCapitalIsSmall capital = do
      minimumBakerStake <- getBakerStakeThresholdOrDie
      when (capital < minimumBakerStake) $ do
        logWarn [[i|The staked amount (#{showCcd capital}) is lower than the minimum baker stake threshold (#{showCcd minimumBakerStake}).|]]
        confirmed <- askConfirmation $ Just "This transaction will most likely be rejected by the chain, do you wish to send it anyway"
        unless confirmed exitTransactionCancelled

    warnIfCapitalIsBig capital amount =
      when ((capital * 100) > (amount * 95)) $ do
        logWarn ["You are attempting to stake >95% of your total CCD on this account. Staked CCD is not available for spending."]
        logWarn ["Be aware that updating or stopping your baker in the future will require some amount of non-staked CCD to pay for the transactions to do so."]
        confirmed <- askConfirmation $ Just "Confirm that you wish to stake this much CCD"
        unless confirmed exitTransactionCancelled

    transactionForBakerAdd confirm = do
      baseCfg <- getBaseConfig baseCfgDir verbose
      when verbose $ do
        runPrinter $ printBaseConfig baseCfg
        putStrLn ""
      (bakerKeys, Types.BakerKeysWithProofs {
    bkwpElectionVerifyKey = abElectionVerifyKey,
    bkwpProofElection = abProofElection,
    bkwpSignatureVerifyKey = abSignatureVerifyKey,
    bkwpProofSig = abProofSig,
    bkwpAggregationVerifyKey = abAggregationVerifyKey,
    bkwpProofAggregation = abProofAggregation
  }) <- readInputKeysFile baseCfg
      let payload = Types.encodePayload Types.AddBaker{..}
          nrgCost _ = return . Just $ bakerAddEnergyCost $ Types.payloadSize payload
      txCfg@TransactionConfig{..} <- getTransactionCfg baseCfg txOpts nrgCost
      logSuccess
        ([ printf "adding baker with account %s" (show (naAddr $ esdAddress tcEncryptedSigningData))
         , printf "allowing up to %s to be spent as transaction fee" (showNrg tcEnergy) ]
         ++ configureCapitalLogMsg
         ++ configureRestakeLogMsg)
      when confirm $ do
        confirmed <- askConfirmation Nothing
        unless confirmed exitTransactionCancelled
      when verbose $ do
        runPrinter $ printSelectedKeyConfig $ tcEncryptedSigningData
        putStrLn ""
      return (bakerKeys, txCfg, payload)

    configureCapitalLogMsg = [printf "stake will be %s CCD" (Types.amountToString abBakingStake)]

    configureRestakeLogMsg =
      case abRestakeEarnings of
        True -> ["rewards will be automatically added to the baking stake"]
        False -> ["rewards will _not_ be automatically added to the baking stake"]

    readInputKeysFile baseCfg = do
      encSignData <- getAccountCfgFromTxOpts baseCfg txOpts
      bakerKeysMaybeEncrypted <- handleReadFile BS.readFile inputKeysFile
      let pwdAction = askPassword "Enter password for decrypting baker keys: "
      Password.decodeMaybeEncrypted pwdAction bakerKeysMaybeEncrypted >>= \case
        Left err -> logFatal [printf "error: %s" err]
        Right (keys, enc) -> do
          let electionSignKey = bkElectionSignKey keys
              signatureSignKey = bkSigSignKey keys
              aggrSignKey = bkAggrSignKey keys
              bkwpElectionVerifyKey = bkElectionVerifyKey keys
              bkwpSignatureVerifyKey = bkSigVerifyKey keys
              bkwpAggregationVerifyKey = bkAggrVerifyKey keys
              senderAddress = applyAlias (toAlias txOpts) $ naAddr $ esdAddress encSignData
              challenge = Types.addBakerChallenge senderAddress bkwpElectionVerifyKey bkwpSignatureVerifyKey bkwpAggregationVerifyKey
          bkwpProofElection <- Proofs.proveDlog25519VRF challenge (VRF.KeyPair electionSignKey bkwpElectionVerifyKey) `except` "cannot produce VRF key proof"
          bkwpProofSig <- Proofs.proveDlog25519Block challenge (BlockSig.KeyPair signatureSignKey bkwpSignatureVerifyKey) `except` "cannot produce signature key proof"
          bkwpProofAggregation <- Bls.proveKnowledgeOfSK challenge aggrSignKey
          return ((keys, enc), Types.BakerKeysWithProofs{..})

    except c err = c >>= \case
      Just x -> return x
      Nothing -> logFatal [err]

-- |Process the old 'baker set-key ...' command to set baker keys in protocol version < 4.
processBakerSetKeysCmd :: Maybe FilePath -> Verbose -> Backend -> TransactionOpts (Maybe Types.Energy)
  -> FilePath -- ^File to read baker keys from.
  -> Maybe FilePath -- ^File to write baker keys to.
  -> IO ()
processBakerSetKeysCmd baseCfgDir verbose backend txOpts inputKeysFile outputKeysFile = do
  let intOpts = toInteractionOpts txOpts
  (bakerKeys, txCfg, pl) <- transactionForBakerSetKeys (ioConfirm intOpts)
  withClient backend $ do
    result <- sendAndTailTransaction verbose txCfg pl intOpts
    events <- eventsFromTransactionResult result
    mapM_ (tryPrintKeyUpdateEventToOutputFile bakerKeys) events
  where
    askUntilEqual credentials = do
      pwd <- askPassword "Enter password for encryption of baker credentials (leave blank for no encryption): "
      case Password.getPassword pwd of
        "" -> do
          logInfo [ printf "Empty password, not encrypting baker credentials" ]
          return $ AE.encodePretty credentials
        _ -> do
          pwd2 <- askPassword "Re-enter password for encryption of baker credentials: "
          if pwd == pwd2 then
            AE.encodePretty <$> Password.encryptJSON Password.AES256 Password.PBKDF2SHA256 credentials pwd
          else do
            logWarn ["The two passwords were not equal. Try again"]
            askUntilEqual credentials

    printToOutputFile credentials out = liftIO $ do
      credentialsMaybeEncrypted <- askUntilEqual credentials
      void $ handleWriteFile BSL.writeFile PromptBeforeOverwrite verbose out credentialsMaybeEncrypted

    printToOutputFileIfJust bakerKeys bakerId =
      case (outputKeysFile, bakerKeys) of
        (Just outFile, (keys, _)) ->
          printToOutputFile BakerCredentials{bcKeys = keys, bcIdentity = bakerId} outFile
        _ ->
          let encrypted = snd bakerKeys
          in unless encrypted $
                logInfo [printf "To use it add \"bakerId\": %s to the keys file %s." (show bakerId) inputKeysFile]

    eventsFromTransactionResult Nothing = return []
    eventsFromTransactionResult (Just result) = do
      case tsrState result of
        Finalized | SingleBlock _ summary <- parseTransactionBlockResult result -> do
          case Types.tsResult summary of
            Types.TxReject reason -> logWarn [showRejectReason True reason] >> return []
            Types.TxSuccess es -> return es
        Absent ->
          logFatal ["Transaction is absent."]
        _ ->
          logFatal ["Unexpected status."]

    tryPrintKeyUpdateEventToOutputFile bakerKeys Types.BakerKeysUpdated{..} = do
      logInfo ["Keys for baker with ID " ++ show ebkuBakerId ++ " updated."]
      printToOutputFileIfJust bakerKeys ebkuBakerId
    tryPrintKeyUpdateEventToOutputFile _ _ = return ()

    transactionForBakerSetKeys confirm = do
      baseCfg <- getBaseConfig baseCfgDir verbose
      when verbose $ do
        runPrinter $ printBaseConfig baseCfg
        putStrLn ""
      (bakerKeys, Types.BakerKeysWithProofs {
    bkwpElectionVerifyKey = ubkElectionVerifyKey,
    bkwpProofElection = ubkProofElection,
    bkwpSignatureVerifyKey = ubkSignatureVerifyKey,
    bkwpProofSig = ubkProofSig,
    bkwpAggregationVerifyKey = ubkAggregationVerifyKey,
    bkwpProofAggregation = ubkProofAggregation
  }) <- readInputKeysFile baseCfg
      let payload = Types.encodePayload Types.UpdateBakerKeys{..}
          nrgCost _ = return . Just $ bakerSetKeysEnergyCost $ Types.payloadSize payload
      txCfg@TransactionConfig{..} <- getTransactionCfg baseCfg txOpts nrgCost
      logSuccess
        ([ printf "setting new keys for baker with account %s" (show (naAddr $ esdAddress tcEncryptedSigningData))
         , printf "allowing up to %s to be spent as transaction fee" (showNrg tcEnergy) ])
      when confirm $ do
        confirmed <- askConfirmation Nothing
        unless confirmed exitTransactionCancelled
      when verbose $ do
        runPrinter $ printSelectedKeyConfig $ tcEncryptedSigningData
        putStrLn ""
      return (bakerKeys, txCfg, payload)

    readInputKeysFile baseCfg = do
      encSignData <- getAccountCfgFromTxOpts baseCfg txOpts
      bakerKeysMaybeEncrypted <- handleReadFile BS.readFile inputKeysFile
      let pwdAction = askPassword "Enter password for decrypting baker keys: "
      Password.decodeMaybeEncrypted pwdAction bakerKeysMaybeEncrypted >>= \case
        Left err -> logFatal [printf "error: %s" err]
        Right (keys, enc) -> do
          let electionSignKey = bkElectionSignKey keys
              signatureSignKey = bkSigSignKey keys
              aggrSignKey = bkAggrSignKey keys
              bkwpElectionVerifyKey = bkElectionVerifyKey keys
              bkwpSignatureVerifyKey = bkSigVerifyKey keys
              bkwpAggregationVerifyKey = bkAggrVerifyKey keys
              senderAddress = applyAlias (toAlias txOpts) $ naAddr $ esdAddress encSignData
              challenge = Types.addBakerChallenge senderAddress bkwpElectionVerifyKey bkwpSignatureVerifyKey bkwpAggregationVerifyKey
          bkwpProofElection <- Proofs.proveDlog25519VRF challenge (VRF.KeyPair electionSignKey bkwpElectionVerifyKey) `except` "cannot produce VRF key proof"
          bkwpProofSig <- Proofs.proveDlog25519Block challenge (BlockSig.KeyPair signatureSignKey bkwpSignatureVerifyKey) `except` "cannot produce signature key proof"
          bkwpProofAggregation <- Bls.proveKnowledgeOfSK challenge aggrSignKey
          return ((keys, enc), Types.BakerKeysWithProofs{..})

    except c err = c >>= \case
      Just x -> return x
      Nothing -> logFatal [err]

-- |Process the old 'baker set-key ...' command to set baker keys in protocol version < 4.
processBakerRemoveCmd :: Maybe FilePath -> Verbose -> Backend -> TransactionOpts (Maybe Types.Energy)
  -> IO ()
processBakerRemoveCmd baseCfgDir verbose backend txOpts = do
  let intOpts = toInteractionOpts txOpts
  (txCfg, pl) <- transactionForBakerRemove (ioConfirm intOpts)
  withClient backend $ do
    liftIO warnAboutRemoving
    sendAndTailTransaction_ verbose txCfg pl intOpts
  where
    warnAboutRemoving = do
      cooldownDate <- withClient backend $ do
        bcpRes <- getBlockChainParametersV2 Best
        case getResponseValue bcpRes of
          Left (_, err) -> do
            logError ["Could not get the baker cooldown period: " <> err]
            exitTransactionCancelled
          Right v -> do
            getBakerCooldown v
      logWarn ["Stopping a baker that is staking will lock the stake of the baker for a cooldown period before the CCD are made available."]
      logWarn ["During this period it is not possible to update the baker's stake, or restart the baker."]
      logWarn [[i|The current baker cooldown would last until approximately #{cooldownDate}|]]
      confirmed <- askConfirmation $ Just "Confirm that you want to send the transaction to stop this baker"
      unless confirmed exitTransactionCancelled

    transactionForBakerRemove confirm = do
      baseCfg <- getBaseConfig baseCfgDir verbose
      let payload = Types.encodePayload Types.RemoveBaker
          nrgCost _ = return . Just $ bakerRemoveEnergyCost $ Types.payloadSize payload
      txCfg@TransactionConfig{..} <- getTransactionCfg baseCfg txOpts nrgCost
      logSuccess
        ([ printf "submitting transaction to remove baker with %s" (show (naAddr $ esdAddress tcEncryptedSigningData))
         , printf "allowing up to %s to be spent as transaction fee" (showNrg tcEnergy) ])
      when confirm $ do
        confirmed <- askConfirmation Nothing
        unless confirmed exitTransactionCancelled
      when verbose $ do
        runPrinter $ printSelectedKeyConfig $ tcEncryptedSigningData
        putStrLn ""
      return (txCfg, payload)

-- |Process the old 'baker update-stake ...' command in protocol version < 4.
processBakerUpdateStakeBeforeP4Cmd :: Maybe FilePath -> Verbose -> Backend -> TransactionOpts (Maybe Types.Energy)
  -> Types.Amount -- ^New stake
  -> IO ()
processBakerUpdateStakeBeforeP4Cmd baseCfgDir verbose backend txOpts ubsStake = do
  let intOpts = toInteractionOpts txOpts
  (txCfg, pl) <- transactionForBakerUpdateStake (ioConfirm intOpts)
  withClient backend $ do
    warnAboutBadCapital txCfg ubsStake
    sendAndTailTransaction_ verbose txCfg pl intOpts
  where

    warnAboutBadCapital txCfg capital = do
      let senderAddr = naAddr . esdAddress . tcEncryptedSigningData $ txCfg
      Types.AccountInfo{..} <- getAccountInfoOrDie (Types.AccAddress senderAddr) Best
      warnIfCapitalIsSmall capital
      cannotAfford <- warnIfCannotAfford txCfg capital aiAccountAmount
      case aiStakingInfo of
        Types.AccountStakingBaker{..} -> liftIO $ warnIfCapitalIsLowered capital asiStakedAmount
        _ -> return ()
      unless cannotAfford (warnIfCapitalIsBig capital aiAccountAmount)

    warnIfCannotAfford txCfg capital amount = do
      energyrate <- getNrgGtuRate
      let gtuTransactionPrice = Types.computeCost energyrate (tcEnergy txCfg)
      let cannotAfford = amount - gtuTransactionPrice < capital
      when cannotAfford $ do
        logWarn [[i|Account balance (#{showCcd amount}) minus the cost of the transaction (#{showCcd gtuTransactionPrice}) is lower than the amount requested to be staked (#{showCcd capital}).|]]
        confirmed <- askConfirmation $ Just "This transaction will most likely be rejected by the chain, do you wish to send it anyway"
        unless confirmed exitTransactionCancelled
      return cannotAfford

    warnIfCapitalIsSmall capital = do
      minimumBakerStake <- getBakerStakeThresholdOrDie
      when (capital < minimumBakerStake) $ do
        logWarn [[i|The staked amount (#{showCcd capital}) is lower than the minimum baker stake threshold (#{showCcd minimumBakerStake}).|]]
        confirmed <- askConfirmation $ Just "This transaction will most likely be rejected by the chain, do you wish to send it anyway"
        unless confirmed exitTransactionCancelled

    warnIfCapitalIsLowered capital stakedAmount = do
      cooldownDate <- withClient backend $ do
        bcpRes <- getBlockChainParametersV2 Best
        case getResponseValue bcpRes of
          Left (_, err) -> do
            logError ["Could not get the baker cooldown period: " <> err]
            exitTransactionCancelled
          Right v -> do
            getBakerCooldown v
      if capital < stakedAmount
      then do
        logWarn ["The new staked value appears to be lower than the amount currently staked on chain by this baker."]
        logWarn ["Decreasing the amount a baker is staking will lock the stake of the baker for a cooldown period before the CCD are made available."]
        logWarn ["During this period it is not possible to update the baker's stake, or stop the baker."]
        logWarn [[i|The current baker cooldown would last until approximately #{cooldownDate}|]]
        confirmed <- askConfirmation $ Just "Confirm that you want to update the baker's stake"
        unless confirmed exitTransactionCancelled
      else do
        logInfo ["Note that decreasing the amount a baker is staking will lock the stake of the baker for a cooldown period before the CCD are made available."]
        logInfo ["During this period it is not possible to update the baker's stake, or stop the baker."]
        logInfo [[i|The current baker cooldown would last until approximately #{cooldownDate}|]]

    warnIfCapitalIsBig capital amount =
      when ((capital * 100) > (amount * 95)) $ do
        logWarn ["You are attempting to stake >95% of your total CCD on this account. Staked CCD is not available for spending."]
        logWarn ["Be aware that updating or stopping your baker in the future will require some amount of non-staked CCD to pay for the transactions to do so."]
        confirmed <- askConfirmation $ Just "Confirm that you wish to stake this much CCD"
        unless confirmed exitTransactionCancelled

    transactionForBakerUpdateStake confirm = do
      baseCfg <- getBaseConfig baseCfgDir verbose
      let payload = Types.encodePayload Types.UpdateBakerStake{..}
          nrgCost _ = return . Just $ bakerUpdateStakeEnergyCost $ Types.payloadSize payload
      txCfg@TransactionConfig{..} <- getTransactionCfg baseCfg txOpts nrgCost
      logSuccess
        ([ printf "submitting transaction to update stake of baker to %s" (showCcd ubsStake)
         , printf "allowing up to %s to be spent as transaction fee" (showNrg tcEnergy) ])
      when confirm $ do
        confirmed <- askConfirmation Nothing
        unless confirmed exitTransactionCancelled
      when verbose $ do
        runPrinter $ printSelectedKeyConfig $ tcEncryptedSigningData
        putStrLn ""
      return (txCfg, payload)

-- |Process the old 'baker update-restake ...' command in protocol version < 4.
processBakerUpdateRestakeCmd :: Maybe FilePath -> Verbose -> Backend -> TransactionOpts (Maybe Types.Energy)
  -> Bool -- ^Whether to restake earnings
  -> IO ()
processBakerUpdateRestakeCmd baseCfgDir verbose backend txOpts ubreRestakeEarnings = do
  let intOpts = toInteractionOpts txOpts
  (txCfg, pl) <- transactionForBakerUpdateRestake (ioConfirm intOpts)
  withClient backend $ do
    sendAndTailTransaction_ verbose txCfg pl intOpts
  where

    transactionForBakerUpdateRestake confirm = do
      baseCfg <- getBaseConfig baseCfgDir verbose
      let payload = Types.encodePayload Types.UpdateBakerRestakeEarnings{..}
          nrgCost _ = return . Just $ bakerUpdateRestakeEnergyCost $ Types.payloadSize payload
      txCfg@TransactionConfig{..} <- getTransactionCfg baseCfg txOpts nrgCost
      logSuccess
        ([ printf "submitting transaction to change restaking switch of baker to %s" (show ubreRestakeEarnings)
         , printf "allowing up to %s to be spent as transaction fee" (showNrg tcEnergy) ])
      when confirm $ do
        confirmed <- askConfirmation Nothing
        unless confirmed exitTransactionCancelled
      when verbose $ do
        runPrinter $ printSelectedKeyConfig tcEncryptedSigningData
        putStrLn ""
      return (txCfg, payload)

-- |Process the 'baker update-stake ...' command.
processBakerUpdateStakeCmd :: Maybe FilePath -> Verbose -> Backend -> TransactionOpts (Maybe Types.Energy)
  -> Types.Amount -- ^New stake
  -> IO ()
processBakerUpdateStakeCmd baseCfgDir verbose backend txOpts newStake = do
  ok <- if newStake == 0
          then do
            logWarn ["Updating stake to 0 will remove baker", "it is possible to add the baker back with a 'baker add' transaction"]
            askConfirmation $ Just "confirm that you want to remove baker"
          else return True
  when ok $
    processBakerConfigureCmd baseCfgDir verbose backend txOpts False (Just newStake) Nothing Nothing Nothing Nothing Nothing Nothing Nothing Nothing

-- |Process a 'baker ...' command.
processBakerCmd :: BakerCmd -> Maybe FilePath -> Verbose -> Backend -> IO ()
processBakerCmd action baseCfgDir verbose backend =
  case action of
    BakerGenerateKeys outputFile maybeBakerId -> do
      keys <- generateBakerKeys maybeBakerId
      let askUntilEqual = do
                pwd <- askPassword "Enter password for encryption of baker keys (leave blank for no encryption): "
                case Password.getPassword pwd of
                  "" -> do 
                    logInfo [ printf "Empty password, not encrypting baker keys" ]
                    return $ AE.encodePretty keys
                  _ -> do 
                    pwd2 <- askPassword "Re-enter password for encryption of baker keys: "
                    if pwd == pwd2 then
                      AE.encodePretty <$> Password.encryptJSON Password.AES256 Password.PBKDF2SHA256 keys pwd
                    else do
                      logWarn ["The two passwords were not equal. Try again."]
                      askUntilEqual
      out <- askUntilEqual
      let publicBakerKeysJSON = AE.encodePretty . AE.object $ bakerPublicKeysToPairs keys
      case outputFile of
        Nothing -> do
          -- TODO Store in config.
          BSL8.putStrLn out
          logInfo [ printf "to add a baker to the chain using these keys, store it in a file and use 'concordium-client baker add FILE'" ]
        Just f -> do
          keysSuccess <- handleWriteFile BSL.writeFile PromptBeforeOverwrite verbose f out
          when keysSuccess $ do
            let pubFile = f -<.> (".pub" ++ takeExtension f)
            logSuccess [ printf "keys written to file '%s'" f
                       , "DO NOT LOSE THIS FILE"
                       , printf "to add a baker to the chain using these keys, use 'concordium-client baker add %s'" f]
            pubSuccess <- handleWriteFile BSL.writeFile PromptBeforeOverwrite verbose pubFile publicBakerKeysJSON
            when pubSuccess $ do
              logSuccess [ printf "public keys written to file '%s'" pubFile]

    BakerAdd bakerKeysFile txOpts initialStake autoRestake extraData outputFile -> do
      pv <- withClient backend $ do
        cs <- getResponseValueOrDie =<< getConsensusInfoV2
        return $ Queries.csProtocolVersion cs
      if pv < Types.P4
        then
          processBakerAddCmd baseCfgDir verbose backend txOpts initialStake autoRestake bakerKeysFile outputFile
        else do
          when (isNothing extraData) $ do
            logWarn $ ["To add a baker, all of the options\n"
                 ++ "--open-delegation-for,\n"
                 ++ "--baker-url,\n"
                 ++ "--delegation-transaction-fee-commission,\n"
                 ++ "--delegation-baking-commission,\n"
                 ++ "--delegation-finalization-commission\nmust be present"]
            confirmed <- askConfirmation $ Just "This transaction will most likely be rejected by the chain, do you wish to send it anyway"
            unless confirmed exitTransactionCancelled
          let openForDelegation = ebadOpenForDelegation <$> extraData
              metadataURL = ebadMetadataURL <$> extraData
              transactionFeeCommission = ebadTransactionFeeCommission <$> extraData
              bakingRewardCommission = ebadBakingRewardCommission <$> extraData
              finalizationRewardCommission = ebadFinalizationRewardCommission <$> extraData
          processBakerConfigureCmd baseCfgDir verbose backend txOpts False (Just initialStake) (Just autoRestake) openForDelegation metadataURL transactionFeeCommission bakingRewardCommission finalizationRewardCommission (Just bakerKeysFile) outputFile

    BakerConfigure txOpts capital restake openForDelegation metadataURL transactionFeeCommission bakingRewardCommission finalizationRewardCommission inputKeysFile outputKeysFile ->
      processBakerConfigureCmd baseCfgDir verbose backend txOpts True capital restake openForDelegation metadataURL transactionFeeCommission bakingRewardCommission finalizationRewardCommission inputKeysFile outputKeysFile

    BakerSetKeys file txOpts outfile -> do
      pv <- withClient backend $ do
        cs <- getResponseValueOrDie =<< getConsensusInfoV2
        return $ Queries.csProtocolVersion cs
      if pv < Types.P4
        then processBakerSetKeysCmd baseCfgDir verbose backend txOpts file outfile
        else processBakerConfigureCmd baseCfgDir verbose backend txOpts False Nothing Nothing Nothing Nothing Nothing Nothing Nothing (Just file) outfile

    BakerRemove txOpts -> do
      pv <- withClient backend $ do
        cs <- getResponseValueOrDie =<< getConsensusInfoV2
        return $ Queries.csProtocolVersion cs
      if pv < Types.P4
        then processBakerRemoveCmd baseCfgDir verbose backend txOpts
        else processBakerConfigureCmd baseCfgDir verbose backend txOpts False (Just 0) Nothing Nothing Nothing Nothing Nothing Nothing Nothing Nothing

    BakerUpdateStake newStake txOpts -> do
      pv <- withClient backend $ do
        cs <- getResponseValueOrDie =<< getConsensusInfoV2
        return $ Queries.csProtocolVersion cs
      if pv < Types.P4
      then processBakerUpdateStakeBeforeP4Cmd baseCfgDir verbose backend txOpts newStake
      else processBakerUpdateStakeCmd baseCfgDir verbose backend txOpts newStake

    BakerUpdateRestakeEarnings restake txOpts -> do
      pv <- withClient backend $ do
        cs <- getResponseValueOrDie =<< getConsensusInfoV2
        return $ Queries.csProtocolVersion cs
      if pv < Types.P4
      then processBakerUpdateRestakeCmd baseCfgDir verbose backend txOpts restake
      else processBakerConfigureCmd baseCfgDir verbose backend txOpts False Nothing (Just restake) Nothing Nothing Nothing Nothing Nothing Nothing Nothing

    BakerUpdateMetadataURL url txOpts ->
      processBakerConfigureCmd baseCfgDir verbose backend txOpts False Nothing Nothing Nothing (Just url) Nothing Nothing Nothing Nothing Nothing

    BakerUpdateOpenDelegationStatus status txOpts ->
      processBakerConfigureCmd baseCfgDir verbose backend txOpts False Nothing Nothing (Just status) Nothing Nothing Nothing Nothing Nothing Nothing

-- |Process a 'delegator configure ...' command.
processDelegatorConfigureCmd :: Maybe FilePath -> Verbose -> Backend -> TransactionOpts (Maybe Types.Energy)
  -> Maybe Types.Amount -- ^New stake/capital.
  -> Maybe Bool -- ^Select whether to restake earnings.
  -> Maybe Types.DelegationTarget -- ^Delegation target: baker or passive delegation.
  -> IO ()
processDelegatorConfigureCmd baseCfgDir verbose backend txOpts cdCapital cdRestakeEarnings cdDelegationTarget = do
  let intOpts = toInteractionOpts txOpts
  (txCfg, pl) <- transactionForDelegatorConfigure (ioConfirm intOpts)
  withClient backend $ do
    warnInOldProtocol
    mapM_ (warnAboutBadCapital txCfg) cdCapital
    result <- sendAndTailTransaction verbose txCfg pl intOpts
    warnAboutFailedResult result
  where
    warnInOldProtocol = do
      cs <- getResponseValueOrDie =<< getConsensusInfoV2
      when (Queries.csProtocolVersion cs < Types.P4) $ do
        logWarn [[i|Delegation is not supported in protocol versions < 4.|]]
        confirmed <- askConfirmation $ Just "This transaction will most likely be rejected by the chain, do you wish to send it anyway"
        unless confirmed exitTransactionCancelled
    warnAboutPoolStatus capital alreadyDelegatedToBakerPool alreadyBakerId = do
      case cdDelegationTarget of
        Nothing -> return ()
        Just Types.DelegatePassive -> return ()
        Just (Types.DelegateToBaker bid) -> do
          poolStatus <- getPoolStatusOrDie $ Just bid
          let alreadyDelegatedToThisBaker = case alreadyBakerId of
                Just abid -> if abid == bid then alreadyDelegatedToBakerPool else 0
                Nothing -> 0
          case poolStatus of
            Queries.BakerPoolStatus{..} -> when (psDelegatedCapital + capital - alreadyDelegatedToThisBaker > psDelegatedCapitalCap) $ do
              logWarn [[i|Staked amount (#{showCcd capital}) plus the stake already delegated the pool is larger than the maximum allowed delegated stake).|]]
              confirmed <- askConfirmation $ Just "This transaction will most likely be rejected by the chain, do you wish to send it anyway"
              unless confirmed exitTransactionCancelled
            _ -> return () -- Should not happen
    warnAboutBadCapital txCfg capital = do
      let senderAddr = naAddr . esdAddress . tcEncryptedSigningData $ txCfg
      Types.AccountInfo{..} <- getAccountInfoOrDie (Types.AccAddress senderAddr) Best
      warnIfCannotAfford txCfg capital aiAccountAmount
      (alreadyDelegatedToBakerPool, alreadyBakerId) <- case aiStakingInfo of
            Types.AccountStakingDelegated{..} -> do
                liftIO $ warnIfCapitalIsLowered capital asiStakedAmount
                mbid <- case asiDelegationTarget of
                  Types.DelegatePassive -> return Nothing
                  Types.DelegateToBaker bid -> return $ Just bid
                return (asiStakedAmount, mbid)
            _ -> return (0, Nothing)
      warnAboutPoolStatus capital alreadyDelegatedToBakerPool alreadyBakerId

    warnIfCapitalIsLowered capital stakedAmount = do
      cooldownDate <- withClient backend $ do
        bcpRes <- getBlockChainParametersV2 Best
        case getResponseValue bcpRes of
          Left (_, err) -> do
            logError ["Could not get the delegator cooldown period: " <> err]
            exitTransactionCancelled
          Right v -> do
            liftIO $ getDelegatorCooldown v
      let cooldownString :: String = [i|The current delegator cooldown would last until approximately #{cooldownDate}|]
      when (capital < stakedAmount) $ do
        let removing = capital == 0
        if removing then
          logWarn ["This will remove the delegator."]
        else
          logWarn ["The new staked value appears to be lower than the amount currently staked on chain by this delegator."]
        let decreaseOrRemove = if removing then "Removing a delegator" else "Decreasing the amount a delegator is staking"
        logWarn [decreaseOrRemove ++ " will lock the stake of the delegator for a cooldown period before the CCD are made available."]
        logWarn ["During this period it is not possible to update the delegator's stake, or stop the delegation of stake."]
        logWarn [cooldownString]
        let confirmStr = if removing then "remove the delegator" else "update the delegator's stake"
        confirmed <- askConfirmation $ Just $ "Confirm that you want to " ++ confirmStr
        unless confirmed exitTransactionCancelled

    warnIfCannotAfford txCfg capital amount = do
      energyrate <- getNrgGtuRate
      let gtuTransactionPrice = Types.computeCost energyrate (tcEnergy txCfg)
      when (amount - gtuTransactionPrice < capital) $ do
        logWarn [[i|Account balance (#{showCcd amount}) minus the cost of the transaction (#{showCcd gtuTransactionPrice}) is lower than the amount requested to be staked (#{showCcd capital}).|]]
        confirmed <- askConfirmation $ Just "This transaction will most likely be rejected by the chain, do you wish to send it anyway"
        unless confirmed exitTransactionCancelled

    warnAboutFailedResult Nothing = return ()
    warnAboutFailedResult (Just result) =
      case tsrState result of
        Finalized | SingleBlock _ summary <- parseTransactionBlockResult result -> do
          case Types.tsResult summary of
            Types.TxReject reason -> logWarn [showRejectReason True reason]
            Types.TxSuccess _ -> return ()
        Absent ->
          logFatal ["Transaction is absent."]
        _ ->
          logFatal ["Unexpected status."]

    transactionForDelegatorConfigure confirm = do
      baseCfg <- getBaseConfig baseCfgDir verbose
      when verbose $ do
        runPrinter $ printBaseConfig baseCfg
        putStrLn ""
      let payload = Types.encodePayload Types.ConfigureDelegation{..}
          nrgCost _ = return . Just $ delegationConfigureEnergyCost (Types.payloadSize payload)
      txCfg@TransactionConfig{..} <- getTransactionCfg baseCfg txOpts nrgCost
      logSuccess
        ([ printf "configuring delegator with account %s" (show (naAddr $ esdAddress tcEncryptedSigningData))
         , printf "allowing up to %s to be spent as transaction fee" (showNrg tcEnergy) ]
         ++ configureCapitalLogMsg
         ++ configureRestakeLogMsg
         ++ configureDelegationTargetLogMsg)

      when confirm $ do
        confirmed <- askConfirmation Nothing
        unless confirmed exitTransactionCancelled
      when verbose $ do
        runPrinter $ printSelectedKeyConfig tcEncryptedSigningData
        putStrLn ""
      return (txCfg, payload)

    configureCapitalLogMsg =
      case cdCapital of
        Nothing -> []
        Just capital -> [printf "stake will be %s CCD" (Types.amountToString capital)]

    configureRestakeLogMsg =
      case cdRestakeEarnings of
        Nothing -> []
        Just True -> ["rewards will be automatically added to the delegated stake"]
        Just False -> ["rewards will _not_ be automatically added to the delegated stake"]

    configureDelegationTargetLogMsg =
      case cdDelegationTarget of
        Nothing -> []
        Just Types.DelegatePassive -> ["stake will be delegated passively"]
        Just (Types.DelegateToBaker bid) -> [printf "stake will be delegated to baker %s" (show bid)]


-- |Process a 'delegator ...' command.
processDelegatorCmd :: DelegatorCmd -> Maybe FilePath -> Verbose -> Backend -> IO ()
processDelegatorCmd action baseCfgDir verbose backend =
  case action of
    DelegatorConfigure txOpts capital restake target -> do
      delegationTarget <- makeTarget target
      processDelegatorConfigureCmd baseCfgDir verbose backend txOpts capital restake delegationTarget
    DelegatorRemove txOpts ->
      processDelegatorConfigureCmd baseCfgDir verbose backend txOpts (Just 0) Nothing Nothing
    DelegatorAdd txOpts capital restake target -> do
      delegationTarget <- makeTarget $ Just target
      processDelegatorConfigureCmd baseCfgDir verbose backend txOpts (Just capital) (Just restake) delegationTarget
  where
    makeTarget Nothing = return Nothing
    makeTarget (Just target) = do
      baseCfg <- getBaseConfig baseCfgDir verbose
      let maybeAddress = resolveAccountAddress (bcAccountNameMap baseCfg) target
      case maybeAddress of
        Nothing -> case Text.unpack target of
          "Passive" -> return $ Just Types.DelegatePassive
          s | Prelude.all Char.isDigit s ->
            let n = read s :: Integer
                w = fromIntegral n :: Word64
            in if n >= 0 && n <= fromIntegral (maxBound :: Word64)
                then return $ Just $ Types.DelegateToBaker $ Types.BakerId $ Types.AccountIndex w
                else do
                  logWarn $ ["The BAKERID '" ++ s ++ "'" ++ " is out of range."]
                  exitTransactionCancelled
          s -> do
            logWarn $ ["Unexpected delegation target '" ++ s ++ "'. The allowed values are: " ++ COM.allowedValuesDelegationTargetAsString]
            exitTransactionCancelled
        Just na -> do
          let address = naAddr na
          withClient backend $ do
            ai <- Types.aiAccountIndex <$> getAccountInfoOrDie (Types.AccAddress address) Best
            return $ Just $ Types.DelegateToBaker $ Types.BakerId $ ai

processIdentityCmd :: IdentityCmd -> Backend -> IO ()
processIdentityCmd action backend =
  case action of
    IdentityShow c -> processIdentityShowCmd c backend

processIdentityShowCmd :: IdentityShowCmd -> Backend -> IO ()
processIdentityShowCmd action backend =
  case action of
    IdentityShowIPs block -> do
      bhInput <- readBlockHashOrDefault Best block
      withClient backend $
        getIdentityProvidersV2 bhInput >>=
          getResponseValueOrDie >>=
            runPrinter . printIdentityProviders . toList
    IdentityShowARs block -> do
      bhInput <- readBlockHashOrDefault Best block
      withClient backend $
        getAnonymityRevokersV2 bhInput >>=
          getResponseValueOrDie >>=
            runPrinter . printAnonymityRevokers . toList

-- |Process a "legacy" command.
processLegacyCmd :: LegacyCmd -> Backend -> IO ()
processLegacyCmd action backend =
  case action of
    SendTransaction fname -> do
      source <- handleReadFile BSL.readFile fname
      t <- withClient backend $ processTransaction source
      putStrLn $ "Transaction sent to the baker. Its hash is " ++
        show (getBlockItemHash t)
    GetConsensusInfo ->
      withClient backend $
        getConsensusInfoV2 >>=
          printResponseValueAsJSON
    GetBlockInfo every block ->
      withClient backend $
        readBlockHashOrDefault Best block >>=
          printBlockInfos every
    GetBlockPendingUpdates block ->
      withClient backend $
        readBlockHashOrDefault Best block >>=
          getBlockPendingUpdatesV2 >>=
            printResponseValueAsJSON
    GetBlockSpecialEvents block ->
      withClient backend $
        readBlockHashOrDefault Best block >>=
          getBlockSpecialEventsV2 >>=
            printResponseValueAsJSON
    GetBlockChainParameters block ->
      withClient backend $
        readBlockHashOrDefault Best block >>=
          getBlockChainParametersV2 >>=
            printResponseValueAsJSON
    GetBlockFinalizationSummary block ->
      withClient backend $
        readBlockHashOrDefault Best block >>=
          getBlockFinalizationSummaryV2 >>=
            printResponseValueAsJSON
    GetBlocksAtHeight height gen restr ->
      withClient backend $
        getBlocksAtHeightV2
          (case (gen, restr) of
            (Just g, Just _) ->
              Relative g height True
            (Just g, Nothing) ->
              Relative g height False
            (Nothing, _) ->
              Absolute (Types.AbsoluteBlockHeight $ Types.theBlockHeight height)) >>=
        printResponseValueAsJSON
    GetAccountList block -> do
      withClient backend $
        readBlockHashOrDefault Best block >>=
          getAccountListV2 >>=
            printResponseValueAsJSON
    GetInstances block ->
      withClient backend $
        readBlockHashOrDefault Best block >>=
          getInstanceListV2 >>=
            printResponseValueAsJSON
    GetTransactionStatus txhash ->
      withClient backend $
        readOrFail txhash >>=
          getBlockItemStatusV2 >>=
            printResponseValueAsJSON
    GetAccountInfo account block -> do
      acc <- case Types.decodeAccountIdentifier $ Text.encodeUtf8 account of
        Nothing -> logFatal [[i|cannot parse #{account} as an account identifier.|]]
        Just a -> return a
      b <- readBlockHashOrDefault Best block
      withClient backend $
        getAccountInfoV2 acc b >>=
          printResponseValueAsJSON
    GetAccountNonFinalized account -> do
      acc <- parseAccountAddress account
      withClient backend $
        getAccountNonFinalizedTransactionsV2 acc >>=
          printResponseValueAsJSON
    GetNextAccountNonce account -> do
      acc <- parseAccountAddress account
      withClient backend $
        getNextSequenceNumberV2 acc >>=
          printResponseValueAsJSON
    GetInstanceInfo addr block ->
      withClient backend $ do
        b <- readBlockHashOrDefault Best block
        -- The input is a JSON object of the form '{ "index":10, "subindex": 0 }'.
        cAddr <- case AE.eitherDecodeStrict $ Text.encodeUtf8 addr of
          Left err -> logFatal [[i|Unable to decode contract address: #{err}|]]
          Right v -> return v
        let contractIndex = Types.contractIndex cAddr
        let contractSubindex = Types.contractSubindex cAddr
        getInstanceInfoV2 Types.ContractAddress{..} b >>=
          printResponseValueAsJSON
    InvokeContract contextFile block -> do
      withClient backend $ do
        ctx <- liftIO $ BSL.readFile contextFile
        b <- readBlockHashOrDefault Best block
        (case eitherDecode ctx of
          Left err -> logFatal [[i|Unable to decode context: #{err}|]]
          Right c -> invokeInstanceV2 b c) >>=
            printResponseValueAsJSON
    GetPoolStatus pool block ->
      withClient backend $ do
        b <- readBlockHashOrDefault Best block
        (case pool of
          Nothing -> getPassiveDelegationInfoV2 b
          Just p -> getPoolInfoV2 b p) >>=
            printResponseValueAsJSON
    GetBakerList block -> withClient backend $
      readBlockHashOrDefault Best block >>=
        getBakerListV2 >>=
          printResponseValueAsJSON
    GetRewardStatus block -> withClient backend $
      readBlockHashOrDefault Best block >>=
        getTokenomicsInfoV2 >>=
          printResponseValueAsJSON
    GetBirkParameters block -> withClient backend $
      readBlockHashOrDefault Best block >>=
        getElectionInfoV2 >>=
          printResponseValueAsJSON
    GetModuleList block -> withClient backend $
      readBlockHashOrDefault Best block >>=
        getModuleListV2 >>=
          printResponseValueAsJSON
    GetNodeInfo -> withClient backend $
      getNodeInfoV2 >>= getResponseValueOrDie >>= printNodeInfo
    GetPeerData bootstrapper -> withClient backend $ do
      peersInfo <- getResponseValueOrDie =<< getPeersInfoV2
      nodeInfo <- getResponseValueOrDie =<< getNodeInfoV2
      printPeerData bootstrapper peersInfo nodeInfo
    PeerConnect ip port ->
      withClient backend $
        peerConnectV2 (Queries.IpAddress ip) (Queries.IpPort $ fromIntegral port) >>=
          printSuccess
    PeerDisconnect ip port ->
      withClient backend $
        peerDisconnectV2 (Queries.IpAddress ip) (Queries.IpPort $ fromIntegral port) >>=
          printSuccess
    GetPeerUptime ->
      withClient backend $
        getNodeInfoV2 >>=
          printResponseValue Queries.peerUptime
    BanNode nodeIp ->
      withClient backend $
        banPeerV2 (Queries.IpAddress nodeIp) >>=
          printSuccess
    UnbanNode nodeIp ->
      withClient backend $
        unbanPeerV2 (Queries.IpAddress nodeIp) >>=
          printSuccess
    GetAncestors amount block ->
      withClient backend $ do
        b <- readBlockHashOrDefault Best block
        getAncestorsV2 b (fromIntegral amount) >>=
          printResponseValueAsJSON
    GetBranches ->
      withClient backend $
        getBranchesV2  >>=
          printResponseValueAsJSON
    GetBannedPeers ->
      withClient backend $
        getBannedPeersV2 >>=
          getResponseValueOrDie >>=
            printJSONValues . toJSON
    Shutdown ->
      withClient backend $
        shutdownV2 >>=
          printSuccess
    DumpStart file raw ->
      withClient backend $
        dumpStartV2 file raw >>=
          printSuccess
    DumpStop ->
      withClient backend $
        dumpStopV2 >>=
          printSuccess
    GetIdentityProviders block ->
      withClient backend $
        readBlockHashOrDefault Best block >>=
          getIdentityProvidersV2 >>=
            printResponseValueAsJSON
    GetAnonymityRevokers block ->
      withClient backend $
        readBlockHashOrDefault Best block >>=
          getAnonymityRevokersV2 >>=
            printResponseValueAsJSON
    GetCryptographicParameters block ->
      withClient backend $
        readBlockHashOrDefault Best block >>=
          getCryptographicParametersV2 >>=
            printResponseValueAsJSON
  where
    -- |Print the response value under the provided mapping,
    -- or fail with an error message if the response contained
    -- an error.
    printResponseValue :: (MonadIO m, Show b)
      => (a -> b)
      -> GRPCResultV2 (Either String a)
      -> m ()
    printResponseValue f res =
      extractResponseValueOrDie f res >>= liftIO . print

    -- |Print the response value as JSON, or fail with an error
    -- message if the response contained an error.
    printResponseValueAsJSON :: (MonadIO m, ToJSON a)
      => GRPCResultV2 (Either String a)
      -> m ()
    printResponseValueAsJSON res = do
      v <- getResponseValueOrDie res
      printJSONValues . toJSON $ v

    -- |Print result of a query with side-effects.
    printSuccess (StatusOk _) = liftIO $ logSuccess ["Success"]
    printSuccess (StatusNotOk (c, x)) = liftIO $ logError [[i|Non-"OK" status code '#{c}' in response: #{x}|]]
    printSuccess StatusInvalid = liftIO $ logError [[i|Invalid status code in response|]]
    printSuccess (RequestFailed x) = liftIO $ logError [[i|Request failed: #{x}|]]

    -- |Parse an account address.
    parseAccountAddress :: (MonadIO m) => Text -> m ID.AccountAddress
    parseAccountAddress accAddr =
      case ID.addressFromText accAddr of
          Left _ -> logFatal ["Unable to parse account address."]
          Right a -> return a

    -- |Print info about a block and possibly its ancestors.
    -- The boolean indicates whether to recurse on the ancestor
    -- of the block. The recursion bottoms out when the genesis
    -- block is reached.
    printBlockInfos :: Bool -> BlockHashInput -> ClientMonad IO ()
    printBlockInfos recurse bh = do
      bi <- getResponseValueOrDie =<< getBlockInfoV2 bh
      printJSONValues $ toJSON bi
      -- Recurse if were instructed to and if we are not at the genesis block.
      when (recurse && Queries.biBlockHeight bi /= 0)
        (printBlockInfos recurse $ Given (Queries.biBlockParent bi))
                
-- |Helper function to specialize the type, avoiding the need for type
-- annotations in many places.
getBlockItemHash :: Types.BareBlockItem -> Types.TransactionHash
getBlockItemHash = getHash

data PeerData = PeerData {
  totalSent     :: Word64,
  totalReceived :: Word64,
  version       :: Text,
  peerStats     :: PeerStatsResponse,
  peerList      :: PeerListResponse
  }

printPeerData :: MonadIO m => Bool -> [Queries.PeerInfo] -> Queries.NodeInfo -> m ()
printPeerData bootstrapper pInfos Queries.NodeInfo{..} =
  let Queries.NetworkInfo{..} = networkInfo
      -- Filter bootstrappers.
      pInfos' = filter (\p -> bootstrapper || Queries.consensusInfo p /= Queries.Bootstrapper) pInfos
  in
  liftIO $ do
      putStrLn $ "Total packets sent: " ++ show peerTotalSent
      putStrLn $ "Total packets received: " ++ show peerTotalReceived
      putStrLn $ "Peer version: " ++ Text.unpack peerVersion

      putStrLn "Peer stats:"
      forM_ pInfos' printPeerInfo

      putStrLn $ "Peer type: " ++ showNodeDetails details

      putStrLn "Peers:"
      forM_ pInfos' printPeerInfo'
  where
    printPeerInfo Queries.PeerInfo{..} =
      let Queries.NetworkStats{..} = networkStats in do
        putStrLn $ "  Peer: " ++ Text.unpack peerId
        putStrLn $ "    Packets sent: " ++ show packetsSent
        putStrLn $ "    Packets received: " ++ show packetsReceived
        putStrLn $ "    Latency: " ++ show latency
        putStrLn ""
    printPeerInfo' Queries.PeerInfo{..} = do
      putStrLn $ "  Node id: " ++ Text.unpack peerId
      putStrLn $ "    Port: " ++ show (Queries.ipPort $ snd socketAddress)
      putStrLn $ "    IP: " ++ Text.unpack (Queries.ipAddress $ fst socketAddress)
      putStrLn $ "    Catchup Status: " ++ showCatchupStatus consensusInfo
      putStrLn ""
    showCatchupStatus =
      \case Queries.UpToDate -> "Up to date"
            Queries.Pending -> "Pending"
            Queries.CatchingUp -> "Catching up"
            Queries.Bootstrapper -> "N/A (Bootstrapper)"
    showNodeDetails =
      \case Queries.NodeBootstrapper -> "Bootstrapper"
            Queries.NodeNotRunning -> "Node (consensus shut down)"
            Queries.NodePassive -> "Node (passive)"
            Queries.NodeActive cInfo ->
                  "Node (running, "
              <>  case Queries.status cInfo of
                    Queries.PassiveBaker _ -> "not baking)"
                    Queries.ActiveBakerCommitteeInfo -> "in current baking committee)"
                    Queries.ActiveFinalizerCommitteeInfo -> "in current baking and finalizer committee)"

getPeerData :: Bool -> ClientMonad IO (Either String PeerData)
getPeerData bootstrapper = do
  totalSent' <- getPeerTotalSent
  totalReceived' <- getPeerTotalReceived
  version' <- getPeerVersion
  peerStats' <- getPeerStats bootstrapper
  peerList' <- getPeerList bootstrapper
  return $ do
    totalSent <- grpcResponseVal <$> totalSent'
    totalReceived <- grpcResponseVal <$> totalReceived'
    version <- grpcResponseVal <$> version'
    peerStats <- grpcResponseVal <$> peerStats'
    peerList <- grpcResponseVal <$> peerList'
    return PeerData{..}

printNodeInfo :: MonadIO m => Queries.NodeInfo -> m ()
printNodeInfo Queries.NodeInfo{..} = liftIO $
  let Queries.NetworkInfo{..} = networkInfo in do
      putStrLn $ "Node ID: " ++ show nodeId
      putStrLn $ "Current local time: " ++ show localTime
      putStrLn $ "Baker ID: " ++ maybe "not a baker" show (getBakerIdM details)
      putStrLn $ "Peer type: " ++ showNodeType details
      putStrLn $ "Baker running: " ++ show (getBakerRunning details)
      putStrLn $ "Consensus running: " ++ show (getConsensusRunning details)
      putStrLn $ "Consensus type: " ++ getConsensusType details
      putStrLn $ "Baker committee member: " ++ getBakerCommitteeMember details
      putStrLn $ "Finalization committee member: " ++ getFinalizerCommitteeMember details
  where showNodeType =
          \case Queries.NodeBootstrapper -> "Bootstrapper"
                Queries.NodeNotRunning -> "Node"
                Queries.NodePassive -> "Node"
                Queries.NodeActive _ -> "Node"
        getBakerRunning =
          \case Queries.NodeBootstrapper -> False
                Queries.NodeNotRunning -> False
                Queries.NodePassive -> False
                Queries.NodeActive _ -> True
        getBakerIdM =
          \case Queries.NodeActive cInfo -> Just . show $ Queries.bakerId cInfo
                _ -> Nothing
        getConsensusRunning =
          \case Queries.NodeBootstrapper -> False
                Queries.NodeNotRunning -> False
                Queries.NodePassive -> True
                Queries.NodeActive _ -> True
        getConsensusType =
          \case Queries.NodeBootstrapper -> "Bootstrapper"
                Queries.NodeNotRunning -> "Not running"
                Queries.NodePassive -> "Passive"
                Queries.NodeActive _ -> "Active"
        getBakerCommitteeMember =
          \case Queries.NodeBootstrapper -> show False
                Queries.NodeNotRunning -> show False
                Queries.NodePassive -> show False
                Queries.NodeActive (Queries.BakerConsensusInfo _ (Queries.PassiveBaker Queries.NotInCommittee)) ->
                  show False
                Queries.NodeActive (Queries.BakerConsensusInfo _ (Queries.PassiveBaker Queries.AddedButNotActiveInCommittee)) ->
                  show False
                Queries.NodeActive (Queries.BakerConsensusInfo _ (Queries.PassiveBaker Queries.AddedButWrongKeys)) ->
                  show False
                Queries.NodeActive (Queries.BakerConsensusInfo bId Queries.ActiveBakerCommitteeInfo) ->
                  "In current baker committee with baker ID '" <> show bId <> "'."
                Queries.NodeActive (Queries.BakerConsensusInfo bId Queries.ActiveFinalizerCommitteeInfo) ->
                  "In current baker committee with baker ID '" <> show bId <> "'."
        getFinalizerCommitteeMember =
          \case
                Queries.NodeActive (Queries.BakerConsensusInfo _ Queries.ActiveBakerCommitteeInfo) ->
                  show False
                Queries.NodeBootstrapper -> show False
                Queries.NodeNotRunning -> show False
                Queries.NodePassive -> show False
                Queries.NodeActive (Queries.BakerConsensusInfo _ (Queries.PassiveBaker Queries.NotInCommittee)) ->
                  show False
                Queries.NodeActive (Queries.BakerConsensusInfo _ (Queries.PassiveBaker Queries.AddedButNotActiveInCommittee)) ->
                  show False
                Queries.NodeActive (Queries.BakerConsensusInfo _ (Queries.PassiveBaker Queries.AddedButWrongKeys)) ->
                  show False
                Queries.NodeActive (Queries.BakerConsensusInfo bId Queries.ActiveFinalizerCommitteeInfo) ->
                  "In current finalizer committee with baker ID " <> show bId <> "'."

-- |FIXME: Move this some other place in refactoring.
data StatusOfPeers = StatusOfPeers {
  -- |How many peers we deem are up-to-date with us.
  numUpToDate :: !Int,
  -- |How many are in limbo, we don't know what the status is with respect to
  -- consensus status of the both of us.
  numPending :: !Int,
  -- |Number of peers we are catching up with.
  numCatchingUp :: !Int
  } deriving(Show, Generic)

instance ToJSON StatusOfPeers
instance FromJSON StatusOfPeers

-- |Get an indication of how caught up the node is in relation to its peers.
getStatusOfPeers :: ClientMonad IO (Either String StatusOfPeers)
getStatusOfPeers = do
  -- False means we don't include the bootstrap nodes here, since they are not running consensus.
  fmap grpcResponseVal <$> getPeerList False <&> \case
    Left err -> (Left err)
    Right peerList -> Right $
      L.foldl' (\status peerElem ->
                  case peerElem ^. CF.catchupStatus of
                    PeerElement'UPTODATE -> status { numUpToDate = numUpToDate status + 1 }
                    PeerElement'PENDING -> status { numPending = numPending status + 1 }
                    PeerElement'CATCHINGUP -> status { numCatchingUp = numCatchingUp status + 1 }
                    _ -> status -- this should not happen in well-formed responses
               )
          (StatusOfPeers 0 0 0)
          (peerList ^. CF.peers)


-- |Process a transaction from JSON payload given as a byte string
-- and with keys given explicitly.
-- The transaction is signed with all the provided keys.
processTransaction ::
     (MonadFail m, MonadIO m)
  => BSL.ByteString
  -> ClientMonad m Types.BareBlockItem
processTransaction source =
  case AE.eitherDecode source of
    Left err -> fail $ "Error decoding JSON: " ++ err
    Right t  -> processTransaction_ t True

-- |Process a transaction with unencrypted keys given explicitly.
-- The transaction is signed with all the provided keys.
-- This is only for testing purposes and currently used by the middleware.
processTransaction_ ::
     (MonadFail m, MonadIO m)
  => TransactionJSON
  -> Verbose
  -> ClientMonad m Types.BareBlockItem
processTransaction_ transaction _verbose = do
  let accountKeys = CT.keys transaction
  tx <- do
    let header = metadata transaction
        sender = thSenderAddress header
    nonce <-
      case thNonce header of
        Nothing -> do
          res <- getAccountInfoOrDie (Types.AccAddress sender) Best
          return $ Types.aiAccountNonce res
        Just nonce -> return nonce
    txPayload <- convertTransactionJsonPayload $ payload transaction
    return $ encodeAndSignTransaction
      txPayload
      sender
      (thEnergyAmount header)
      nonce
      (thExpiry header)
      accountKeys
  sbiRes <- sendBlockItemV2 tx
  let res = case sbiRes of
        StatusOk resp -> Right resp
        StatusNotOk (status, err) -> Left [i|GRPC response with status '#{status}': #{err}|]
        StatusInvalid -> Left "GRPC response contained an invalid status code."
        RequestFailed err -> Left $ "I/O error: " <> err
  case res of
    Left err -> logFatal ["Transaction not accepted by the baker: " <> err]
    Right _ -> return tx

-- |Read a versioned credential from the bytestring, failing if any errors occur.
processCredential ::
     (MonadFail m, MonadIO m)
  => BSL.ByteString
  -> ClientMonad m Types.BareBlockItem
processCredential source =
  case AE.eitherDecode source of
    Left err -> fail $ "Error decoding JSON: " ++ err
    Right vCred
        | vVersion vCred == 0 ->
            case fromJSON (vValue vCred) of
              AE.Success cred -> do
                let tx = Types.CredentialDeployment cred
                sbiRes <- sendBlockItemV2 tx
                let res = case sbiRes of
                      StatusOk resp -> Right resp
                      StatusNotOk (status, err) -> Left [i|GRPC response with status '#{status}': #{err}|]
                      StatusInvalid -> Left "GRPC response contained an invalid status code."
                      RequestFailed err -> Left $ "I/O error: " <> err
                case res of
                  Left err -> logFatal ["Transaction not accepted by the baker: " <> err]
                  Right _ -> return tx
              AE.Error err -> fail $ "Cannot parse credential according to V0: " ++ err
        | otherwise ->
          fail $ "Unsupported credential version: " ++ show (vVersion vCred)

-- |Convert JSON-based transaction type to one which is ready to be encoded, signed and sent.
convertTransactionJsonPayload :: (MonadFail m) => CT.TransactionJSONPayload -> ClientMonad m Types.Payload
convertTransactionJsonPayload = \case
  (CT.DeployModule _) ->
    fail "Use 'concordium-client module deploy' instead."
  CT.InitContract{} ->
    fail "Use 'concordium-client contract init' instead."
  CT.Update{} ->
    fail "Use 'concordium-client contract update' instead."
  (CT.Transfer transferTo transferAmount) ->
    return $ Types.Transfer transferTo transferAmount
  CT.RemoveBaker -> return $ Types.RemoveBaker
  CT.TransferToPublic{..} -> return $ Types.TransferToPublic{..}
  -- FIXME: The following two should have the inputs changed so that they are usable.
  -- They should only specify the amount and the index, and possibly the input encrypted amounts,
  -- but the proofs should be automatically generated here.
  CT.TransferToEncrypted{..} -> return $ Types.TransferToEncrypted{..}
  CT.EncryptedAmountTransfer{..} -> return Types.EncryptedAmountTransfer{..}

-- |Sign a transaction payload and configuration into a "normal" transaction,
-- which is ready to be sent.
encodeAndSignTransaction ::
     Types.Payload
  -> Types.AccountAddress
  -> Types.Energy
  -> Types.Nonce
  -> Types.TransactionExpiryTime
  -> AccountKeyMap
  -> Types.BareBlockItem
encodeAndSignTransaction txPayload = signEncodedTransaction (Types.encodePayload txPayload)

-- |Sign an encoded transaction payload and a configuration into a "normal" transaction,
-- which is ready to be sent.
signEncodedTransaction ::
     Types.EncodedPayload
  -> Types.AccountAddress
  -> Types.Energy
  -> Types.Nonce
  -> Types.TransactionExpiryTime
  -> AccountKeyMap
  -> Types.BareBlockItem
signEncodedTransaction encPayload sender energy nonce expiry accKeys = Types.NormalTransaction $
  let header = Types.TransactionHeader{
        thSender = sender,
        thPayloadSize = Types.payloadSize encPayload,
        thNonce = nonce,
        thEnergyAmount = energy,
        thExpiry = expiry
      }
      keys = Map.toList $ fmap Map.toList accKeys
  in Types.signTransaction keys header encPayload<|MERGE_RESOLUTION|>--- conflicted
+++ resolved
@@ -1052,30 +1052,17 @@
     Just ettTransferData -> return ettTransferData
 
 -- |Returns the UTCTime date when the baker cooldown on reducing stake/removing a baker will end, using on chain parameters
-<<<<<<< HEAD
 getBakerCooldown :: Queries.EChainParametersAndKeys -> ClientMonad IO UTCTime
 getBakerCooldown (Queries.EChainParametersAndKeys (ecpParams :: ChainParameters' cpv) _) = do
   cooldownTime <- case Types.chainParametersVersion @cpv of
-    Types.SCPV0 -> do
+    Types.SChainParametersV0 -> do
         cs <- getResponseValueOrDie =<< getConsensusInfoV2
         let epochTime = toInteger (Time.durationMillis $ Queries.csEpochDuration cs) % 1000
         return . fromRational $ epochTime * ((cooldownEpochsV0 ecpParams + 2) % 1)
-    Types.SCPV1 -> return .fromIntegral . Types.durationSeconds $
+    Types.SChainParametersV1 -> return .fromIntegral . Types.durationSeconds $
         ecpParams ^. cpCooldownParameters . cpPoolOwnerCooldown
-=======
-getBakerCooldown :: Queries.BlockSummary -> ClientMonad IO UTCTime
-getBakerCooldown bs = do
-  cooldownTime <- Queries.bsWithUpdates bs $ \spv ups ->
-        case Types.sChainParametersVersionFor spv of
-            Types.SChainParametersV0 -> do
-                cs <- getFromJson' =<< getConsensusStatus
-                let epochTime = toInteger (Time.durationMillis $ Queries.csEpochDuration cs) % 1000
-                return . fromRational $ epochTime * ((cooldownEpochsV0 ups + 2) % 1)
-            Types.SChainParametersV1 -> return .fromIntegral . Types.durationSeconds $
-                ups ^. Types.currentParameters . cpCooldownParameters . cpPoolOwnerCooldown
-            Types.SChainParametersV2 -> return .fromIntegral . Types.durationSeconds $
-                ups ^. Types.currentParameters . cpCooldownParameters . cpPoolOwnerCooldown
->>>>>>> 2ecedd6a
+    Types.SChainParametersV2 -> return .fromIntegral . Types.durationSeconds $
+        ecpParams ^. cpCooldownParameters . cpPoolOwnerCooldown
   currTime <- liftIO getCurrentTime
   let cooldownDate = addUTCTime cooldownTime currTime
   return cooldownDate
@@ -1084,32 +1071,19 @@
         toInteger $ ups ^. cpCooldownParameters . cpBakerExtraCooldownEpochs
 
 -- |Returns the UTCTime date when the delegator cooldown on reducing stake/removing delegation will end, using on chain parameters
-<<<<<<< HEAD
 getDelegatorCooldown :: Queries.EChainParametersAndKeys -> IO (Maybe UTCTime)
 getDelegatorCooldown (Queries.EChainParametersAndKeys (ecpParams :: ChainParameters' cpv) _) = do
   case Types.chainParametersVersion @cpv of
-      Types.SCPV0 -> do
+      Types.SChainParametersV0 -> do
         return Nothing
-      Types.SCPV1 -> do
+      Types.SChainParametersV1 -> do
         currTime <- liftIO getCurrentTime
         let cooldownTime = fromIntegral . Types.durationSeconds $ ecpParams ^. cpCooldownParameters . cpDelegatorCooldown
         return $ Just $ addUTCTime cooldownTime currTime
-=======
-getDelegatorCooldown :: Queries.BlockSummary -> ClientMonad IO (Maybe UTCTime)
-getDelegatorCooldown bs = do
-  Queries.bsWithUpdates bs $ \spv ups ->
-    case Types.sChainParametersVersionFor spv of
-        Types.SChainParametersV0 -> do
-          return Nothing
-        Types.SChainParametersV1 -> do
-          currTime <- liftIO getCurrentTime
-          let cooldownTime = fromIntegral . Types.durationSeconds $ ups ^. Types.currentParameters . cpCooldownParameters . cpDelegatorCooldown
-          return $ Just $ addUTCTime cooldownTime currTime
-        Types.SChainParametersV2 -> do
-          currTime <- liftIO getCurrentTime
-          let cooldownTime = fromIntegral . Types.durationSeconds $ ups ^. Types.currentParameters . cpCooldownParameters . cpDelegatorCooldown
-          return $ Just $ addUTCTime cooldownTime currTime
->>>>>>> 2ecedd6a
+      Types.SChainParametersV2 -> do
+        currTime <- liftIO getCurrentTime
+        let cooldownTime = fromIntegral . Types.durationSeconds $ ecpParams ^. cpCooldownParameters . cpDelegatorCooldown
+        return $ Just $ addUTCTime cooldownTime currTime
 
 -- |Query the chain for the given account. Fail if either the chain cannot be reached, or
 -- if the account does not exist.
@@ -1292,7 +1266,6 @@
 -- |Query the chain for the minimum baker stake threshold. Fail if the chain cannot be reached.
 getBakerStakeThresholdOrDie :: ClientMonad IO Types.Amount
 getBakerStakeThresholdOrDie = do
-<<<<<<< HEAD
   bcpRes <- getBlockChainParametersV2 Best
   let res = case bcpRes of
         StatusOk resp -> case grpcResponseVal resp of
@@ -1305,19 +1278,9 @@
     Left err -> logFatal ["Could not retrieve the baker stake threshold: " <> err]
     Right (Queries.EChainParametersAndKeys (ecpParams :: ChainParameters' cpv) _) ->
         return $ case Types.chainParametersVersion @cpv of
-            Types.SCPV0 -> ecpParams ^. cpPoolParameters . ppBakerStakeThreshold
-            Types.SCPV1 -> ecpParams ^. cpPoolParameters . ppMinimumEquityCapital
-=======
-  blockSummary <- getFromJson' =<< withLastFinalBlockHash Nothing getBlockSummary
-  case blockSummary of
-    Nothing -> do
-      logFatal ["Could not reach the node to retrieve the baker stake threshold."]
-    Just bs -> return $ Queries.bsWithUpdates bs $ \spv ups ->
-        case Types.sChainParametersVersionFor spv of
-            Types.SChainParametersV0 -> ups ^. Types.currentParameters ^. cpPoolParameters ^. ppBakerStakeThreshold
-            Types.SChainParametersV1 -> ups ^. Types.currentParameters ^. cpPoolParameters ^. ppMinimumEquityCapital
-            Types.SChainParametersV2 -> ups ^. Types.currentParameters ^. cpPoolParameters ^. ppMinimumEquityCapital
->>>>>>> 2ecedd6a
+            Types.SChainParametersV0 -> ecpParams ^. cpPoolParameters . ppBakerStakeThreshold
+            Types.SChainParametersV1 -> ecpParams ^. cpPoolParameters . ppMinimumEquityCapital
+            Types.SChainParametersV2 -> ecpParams ^. cpPoolParameters . ppMinimumEquityCapital
 
 getAccountUpdateCredentialsTransactionData ::
   Maybe FilePath -- ^ A file with new credentials.
@@ -2549,7 +2512,7 @@
               RequestFailed err -> Left $ "I/O error: " <> err
         case res of
           Left err -> logFatal ["Error getting chain parameters: " <> err]
-          Right cParams -> runPrinter $ printChainParameters cParams 
+          Right Queries.EChainParametersAndKeys{..} -> runPrinter $ printChainParameters ecpParams 
 
     ConsensusChainUpdate rawUpdateFile keysFiles intOpts -> do
       let
@@ -3928,8 +3891,8 @@
                   "Node (running, "
               <>  case Queries.status cInfo of
                     Queries.PassiveBaker _ -> "not baking)"
-                    Queries.ActiveBakerCommitteeInfo -> "in current baking committee)"
-                    Queries.ActiveFinalizerCommitteeInfo -> "in current baking and finalizer committee)"
+                    Queries.ActiveBaker -> "in current baking committee)"
+                    Queries.ActiveFinalizer -> "in current baking and finalizer committee)"
 
 getPeerData :: Bool -> ClientMonad IO (Either String PeerData)
 getPeerData bootstrapper = do
@@ -3991,13 +3954,13 @@
                   show False
                 Queries.NodeActive (Queries.BakerConsensusInfo _ (Queries.PassiveBaker Queries.AddedButWrongKeys)) ->
                   show False
-                Queries.NodeActive (Queries.BakerConsensusInfo bId Queries.ActiveBakerCommitteeInfo) ->
+                Queries.NodeActive (Queries.BakerConsensusInfo bId Queries.ActiveBaker) ->
                   "In current baker committee with baker ID '" <> show bId <> "'."
-                Queries.NodeActive (Queries.BakerConsensusInfo bId Queries.ActiveFinalizerCommitteeInfo) ->
+                Queries.NodeActive (Queries.BakerConsensusInfo bId Queries.ActiveFinalizer) ->
                   "In current baker committee with baker ID '" <> show bId <> "'."
         getFinalizerCommitteeMember =
           \case
-                Queries.NodeActive (Queries.BakerConsensusInfo _ Queries.ActiveBakerCommitteeInfo) ->
+                Queries.NodeActive (Queries.BakerConsensusInfo _ Queries.ActiveBaker) ->
                   show False
                 Queries.NodeBootstrapper -> show False
                 Queries.NodeNotRunning -> show False
@@ -4008,7 +3971,7 @@
                   show False
                 Queries.NodeActive (Queries.BakerConsensusInfo _ (Queries.PassiveBaker Queries.AddedButWrongKeys)) ->
                   show False
-                Queries.NodeActive (Queries.BakerConsensusInfo bId Queries.ActiveFinalizerCommitteeInfo) ->
+                Queries.NodeActive (Queries.BakerConsensusInfo bId Queries.ActiveFinalizer) ->
                   "In current finalizer committee with baker ID " <> show bId <> "'."
 
 -- |FIXME: Move this some other place in refactoring.
