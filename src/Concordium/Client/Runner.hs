--- conflicted
+++ resolved
@@ -335,11 +335,7 @@
         logWarn [ "expiration time is in the past"
                 , "the transaction will not be committed" ]
       | e < now + 30 =
-<<<<<<< HEAD
         logWarn [ printf "expiration time is in just %s seconds" (show $ now - e)
-=======
-        logWarn [ printf "expiration time is in just %s seconds" (Types.expiry $ now - e)
->>>>>>> d8ca0e29
                 , "this may not be enough time for the transaction to be committed" ]
       | e > now + 3600 =
         logWarn [ "expiration time is in more than one hour" ]
