--- conflicted
+++ resolved
@@ -127,11 +127,7 @@
       mdata <- loadContextData
       source <- BSL.readFile fname
       tx <- PR.evalContext mdata $ withClient backend $ processTransaction source defaultNetId
-<<<<<<< HEAD
-      logInfo [printf "transaction '%s' sent to the baker" (show $ Types.transactionHash tx)]
-=======
-      printf "Transaction '%s' sent to the baker...\n" (show $ getBlockItemHash tx)
->>>>>>> 46e5ba2a
+      logInfo [printf "transaction '%s' sent to the baker" (show $ getBlockItemHash tx)]
     TransactionStatus hash -> do
       validateTransactionHash hash
       status <- withClient backend $ queryTransactionStatus (read $ unpack hash)
@@ -175,17 +171,10 @@
       --      processTransaction/encodeAndSignTransaction functions.
       --      Refactor to only include what's needed.
       tx <- PR.evalContext emptyContextData $ withClient backend $ processTransaction_ t defaultNetId False
-<<<<<<< HEAD
-      let hash = Types.transactionHash tx
+      let hash = getBlockItemHash tx
       logInfo [ "transaction sent to the baker"
                , "waiting for transaction to be committed and finalized"
                , printf "you may skip this by interrupting this command (using Ctrl-C) - the transaction will still get procesed and may be queried using 'transaction status %s'" (show hash) ]
-=======
-      let hash = getBlockItemHash tx
-      printf "Transaction sent to the baker. Waiting for transaction to be committed and finalized.\n"
-      printf "You may skip this by interrupting this command (using Ctrl-C) - the transaction will still get processed\n"
-      printf "and may be queried using 'transaction status %s'.\n" (show hash)
->>>>>>> 46e5ba2a
 
       t1 <- getFormattedLocalTimeOfDay
       printf "[%s] Waiting for the transaction to be committed..." t1
