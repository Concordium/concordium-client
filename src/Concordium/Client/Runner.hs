{-# LANGUAGE OverloadedStrings #-}
{-# LANGUAGE ScopedTypeVariables #-}
{-# LANGUAGE DeriveGeneric #-}
{-# LANGUAGE QuasiQuotes #-}
module Concordium.Client.Runner
  ( process
  , getAccountNonce
  , getBestBlockHash
  , getLastFinalBlockHash
  , PeerData(..)
  , getPeerData
  , getNodeInfo
  , sendTransactionToBaker
  , getConsensusStatus
  , generateBakerKeys
  , getAccountInfo
  , getAccountInfoOrDie
  , getModuleSet
  , getStatusOfPeers
  , StatusOfPeers(..)
  , ClientMonad(..)
  , withClient
  , EnvData(..)
  , GrpcConfig
  , processTransaction_
  , awaitState
  -- * For importing support
  , decodeGenesisFormattedAccountExport
  , accountCfgsFromWalletExportAccounts
  , decodeMobileFormattedAccountExport
  -- * For adding baker support
  , startTransaction
  , encodeAndSignTransaction
  , tailTransaction_
  , getBlockItemHash
  , withClientJson
  , TransactionConfig(..)
  , getFromJson
  -- other auxiliary functions
  , getParseCryptographicParameters
  ) where

import           Concordium.Client.Utils
import           Concordium.Client.Cli
import           Concordium.Client.Config
import           Concordium.Client.Commands          as COM
import           Concordium.Client.Export
import           Concordium.Client.GRPC
import           Concordium.Client.Output
import           Concordium.Client.Parse
import           Concordium.Client.Runner.Helper
import           Concordium.Client.Types.Account
import qualified Concordium.Client.Types.Contract.Info as CI
import qualified Concordium.Client.Types.Contract.Parameter as CP
import qualified Concordium.Client.Types.Contract.Schema as CS
import           Concordium.Client.Types.Transaction as CT
import           Concordium.Client.Types.TransactionStatus
import           Concordium.Common.Version
import qualified Concordium.Common.Time as Time
import qualified Concordium.Crypto.EncryptedTransfers as Enc
import qualified Concordium.Crypto.BlockSignature    as BlockSig
import qualified Concordium.Crypto.BlsSignature      as Bls
import qualified Concordium.Crypto.Proofs            as Proofs
import qualified Concordium.Crypto.SignatureScheme   as SigScheme
import qualified Concordium.Crypto.VRF               as VRF
import qualified Concordium.Client.Encryption        as Password
import qualified Concordium.Types.Updates            as Updates
import qualified Concordium.Types.Transactions       as Types
import           Concordium.Types.HashableTo
import qualified Concordium.Cost as Cost
import qualified Concordium.Types.Execution          as Types
import qualified Concordium.Types                    as Types
import qualified Concordium.ID.Types                 as ID
import           Concordium.ID.Parameters
import qualified Concordium.Wasm                     as Wasm
import           Proto.ConcordiumP2pRpc
import qualified Proto.ConcordiumP2pRpc_Fields       as CF

import           Control.Exception
import           Control.Monad.Fail
import           Control.Monad.Except
import           Control.Monad.Reader                hiding (fail)
import           GHC.Generics
import           Data.IORef
import           Data.Foldable
import           Data.Aeson                          as AE
import qualified Data.Aeson.Encode.Pretty            as AE
import qualified Data.ByteString                     as BS
import qualified Data.ByteString.Lazy                as BSL
import qualified Data.ByteString.Lazy.Char8          as BSL8
import qualified Data.ByteString.Short               as BS (toShort)
import qualified Data.ByteString.Short               as BSS
import qualified Data.Map.Strict                     as Map
import qualified Data.HashMap.Strict                 as HM
import           Data.Maybe
import qualified Data.List                           as L
import qualified Data.Serialize                      as S
import qualified Data.Set                            as Set
import           Data.String
import           Data.String.Interpolate (i, iii)
import           Data.Text(Text)
import qualified Data.Tuple                          as Tuple
import qualified Data.Text                           as Text
import qualified Data.Vector                         as Vec
import           Data.Word
import           Lens.Micro.Platform
import           Network.GRPC.Client.Helpers
import           Prelude                             hiding (fail, unlines)
import           System.IO
import           System.Directory
import           Text.Printf
import           Text.Read (readMaybe)
import Data.Time.Clock (addUTCTime)
import Data.Ratio

-- |Establish a new connection to the backend and run the provided computation.
-- Close a connection after completion of the computation. Establishing a
-- connection is expensive, and thus if multiple RPC calls are going to be made
-- they should be made in the context of the same 'withClient' so they reuse it.
withClient :: Backend -> ClientMonad IO a -> IO a
withClient bkend comp = do
  let config = GrpcConfig (COM.grpcHost bkend) (COM.grpcPort bkend) (COM.grpcAuthenticationToken bkend) (COM.grpcTarget bkend) (COM.grpcRetryNum bkend) Nothing
  runExceptT (mkGrpcClient config Nothing) >>= \case
      Left err -> logFatal ["Cannot establish connection to the node: " ++ show err]
      Right client -> do
        let body = runExceptT ((runReaderT . _runClientMonad) comp $! client) >>= \case
              Left err -> fail (show err)
              Right x -> return x
        let closeOrFail Nothing = return ()
            closeOrFail (Just ref) =
              runExceptT (close ref) >>= \case
                Left err -> logFatal ["Error closing connection: " ++ show err]
                Right () -> return ()
        let closeConnection = closeOrFail =<< (readIORef $ grpc client)
        finally body closeConnection

withClientJson :: (FromJSON a) => Backend -> ClientMonad IO (Either String Value) -> IO a
withClientJson b c = withClient b c >>= getFromJson

-- |Helper function for parsing JSON Value or fail if the value is missing or cannot be converted correctly.
-- The parameter has the same type as the one returned by e.g. eitherDecode or processJSON,
-- which many of the GRPC commands use.
getFromJson :: (MonadIO m, FromJSON a) => Either String Value -> m a
getFromJson = getFromJsonAndHandleError onError
  where onError val err = logFatal ["cannot convert '" ++ show val ++ "': " ++ err]

-- |Helper function for parsing JSON Value, logFatal if the Either is Left,
-- and use the provided function to handle Error in fromJSON.
getFromJsonAndHandleError :: (MonadIO m, FromJSON a) =>
                         (Value -> String -> m a) -- ^ Takes the JSON being converted and the err string from (Error err) if fromJSON fails.
                         -> Either String Value
                         -> m a
getFromJsonAndHandleError handleError r = do
  s <- case r of
         Left err -> logFatal [printf "I/O error: %s" err]
         Right v -> return v
  case fromJSON s of
    Error err -> handleError s err
    Success v -> return v

-- |Look up account from the provided name or address. If 'Nothing' is given, use the defaultAcccountName.
-- Fail if the name or address cannot be found.
getAccountAddressArg :: AccountNameMap -> Maybe Text -> IO NamedAddress
getAccountAddressArg m input =
  case getAccountAddress m $ fromMaybe defaultAccountName input of
    Left err -> logFatal [err]
    Right v -> return v

-- |Process CLI command.
process :: COM.Options -> IO ()
process Options{optsCmd = command, optsBackend = backend, optsConfigDir = cfgDir, optsVerbose = verbose} = do
  -- Disable output buffering.
  hSetBuffering stdout NoBuffering

  case command of
    LegacyCmd c -> processLegacyCmd c backend
    ConfigCmd c -> processConfigCmd c cfgDir verbose
    TransactionCmd c -> processTransactionCmd c cfgDir verbose backend
    AccountCmd c -> processAccountCmd c cfgDir verbose backend
    ModuleCmd c -> processModuleCmd c cfgDir verbose backend
    ContractCmd c -> processContractCmd c cfgDir verbose backend
    ConsensusCmd c -> processConsensusCmd c cfgDir verbose backend
    BlockCmd c -> processBlockCmd c verbose backend
    BakerCmd c -> processBakerCmd c cfgDir verbose backend
    IdentityCmd c -> processIdentityCmd c backend

-- |Process a 'config ...' command.
processConfigCmd :: ConfigCmd -> Maybe FilePath -> Verbose ->  IO ()
processConfigCmd action baseCfgDir verbose =
  case action of
    ConfigInit -> void $ initBaseConfig baseCfgDir verbose
    ConfigShow -> do
      baseCfg <- getBaseConfig baseCfgDir verbose
      runPrinter $ printBaseConfig baseCfg
      putStrLn ""
      accCfgs <- getAllAccountConfigs baseCfg
      runPrinter $ printAccountConfigList accCfgs
    ConfigBackupExport fileName -> do
      baseCfg <- getBaseConfig baseCfgDir verbose
      pwd <- askPassword "Enter password for encryption of backup (leave blank for no encryption): "
      allAccounts <- getAllAccountConfigs baseCfg
      let configBackup = ConfigBackup { cbAccounts = allAccounts
                                      , cbContractNameMap = bcContractNameMap baseCfg
                                      , cbModuleNameMap = bcModuleNameMap baseCfg
                                      }
      exportedConfigBackup <- case Password.getPassword pwd of
        "" -> configExport configBackup Nothing
        _ -> configExport configBackup (Just pwd)
      handleWriteFile BS.writeFile PromptBeforeOverwrite verbose fileName exportedConfigBackup

    ConfigBackupImport fileName skipExistingAccounts -> do
      baseCfg <- getBaseConfig baseCfgDir verbose
      ciphertext <- handleReadFile BS.readFile fileName
      configBackup <- configImport ciphertext (askPassword "The backup file is password protected. Enter password: ")
      case configBackup of
        Right ConfigBackup{..} -> do
          void $ importConfigBackup verbose baseCfg skipExistingAccounts (cbAccounts, cbContractNameMap, cbModuleNameMap)
        Left err -> logFatal [[i|Failed to import Config Backup, #{err}|]]

    ConfigAccountCmd c -> case c of
      ConfigAccountName addr name -> do
        baseCfg <- getBaseConfig baseCfgDir verbose
        checkedAddr <-
          case ID.addressFromText addr of
            Left err -> logFatal [[i|cannot parse #{addr} as an address: #{err}|]]
            Right a -> return a
        nameAdded <- liftIO $ addAccountNameAndWrite verbose baseCfg name checkedAddr
        logSuccess [[i|module reference #{addr} was successfully named '#{nameAdded}'|]]

      ConfigAccountRemove account -> do
        baseCfg <- getBaseConfig baseCfgDir verbose
        when verbose $ do
          runPrinter $ printBaseConfig baseCfg
          putStrLn ""

        -- look up the name/address and check if account is initialized:
        (_, accountConfig) <- getAccountConfig (Just account) baseCfg Nothing Nothing Nothing AssumeInitialized
        let accAddr = naAddr . acAddr $ accountConfig
        let accNames = findAllNamesFor (bcAccountNameMap baseCfg) accAddr
        let nameAddr = NamedAddress {naAddr = accAddr, naNames = accNames}

        let descriptor = [i|the account #{showNamedAddress nameAddr}|]

        logWarn [descriptor ++ " will be removed and can NOT be recovered"]

        updateConfirmed <- askConfirmation $ Just "confirm that you want to remove the account"

        when updateConfirmed $ do
          logInfo[ descriptor ++ " will be removed"]
          void $ removeAccountConfig baseCfg nameAddr

      ConfigAccountImport file name importFormat skipExisting -> do
        baseCfg <- getBaseConfig baseCfgDir verbose
        when verbose $ do
          runPrinter $ printBaseConfig baseCfg
          putStrLn ""

        fileExists <- doesFileExist file
        unless fileExists $ logFatal [printf "the given file '%s' does not exist" file]

        -- NB: This also checks whether the name is valid if provided.
        accCfgs <- loadAccountImportFile importFormat file name

        -- fold over all accounts adding them to the config, starting from the
        -- base config. Checks for duplicates in the names mapping and prompts
        -- the user to give a new name
        (_, skipped) <- foldM addAccountToBaseConfigWithNamePrompts (baseCfg, 0::Int) accCfgs

        when (skipExisting && (skipped > 0)) $ logInfo [printf "`%d` account[s] automatically skipped. To overwrite these keys, re-import file without the skip-existing flag, or import them individually with --name" skipped ]

        where
          -- Adds an account to the BaseConfig, prompting the user for a new
          -- non-colliding name if the account is named and the name already
          -- exists in the name map.
          -- If skip-existing flag is set, count how many accounts were skipped
          addAccountToBaseConfigWithNamePrompts (baseCfg, skipped) accCfg = do
            (bcfg, _, t) <- initAccountConfig baseCfg (acAddr accCfg) True skipExisting
            when t $ writeAccountKeys bcfg accCfg verbose
            if skipExisting && (not t) then
              return (bcfg, skipped + 1)
            else
              return (bcfg, skipped)



      ConfigAccountAddKeys addr keysFile -> do
        baseCfg <- getBaseConfig baseCfgDir verbose
        when verbose $ do
          runPrinter $ printBaseConfig baseCfg
          putStrLn ""

        keyMapInput <- getKeyMapInput keysFile
        (baseCfg', accCfg) <- getAccountConfigFromAddr addr baseCfg

        let keyMapCurrent = acKeys accCfg

        let keyMapNew = flip Map.mapWithKey keyMapInput $ \cidx km -> case Map.lookup cidx keyMapCurrent of
              Nothing -> km
              Just kmCurrent -> Map.difference km kmCurrent
        -- let keyMapNew = Map.difference keyMapInput keyMapCurrent
        let credDuplicates = Map.intersection keyMapCurrent keyMapInput

        let keyDuplicates = flip Map.mapWithKey credDuplicates $ \cidx _ -> case (Map.lookup cidx keyMapCurrent, Map.lookup cidx keyMapInput) of
              (Just kmCurrent, Just kmInput) -> Map.intersection kmCurrent kmInput
              _ -> Map.empty -- will never happen

        unless (Map.null credDuplicates) $ forM_ (Map.toList keyDuplicates) $ \(cidx, km) -> do
          unless (Map.null km) $ logWarn [ "the keys for credential "++ show cidx ++" with indices "
                  ++ showMapIdxs km
                  ++ " cannot be added because they already exist",
                  "Use 'concordium-client config account update-keys' if you want to update them."]

        -- Only write account keys if any non-duplicated keys are added
        case Map.null keyMapNew of
          True -> logInfo ["no keys were added"]
          False -> do
            forM_ (Map.toList keyMapNew) $ \(cidx, km) -> do
              unless (Map.null km) $ logInfo ["the keys for credential "++ show cidx ++" with indices "
                      ++ showMapIdxs km
                      ++ " will be added to account " ++ Text.unpack addr]
            let accCfg' = accCfg { acKeys = keyMapNew }
            writeAccountKeys baseCfg' accCfg' verbose

      ConfigAccountUpdateKeys addr keysFile -> do
        baseCfg <- getBaseConfig baseCfgDir verbose
        when verbose $ do
          runPrinter $ printBaseConfig baseCfg
          putStrLn ""

        keyMapInput <- getKeyMapInput keysFile
        (baseCfg', accCfg) <- getAccountConfigFromAddr addr baseCfg

        let keyMapCurrent = acKeys accCfg
        -- let keyMapNew = Map.difference keyMapInput keyMapCurrent
        -- let keyMapDuplicates = Map.intersection keyMapCurrent keyMapInput
        let keyMapNew = flip Map.mapWithKey keyMapInput $ \cidx km -> case Map.lookup cidx keyMapCurrent of
              Nothing -> km
              Just kmCurrent -> Map.difference km kmCurrent
        let credDuplicates = Map.intersection keyMapCurrent keyMapInput

        let keyDuplicates = let f cidx _ =
                                 case (Map.lookup cidx keyMapCurrent, Map.lookup cidx keyMapInput) of
                                   (Just kmCurrent, Just kmInput) -> Map.intersection kmInput kmCurrent
                                   _ -> Map.empty -- if the credential exists in one but not the other then it won't be updated.
                            in Map.filter (not . Map.null) . Map.mapWithKey f $ credDuplicates

        unless (Map.null keyMapNew) $ forM_ (Map.toList keyMapNew) $ \(cidx, km) -> do
          unless (Map.null km) $ logWarn
                              [ "the keys for credential "++ show cidx ++" with indices "
                                ++ showMapIdxs km
                                ++ " can not be updated because they do not match existing keys",
                                "Use 'concordium-client config account add-keys' if you want to add them."]

        case Map.null keyDuplicates of
          True -> logInfo ["no keys were updated"]
          False -> do
            forM_ (Map.toList keyDuplicates) $ \(cidx, km) -> do
              unless (Map.null km) $ logWarn [ "the keys for credential "++ show cidx ++" with indices "
                      ++ showMapIdxs km
                      ++ " will be updated and can NOT be recovered"]

            updateConfirmed <- askConfirmation $ Just "confirm that you want to update the keys"

            when updateConfirmed $ do
              forM_ (Map.toList keyDuplicates) $ \(cidx, km) -> do
                unless (Map.null km) $ logInfo [ "the keys for credential "++ show cidx ++" with indices "
                          ++ showMapIdxs km
                          ++ " will be updated on account " ++ Text.unpack addr]
              let accCfg' = accCfg { acKeys = keyDuplicates }
              writeAccountKeys baseCfg' accCfg' verbose
      ConfigAccountRemoveKeys addr cidx idxs -> do
        baseCfg <- getBaseConfig baseCfgDir verbose
        when verbose $ do
          runPrinter $ printBaseConfig baseCfg
          putStrLn ""

        (_, accCfg) <- getAccountConfigFromAddr addr baseCfg

        let idxsInput = Set.fromList idxs
        let cKeys = Map.lookup cidx $ acKeys accCfg

        case cKeys of
          Nothing -> do logWarn
                              ["No credential found with index  "
                               ++ show cidx]
          Just keys -> do
            let idxsCurrent = Map.keysSet keys

            let idxsToRemove = Set.intersection idxsCurrent idxsInput
            let idxsNotFound = Set.difference idxsInput idxsToRemove

            unless (Set.null idxsNotFound) $ logWarn
                                  ["keys (for credential "++show cidx++") with indices "
                                  ++ showSetIdxs idxsNotFound
                                  ++ " do not exist and can therefore not be removed"]

            case Set.null idxsToRemove of
              True -> logInfo ["no keys were removed"]
              False -> do
                logWarn [ "the keys (for credential "++show cidx++") with indices "
                          ++ showSetIdxs idxsToRemove
                          ++ " will be removed and can NOT be recovered"]

                updateConfirmed <- askConfirmation $ Just "confirm that you want to remove the keys"

                when updateConfirmed $ do
                  logInfo [ "the keys (for credential "++show cidx++") with indices "
                            ++ showSetIdxs idxsToRemove
                            ++ " will be removed from account " ++ Text.unpack addr]
                  removeAccountKeys baseCfg accCfg cidx (Set.toList idxsToRemove) verbose
      ConfigAccountRemoveName name -> do
        baseCfg <- getBaseConfig baseCfgDir verbose
        when verbose $ do
          runPrinter $ printBaseConfig baseCfg
          putStrLn ""

        let nameMap = bcAccountNameMap baseCfg
        case Map.lookup name nameMap of
          Nothing -> logFatal [[i|the name '#{name}' is not in use|]]
          Just currentAddr -> do
            logInfo [[i|removing mapping from '#{name}' to address '#{currentAddr}'|]]
            void $ removeAccountNameAndWrite baseCfg name verbose



  where showMapIdxs = showIdxs . Map.keys
        showSetIdxs = showIdxs . Set.toList
        showIdxs = L.intercalate ", " . map show . L.sort

        getKeyMapInput :: FilePath -> IO EncryptedAccountKeyMap
        getKeyMapInput keysFile = AE.eitherDecodeFileStrict keysFile `withLogFatalIO` ("cannot decode keys: " ++)

        getAccountConfigFromAddr :: Text -> BaseConfig -> IO (BaseConfig, AccountConfig)
        getAccountConfigFromAddr addr baseCfg = getAccountConfig (Just addr) baseCfg Nothing Nothing Nothing AutoInit

-- |Read and parse a file exported from either genesis data or mobile wallet.
-- The format specifier tells which format to expect.
-- If the format is "mobile", the user is prompted for a password which is used to decrypt
-- the exported data. This may result in multiple named accounts. If a name is provided,
-- only the account with that name is being selected for import.
-- The "genesis" format is not encrypted and only contains a single account which is not named.
-- If a name is provided in this case, this will become the account name.
loadAccountImportFile :: AccountExportFormat -> FilePath -> Maybe Text -> IO [AccountConfig]
loadAccountImportFile format file name = do
  contents <- handleReadFile BS.readFile file
  case format of
    FormatMobile -> do
      pwd <- askPassword "Enter encryption password: "
      accCfgs <- decodeMobileFormattedAccountExport contents name pwd `withLogFatalIO` ("cannot import accounts: " ++)

      logInfo ["loaded account(s):"]
      forM_ accCfgs $ \AccountConfig{acAddr=NamedAddress{..}} -> logInfo [[i|- #{naAddr} #{showNameList naNames}|]]
      logInfo ["all signing keys have been encrypted with the password used for this import."]

      return accCfgs
    FormatGenesis -> do
     pwd <- createPasswordInteractive (Just "encrypt all signing keys with") `withLogFatalIO` id
     accCfg <- decodeGenesisFormattedAccountExport contents name pwd `withLogFatalIO` ("cannot import account: " ++)
     return [accCfg]


-- |Process a 'transaction ...' command.
processTransactionCmd :: TransactionCmd -> Maybe FilePath -> Verbose -> Backend -> IO ()
processTransactionCmd action baseCfgDir verbose backend =
  case action of
    TransactionSubmit fname intOpts -> do
      -- TODO Ensure that the "nonce" field is optional in the payload.
      source <- handleReadFile BSL.readFile fname

      -- TODO Print transaction details and ask for confirmation if (ioConfirm intOpts)

      withClient backend $ do
        tx <- processTransaction source defaultNetId
        let hash = getBlockItemHash tx
        logSuccess [ printf "transaction '%s' sent to the baker" (show hash) ]
        when (ioTail intOpts) $ do
          tailTransaction_ hash
--          logSuccess [ "transaction successfully completed" ]
    TransactionDeployCredential fname intOpts -> do
      source <- handleReadFile BSL.readFile fname
      withClient backend $ do
        tx <- processCredential source defaultNetId
        let hash = getBlockItemHash tx
        logSuccess [ printf "transaction '%s' sent to the baker" (show hash) ]
        when (ioTail intOpts) $ do
          tailTransaction_ hash
--          logSuccess [ "credential deployed successfully" ]
    TransactionStatus h -> do
      hash <- case parseTransactionHash h of
        Nothing -> logFatal [printf "invalid transaction hash '%s'" h]
        Just hash -> return hash
      status <- withClient backend $ queryTransactionStatus hash
      when verbose $ logInfo [printf "Response: %s" (show status)]
      runPrinter $ printTransactionStatus status
      -- TODO This works but output doesn't make sense if transaction is already committed/finalized.
      --      It should skip already completed steps.
      -- withClient backend $ tailTransaction_ hash
    TransactionSendGtu receiver amount txOpts -> do
      baseCfg <- getBaseConfig baseCfgDir verbose
      when verbose $ do
        runPrinter $ printBaseConfig baseCfg
        putStrLn ""
      ttxCfg <- getTransferTransactionCfg baseCfg txOpts receiver amount
      let txCfg = ttcTransactionCfg ttxCfg
      when verbose $ do
        runPrinter $ printSelectedKeyConfig $ tcEncryptedSigningData txCfg
        putStrLn ""

      let intOpts = toInteractionOpts txOpts
      pl <- transferTransactionPayload ttxCfg (ioConfirm intOpts)
      withClient backend $ sendAndTailTransaction_ txCfg pl intOpts

    TransactionSendWithSchedule receiver schedule txOpts -> do
      baseCfg <- getBaseConfig baseCfgDir verbose
      when verbose $ do
        runPrinter $ printBaseConfig baseCfg
        putStrLn ""
      ttxCfg <- getTransferWithScheduleTransactionCfg baseCfg txOpts receiver schedule
      let txCfg = twstcTransactionCfg ttxCfg
      when verbose $ do
        runPrinter $ printSelectedKeyConfig $ tcEncryptedSigningData txCfg
        putStrLn ""
      -- Check that sending and receiving accounts are not the same
      let fromAddr = naAddr $ esdAddress ( tcEncryptedSigningData txCfg)
      let toAddr = naAddr $ twstcReceiver ttxCfg
      case fromAddr == toAddr of
        False -> do
          let intOpts = toInteractionOpts txOpts
          pl <- transferWithScheduleTransactionPayload ttxCfg (ioConfirm intOpts)
          withClient backend $ sendAndTailTransaction_ txCfg pl intOpts
        True -> do
          logWarn ["Scheduled transfers from an account to itself are not allowed."]
          logWarn ["Transaction Cancelled"]

    TransactionEncryptedTransfer txOpts receiver amount index -> do
      baseCfg <- getBaseConfig baseCfgDir verbose
      when verbose $ do
        runPrinter $ printBaseConfig baseCfg
        putStrLn ""

      let nrgCost _ = return $ Just $ encryptedTransferEnergyCost
      txCfg <- liftIO (getTransactionCfg baseCfg txOpts nrgCost)

      encryptedSecretKey <-
          case esdEncryptionKey . tcEncryptedSigningData $ txCfg of
            Nothing ->
              logFatal ["Missing account encryption secret key for account: " ++ show (esdAddress . tcEncryptedSigningData $ txCfg)]
            Just x -> return x
      secretKey <- decryptAccountEncryptionSecretKeyInteractive encryptedSecretKey `withLogFatalIO` ("Couldn't decrypt account encryption secret key: " ++)

      receiverAcc <- getAccountAddressArg (bcAccountNameMap baseCfg) (Just receiver)

      withClient backend $ do
        ttxCfg <- getEncryptedTransferTransactionCfg txCfg receiverAcc amount index secretKey
        liftIO $ when verbose $ do
          runPrinter $ printSelectedKeyConfig $ tcEncryptedSigningData txCfg
          putStrLn ""

        let intOpts = toInteractionOpts txOpts
        pl <- encryptedTransferTransactionPayload ttxCfg (ioConfirm intOpts)
        sendAndTailTransaction_ txCfg pl intOpts

    TransactionRegisterData file txOpts -> do
      baseCfg <- getBaseConfig baseCfgDir verbose
      rdCfg <- getRegisterDataTransactionCfg baseCfg txOpts file
      let txCfg = rdtcTransactionCfg rdCfg
      let nrg = tcEnergy txCfg

      logInfo [[i|Register data from file '#{file}'. Allowing up to #{showNrg nrg} to be spent as transaction fee.|]]

      registerConfirmed <- askConfirmation Nothing
      when registerConfirmed $ do
        logInfo ["Registering data..."]

        let intOpts = toInteractionOpts txOpts
        let pl = registerDataTransactionPayload rdCfg

        withClient backend $ do
          mTsr <- sendAndTailTransaction txCfg pl intOpts
          let extractDataRegistered = extractFromTsr $ \case Types.DataRegistered rd -> Just rd
                                                             _ -> Nothing
          case extractDataRegistered mTsr of
            Nothing -> return ()
            Just (Left err) -> logFatal ["Registering data failed:", err]
            Just (Right _) -> logSuccess ["Data succesfully registered."]

-- |Construct a transaction config for registering data.
--  The data is read from the 'FilePath' provided.
--  Fails if the data can't be read or it violates the size limit checked by 'Types.registeredDataFromBSS'.
getRegisterDataTransactionCfg :: BaseConfig -> TransactionOpts (Maybe Types.Energy) -> FilePath -> IO RegisterDataTransactionCfg
getRegisterDataTransactionCfg baseCfg txOpts dataFile = do
  bss <- BS.toShort <$> handleReadFile BS.readFile dataFile
  case Types.registeredDataFromBSS bss of
    Left err ->
      logFatal [[i|Failed registering '#{dataFile}': #{err}|]]
    Right rdtcData -> do
      rdtcTransactionCfg <- getTransactionCfg baseCfg txOpts $ registerDataEnergyCost rdtcData
      return RegisterDataTransactionCfg {..}
    where
      -- Calculate the energy cost for registering data.
      registerDataEnergyCost :: Types.RegisteredData -> EncryptedSigningData -> IO (Maybe (Int -> Types.Energy))
      registerDataEnergyCost rd encSignData = pure . Just . const $
        Cost.registerDataCost + minimumCost payloadSize signatureCount
        where
          signatureCount = mapNumKeys (esdKeys encSignData)
          payloadSize = Types.payloadSize . Types.encodePayload . Types.RegisterData $ rd

registerDataTransactionPayload :: RegisterDataTransactionCfg -> Types.Payload
registerDataTransactionPayload RegisterDataTransactionCfg {..} = Types.RegisterData rdtcData

-- |Transaction config for registering data.
data RegisterDataTransactionCfg =
  RegisterDataTransactionCfg
  { -- |Configuration for the transaction.
    rdtcTransactionCfg :: !TransactionConfig
    -- |The data to register.
  , rdtcData :: !Types.RegisteredData }

-- |Poll the transaction state continuously until it is "at least" the provided one.
-- Note that the "absent" state is considered the "highest" state,
-- so the loop will break if, for instance, the transaction state goes from "committed" to "absent".
awaitState :: (TransactionStatusQuery m) => Int -> TransactionState -> Types.TransactionHash -> m TransactionStatusResult
awaitState t s hash = do
  status <- queryTransactionStatus hash
  if tsrState status >= s then
    return status
  else do
    wait t
    awaitState t s hash

-- |Function type for computing the transaction energy cost for a given number of keys.
-- Returns Nothing if the cost cannot be computed.
type ComputeEnergyCost = Int -> Types.Energy

-- |Function for computing a cost function based on the resolved account config.
type GetComputeEnergyCost = EncryptedSigningData -> IO (Maybe ComputeEnergyCost)

-- |Resolved configuration common to all transaction types.
data TransactionConfig =
  TransactionConfig
  { tcEncryptedSigningData :: EncryptedSigningData
  , tcNonce :: Maybe Types.Nonce
  , tcEnergy :: Types.Energy
  , tcExpiry :: Types.TransactionExpiryTime }

-- |Resolve transaction config based on persisted config and CLI flags.
-- If an energy cost function is provided and it returns a value which
-- is different from the specified energy allocation, a warning is logged.
-- If the energy allocation is too low, the user is prompted to increase it.
getTransactionCfg :: BaseConfig -> TransactionOpts (Maybe Types.Energy) -> GetComputeEnergyCost -> IO TransactionConfig
getTransactionCfg baseCfg txOpts getEnergyCostFunc = do
  encSignData <- getAccountCfgFromTxOpts baseCfg txOpts
  energyCostFunc <- getEnergyCostFunc encSignData
  let computedCost = case energyCostFunc of
                       Nothing -> Nothing
                       Just ec -> Just $ ec (mapNumKeys (esdKeys encSignData))
  energy <- case (toMaxEnergyAmount txOpts, computedCost) of
              (Nothing, Nothing) -> logFatal ["energy amount not specified"]
              (Nothing, Just c) -> do
                logInfo [printf "using default energy amount of %s" (showNrg c)]
                return c
              (Just maxCost, Nothing) -> return maxCost
              (Just maxCost, Just c) -> promptEnergyUpdate maxCost c

  now <- getCurrentTimeUnix
  expiry <- getExpiryArg "expiry" now $ toExpiration txOpts
  warnSuspiciousExpiry expiry now

  return TransactionConfig
    { tcEncryptedSigningData = encSignData
    , tcNonce = toNonce txOpts
    , tcEnergy = energy
    , tcExpiry = expiry }
  where
    promptEnergyUpdate energy actualFee
      | energy < actualFee = do
          logWarn [ "insufficient energy allocated to the transaction"
                  , printf "transaction fee will be %s, but only %s has been allocated" (showNrg actualFee) (showNrg energy) ]
          confirmed <- askConfirmation $ Just $ printf "Do you want to increase the energy allocation to %s?" (showNrg actualFee)
          return $ if confirmed then actualFee else energy
      | actualFee < energy = do
          logInfo [printf "%s allocated to the transaction, but only %s is needed" (showNrg energy) (showNrg actualFee)]
          return energy
      | otherwise = return energy

-- |Resolve transaction config based on persisted config and CLI flags.
-- Used for transactions where a specification of maxEnergy is required.
getRequiredEnergyTransactionCfg :: BaseConfig -> TransactionOpts Types.Energy -> IO TransactionConfig
getRequiredEnergyTransactionCfg baseCfg txOpts = do
  encSignData <- getAccountCfgFromTxOpts baseCfg txOpts
  let energy = toMaxEnergyAmount txOpts
  now <- getCurrentTimeUnix
  expiry <- getExpiryArg "expiry" now $ toExpiration txOpts
  warnSuspiciousExpiry expiry now

  return TransactionConfig
    { tcEncryptedSigningData = encSignData
    , tcNonce = toNonce txOpts
    , tcEnergy = energy
    , tcExpiry = expiry }

-- |Warn if expiry is in the past or very near or distant future.
-- As the timestamps are unsigned, taking the simple difference might cause underflow.
warnSuspiciousExpiry :: Types.TransactionExpiryTime -> Types.TransactionExpiryTime -> IO ()
warnSuspiciousExpiry expiryArg now
  | expiryArg < now =
    logWarn [ "expiration time is in the past"
            , "the transaction will not be committed" ]
  | expiryArg < now + 30 =
    logWarn [ printf "expiration time is in just %s seconds" (show $ now - expiryArg)
            , "this may not be enough time for the transaction to be committed" ]
  | expiryArg > now + 3600 =
    logWarn [ "expiration time is in more than one hour" ]
  | otherwise = return ()

-- |Get accountCfg from the config folder and return EncryptedSigningData or logFatal if the keys are not provided in txOpts.
getAccountCfgFromTxOpts :: BaseConfig -> TransactionOpts energyOrMaybe -> IO EncryptedSigningData
getAccountCfgFromTxOpts baseCfg txOpts = do
  keysArg <- case toKeys txOpts of
               Nothing -> return Nothing
               Just filePath -> AE.eitherDecodeFileStrict filePath `withLogFatalIO` ("cannot decode keys: " ++)
  let chosenKeysText = toSigners txOpts
  let chosenKeysMaybe :: Maybe (Map.Map ID.CredentialIndex [ID.KeyIndex]) = case chosenKeysText of
        Nothing -> Nothing
        Just t -> Just $ let insertKey c k acc = case Map.lookup c acc of
                              Nothing -> Map.insert c [k] acc
                              Just x -> Map.insert c ([k]++x) acc
                            in foldl' (\acc (c, k) -> insertKey c k acc) Map.empty $ fmap ((\(p1, p2) -> (read . Text.unpack $ p1, read . Text.unpack $ Text.drop 1 p2)) . Text.breakOn ":") $ Text.split (==',') t
  accCfg <- snd <$> getAccountConfig (toSender txOpts) baseCfg Nothing keysArg Nothing AssumeInitialized
  let keys = acKeys accCfg
  case chosenKeysMaybe of
    Nothing -> return EncryptedSigningData{esdKeys=keys, esdAddress = acAddr accCfg, esdEncryptionKey = acEncryptionKey accCfg}
    Just chosenKeys -> do
      let newKeys = Map.intersection keys chosenKeys
      let filteredKeys = Map.mapWithKey (\c m -> Map.filterWithKey (\k _ -> case Map.lookup c chosenKeys of
                                                                        Nothing -> False
                                                                        Just keyList -> elem k keyList) m) newKeys
      return EncryptedSigningData{esdKeys=filteredKeys, esdAddress = acAddr accCfg, esdEncryptionKey = acEncryptionKey accCfg}


-- |Resolved configuration for a transfer transaction.
data TransferTransactionConfig =
  TransferTransactionConfig
  { ttcTransactionCfg :: TransactionConfig
  , ttcReceiver :: NamedAddress
  , ttcAmount :: Types.Amount }

-- |Resolve configuration of a transfer transaction based on persisted config and CLI flags.
-- See the docs for getTransactionCfg for the behavior when no or a wrong amount of energy is allocated.
getTransferTransactionCfg :: BaseConfig -> TransactionOpts (Maybe Types.Energy) -> Text -> Types.Amount -> IO TransferTransactionConfig
getTransferTransactionCfg baseCfg txOpts receiver amount = do
  txCfg <- getTransactionCfg baseCfg txOpts nrgCost

  receiverAddress <- getAccountAddressArg (bcAccountNameMap baseCfg) $ Just receiver

  return TransferTransactionConfig
    { ttcTransactionCfg = txCfg
    , ttcReceiver = receiverAddress
    , ttcAmount = amount }
  where nrgCost _ = return $ Just simpleTransferEnergyCost

-- |Resolved configuration for a transfer transaction.
data TransferWithScheduleTransactionConfig =
  TransferWithScheduleTransactionConfig
  { twstcTransactionCfg :: TransactionConfig
  , twstcReceiver :: NamedAddress
  , twstcSchedule :: [(Time.Timestamp, Types.Amount)]}

-- |Resolve configuration of a transfer with schedule transaction based on persisted config and CLI flags.
-- See the docs for getTransactionCfg for the behavior when no or a wrong amount of energy is allocated.
getTransferWithScheduleTransactionCfg :: BaseConfig -> TransactionOpts (Maybe Types.Energy) -> Text -> Either (Types.Amount, COM.Interval, Int, Time.Timestamp) [(Time.Timestamp, Types.Amount)] -> IO TransferWithScheduleTransactionConfig
getTransferWithScheduleTransactionCfg baseCfg txOpts receiver preSchedule = do
  let realSchedule = case preSchedule of
                       Right val -> val
                       Left (total, interval, numIntervals, start) ->
                         let chunks = total `div` fromIntegral numIntervals
                             lastChunk = total `mod` fromIntegral numIntervals
                             diff = case interval of
                               COM.Minute -> 60 * 1000
                               COM.Hour -> 60 * 60 * 1000
                               COM.Day -> 24 * 60 * 60 * 1000
                               COM.Week -> 7 * 24 * 60 * 60 * 1000
                               COM.Month -> 30 * 24 * 60 * 60 * 1000
                               COM.Year -> 365 * 24 * 60 * 60 * 1000
                         in
                           zip (iterate (+ diff) start) (replicate (numIntervals - 1) chunks ++ [chunks + lastChunk])
  let nrgCost _ = return $ Just $ transferWithScheduleEnergyCost (length realSchedule)

  when (length realSchedule > 255) $ logFatal ["At most 255 releases can be scheduled."]

  txCfg <- getTransactionCfg baseCfg txOpts nrgCost

  receiverAddress <- getAccountAddressArg (bcAccountNameMap baseCfg) $ Just receiver

  return TransferWithScheduleTransactionConfig
    { twstcTransactionCfg = txCfg
    , twstcReceiver = receiverAddress
    , twstcSchedule = realSchedule }

data EncryptedTransferTransactionConfig =
  EncryptedTransferTransactionConfig
  { ettTransactionCfg :: TransactionConfig
  , ettReceiver :: NamedAddress
  , ettAmount :: Types.Amount
  , ettTransferData :: !Enc.EncryptedAmountTransferData }

getEncryptedTransferTransactionCfg :: TransactionConfig -> NamedAddress -> Types.Amount -> Maybe Int -> ElgamalSecretKey -> ClientMonad IO EncryptedTransferTransactionConfig
getEncryptedTransferTransactionCfg ettTransactionCfg ettReceiver ettAmount idx secretKey = do
  let senderAddr = naAddr . esdAddress . tcEncryptedSigningData $ ettTransactionCfg

  -- get encrypted amounts for the sender
  (bbHash, infoValue) <- logFatalOnError =<< withBestBlockHash Nothing (\bbHash -> ((bbHash,) <$>) <$> getAccountInfo (Text.pack . show $ senderAddr) bbHash)
  case AE.fromJSON infoValue of
    AE.Error err -> logFatal ["Cannot decode account info response from the node: " ++ err]
    AE.Success Nothing -> logFatal [printf "Account %s does not exist on the chain." $ show senderAddr]
    AE.Success (Just AccountInfoResult{airEncryptedAmount=a@Types.AccountEncryptedAmount{..}}) -> do
      let listOfEncryptedAmounts = Types.getIncomingAmountsList a
      taker <- case idx of
                Nothing -> return id
                Just v ->
                  if v < fromIntegral _startIndex
                     || v > fromIntegral _startIndex + length listOfEncryptedAmounts
                  then logFatal ["The index provided must be at least the index of the first incoming amount on the account and at most `start index + number of incoming amounts`"]
                  else return $ take (v - fromIntegral _startIndex)
      -- get receiver's public encryption key
      infoValueReceiver <- logFatalOnError =<< withBestBlockHash (Just bbHash) (getAccountInfo (Text.pack . show $ naAddr ettReceiver))
      case AE.fromJSON infoValueReceiver of
        AE.Error err -> logFatal ["Cannot decode account info response from the node: " ++ err]
        AE.Success Nothing -> logFatal [printf "Account %s does not exist on the chain." $ show $ naAddr ettReceiver]
        AE.Success (Just air) -> do
          globalContext <- logFatalOnError =<< getParseCryptographicParameters bbHash

          let receiverPk = ID._elgamalPublicKey $ airEncryptionKey air
          -- precomputed table for speeding up decryption
          let table = Enc.computeTable globalContext (2^(16::Int))
              decoder = Enc.decryptAmount table secretKey
              selfDecrypted = decoder _selfAmount
          -- aggregation of idx encrypted amounts
              inputEncAmounts = taker listOfEncryptedAmounts
              aggAmounts = foldl' (<>) _selfAmount inputEncAmounts
              totalEncryptedAmount = foldl' (+) selfDecrypted $ fmap decoder inputEncAmounts
          unless (totalEncryptedAmount >= ettAmount) $
            logFatal [printf "The requested transfer (%s) is more than the total encrypted balance (%s)." (show ettAmount) (show totalEncryptedAmount)]
          -- index indicating which encrypted amounts we used as input
          let aggIndex = case idx of
                Nothing -> Enc.EncryptedAmountAggIndex (Enc.theAggIndex _startIndex + fromIntegral (length listOfEncryptedAmounts))
                Just idx' -> Enc.EncryptedAmountAggIndex (fromIntegral idx')
                -- we use the supplied index if given. We already checked above that it is within bounds.
              aggAmount = Enc.makeAggregatedDecryptedAmount aggAmounts totalEncryptedAmount aggIndex
          liftIO $ Enc.makeEncryptedAmountTransferData globalContext receiverPk secretKey aggAmount ettAmount >>= \case
            Nothing -> logFatal ["Could not create transfer. Likely the provided secret key is incorrect."]
            Just ettTransferData -> return EncryptedTransferTransactionConfig{..}


-- |Resolved configuration for a 'baker remove' transaction.
data BakerRemoveTransactionConfig =
  BakerRemoveTransactionConfig
  { brtcTransactionCfg :: TransactionConfig
  , brtcBakerId :: Types.BakerId }

-- |Resolve configuration of a 'baker remove' transaction based on persisted config and CLI flags.
-- See the docs for getTransactionCfg for the behavior when no or a wrong amount of energy is allocated.
getBakerRemoveTransactionCfg :: TransactionConfig -> ClientMonad IO BakerRemoveTransactionConfig
getBakerRemoveTransactionCfg txCfg= do
  let senderAddr = naAddr . esdAddress . tcEncryptedSigningData $ txCfg
  AccountInfoResult{..} <- getAccountInfoOrDie senderAddr
  case airBaker of
    Nothing -> logFatal ["This account doesn't have an active baker so it cannot request a baker removal."]
    Just bk ->
        return BakerRemoveTransactionConfig
        { brtcBakerId = aibiIdentity . abirAccountBakerInfo $ bk
        , brtcTransactionCfg = txCfg }

-- |Resolved configuration for a 'baker update-stake' transaction
data BakerUpdateStakeTransactionConfig =
  BakerUpdateStakeTransactionConfig
  { bustcTransactionCfg :: TransactionConfig
  , bustcNewAmount :: !Types.Amount }

-- |Resolve configuration of a 'baker update-stake' transaction based on persisted config and CLI flags.
-- See the docs for getTransactionCfg for the behavior when no or a wrong amount of energy is allocated.
getBakerUpdateStakeTransactionCfg :: TransactionConfig -> Types.Amount -> ClientMonad IO BakerUpdateStakeTransactionConfig
getBakerUpdateStakeTransactionCfg txCfg newAmount = do
  let senderAddr = naAddr . esdAddress . tcEncryptedSigningData $ txCfg
  AccountInfoResult{..} <- getAccountInfoOrDie senderAddr
  when (isNothing airBaker) $ logFatal [[i|Account #{senderAddr} is not a baker, so cannot update its stake.|]]
  when (airAmount < newAmount) $ logFatal [[i|Account balance (#{showGtu airAmount}) is lower than the new amount requested to be staked (#{showGtu newAmount}).|]]
  return BakerUpdateStakeTransactionConfig
         { bustcNewAmount = newAmount
         , bustcTransactionCfg = txCfg }

data BakerUpdateRestakeTransactionConfig =
  BakerUpdateRestakeTransactionConfig
  { burTransactionCfg :: TransactionConfig
  , burRestake :: !Bool }

-- |Query the chain for the given account. Fail if either the chain cannot be reached, or
-- if the account does not exist.
getAccountInfoOrDie :: ID.AccountAddress ->  ClientMonad IO AccountInfoResult
getAccountInfoOrDie senderAddr = do
  infoValue <- logFatalOnError =<< withBestBlockHash Nothing (getAccountInfo (Text.pack . show $ senderAddr))
  case AE.fromJSON infoValue of
    AE.Error err -> logFatal ["Cannot decode account info response from the node: " ++ err]
    AE.Success Nothing -> logFatal [printf "Account %s does not exist on the chain." $ show senderAddr]
    AE.Success (Just air) -> return air

getBakerUpdateRestakeTransactionCfg :: TransactionConfig -> Bool -> ClientMonad IO BakerUpdateRestakeTransactionConfig
getBakerUpdateRestakeTransactionCfg txCfg newRestake = do
  let senderAddr = naAddr . esdAddress . tcEncryptedSigningData $ txCfg
  AccountInfoResult{..} <- getAccountInfoOrDie senderAddr
  when (isNothing airBaker) $ logFatal [[i|Account #{senderAddr} is not a baker, so cannot update its stake.|]]
  return BakerUpdateRestakeTransactionConfig
         { burRestake = newRestake
         , burTransactionCfg = txCfg }


data CredentialUpdateKeysTransactionCfg =
  CredentialUpdateKeysTransactionCfg
  { cuktcTransactionCfg :: TransactionConfig
  , cuktcKeys :: ID.CredentialPublicKeys
  , cuktcCredId :: ID.CredentialRegistrationID }

data AccountUpdateCredentialsTransactionCfg =
  AccountUpdateCredentialsTransactionCfg
  { auctcTransactionCfg :: TransactionConfig
  , auctcNewCredInfos :: Map.Map ID.CredentialIndex ID.CredentialDeploymentInformation
  , auctcRemoveCredIds :: [ID.CredentialRegistrationID]
  , auctcNewThreshold :: ID.AccountThreshold }

-- |Resolved configuration for transferring from public to encrypted balance.
data AccountEncryptTransactionConfig =
  AccountEncryptTransactionConfig
  { aeTransactionCfg :: TransactionConfig,
    aeAmount :: Types.Amount
  }

-- |Resolved configuration for transferring from encrypted to public balance.
data AccountDecryptTransactionConfig =
  AccountDecryptTransactionConfig
  { adTransactionCfg :: TransactionConfig,
    adTransferData :: Enc.SecToPubAmountTransferData
  }

-- |Resolve configuration for an 'update keys' transaction
getAccountUpdateKeysTransactionCfg ::
  BaseConfig
  -> TransactionOpts (Maybe Types.Energy)
  -> FilePath -- ^ File with the new credential keys.
  -> ID.CredentialRegistrationID -- ^ ID of the credential we wish to update.
  -> Int -- ^ The number of credentials on the account at the time the transaction is sent.
  -> IO CredentialUpdateKeysTransactionCfg
getAccountUpdateKeysTransactionCfg baseCfg txOpts f cid numCredentials = do
  keys <- getFromJson =<< eitherDecodeFileStrict f
  txCfg <- getTransactionCfg baseCfg txOpts (nrgCost $ length (ID.credKeys keys))
  return $ CredentialUpdateKeysTransactionCfg txCfg keys cid
<<<<<<< HEAD
  where nrgCost numKeys _ = return $ Just $ accountUpdateKeysEnergyCost numCredentials numKeys
=======
  where nrgCost numKeys _ = return $ Just $ accountUpdateKeysEnergyCost numKeys
  
-- |Resolve configuration for an 'update credentials' transaction
getAccountUpdateCredentialsTransactionCfg :: BaseConfig -> TransactionOpts (Maybe Types.Energy) -> Maybe FilePath -> Maybe FilePath -> Int -> IO AccountUpdateCredentialsTransactionCfg
getAccountUpdateCredentialsTransactionCfg baseCfg txOpts f1 f2 threshold = do
  cdis <- case f1 of 
    Nothing -> return Map.empty
    Just file -> getFromJson =<< eitherDecodeFileStrict file
  removeCids <- case f2 of
    Nothing -> return []
    Just file -> getFromJson =<< eitherDecodeFileStrict file
  txCfg <- getTransactionCfg baseCfg txOpts (nrgCost $ 1) -- TODO: fix the cost
  return $ AccountUpdateCredentialsTransactionCfg txCfg cdis removeCids $ fromIntegral threshold
  where nrgCost numKeys _ = return $ Just $ accountUpdateCredentialsEnergyCost numKeys
>>>>>>> 1cfc7237

-- |Resolve configuration for transferring an amount from public to encrypted
-- balance of an account.
getAccountEncryptTransactionCfg :: BaseConfig -> TransactionOpts (Maybe Types.Energy) -> Types.Amount -> IO AccountEncryptTransactionConfig
getAccountEncryptTransactionCfg baseCfg txOpts aeAmount = do
  aeTransactionCfg <- getTransactionCfg baseCfg txOpts nrgCost
  return AccountEncryptTransactionConfig{..}
  where nrgCost _ = return $ Just accountEncryptEnergyCost

-- |Resolve configuration for transferring an amount from encrypted to public
-- balance of an account.
getAccountDecryptTransactionCfg :: TransactionConfig -> Types.Amount -> ElgamalSecretKey -> Maybe Int -> ClientMonad IO AccountDecryptTransactionConfig
getAccountDecryptTransactionCfg adTransactionCfg adAmount secretKey idx = do
  let senderAddr = naAddr . esdAddress . tcEncryptedSigningData $ adTransactionCfg
  (bbHash, infoValue) <- logFatalOnError =<< withBestBlockHash Nothing (\bbh -> ((bbh, ) <$>) <$> getAccountInfo (Text.pack . show $ senderAddr) bbh)
  case AE.fromJSON infoValue of
    AE.Error err -> logFatal ["Cannot decode account info response from the node: " ++ err]
    AE.Success Nothing -> logFatal [printf "Account %s does not exist on the chain." $ show senderAddr]
    AE.Success (Just AccountInfoResult{airEncryptedAmount=a@Types.AccountEncryptedAmount{..}}) -> do
      globalContext <- logFatalOnError =<< getParseCryptographicParameters bbHash

      let listOfEncryptedAmounts = Types.getIncomingAmountsList a
      taker <- case idx of
        Nothing -> return id
        Just v -> if v < fromIntegral _startIndex
                    || v > fromIntegral _startIndex + length listOfEncryptedAmounts
                 then logFatal ["The index provided must be at least the index of the first incoming amount on the account and at most `start index + number of incoming amounts`"]
                 else return $ take (v - fromIntegral _startIndex)
      -- precomputed table for speeding up decryption
      let table = Enc.computeTable globalContext (2^(16::Int))
          decoder = Enc.decryptAmount table secretKey
          selfDecrypted = decoder _selfAmount
      -- aggregation of all encrypted amounts
          inputEncAmounts = taker listOfEncryptedAmounts
          aggAmounts = foldl' (<>) _selfAmount inputEncAmounts
          totalEncryptedAmount = foldl' (+) selfDecrypted $ fmap decoder inputEncAmounts
      unless (totalEncryptedAmount >= adAmount) $
        logFatal [printf "The requested transfer (%s) is more than the total encrypted balance (%s)." (Types.amountToString adAmount) (Types.amountToString totalEncryptedAmount)]
      -- index indicating which encrypted amounts we used as input
      let aggIndex = case idx of
            Nothing -> Enc.EncryptedAmountAggIndex (Enc.theAggIndex _startIndex + fromIntegral (length listOfEncryptedAmounts))
            Just idx' -> Enc.EncryptedAmountAggIndex (fromIntegral idx')
          aggAmount = Enc.makeAggregatedDecryptedAmount aggAmounts totalEncryptedAmount aggIndex
      liftIO $ Enc.makeSecToPubAmountTransferData globalContext secretKey aggAmount adAmount >>= \case
        Nothing -> logFatal ["Could not create transfer. Likely the provided secret key is incorrect."]
        Just adTransferData -> return AccountDecryptTransactionConfig{..}

-- |Get the cryptographic parameters in a given block, and attempt to parse them.
getParseCryptographicParameters :: Text -> ClientMonad IO (Either String GlobalContext)
getParseCryptographicParameters bHash = runExceptT $ do
  vglobalContext <- liftEither =<< (lift . getCryptographicParameters $ bHash)
  case AE.fromJSON vglobalContext of
    AE.Error err -> throwError err
    AE.Success Nothing -> throwError "The given block does not exist."
    AE.Success (Just Versioned{..}) -> do
      unless (vVersion == 0) $ throwError "Received unsupported version of cryptographic parameters."
      return vValue

-- |Convert transfer transaction config into a valid payload,
-- optionally asking the user for confirmation.
transferTransactionPayload :: TransferTransactionConfig -> Bool -> IO Types.Payload
transferTransactionPayload ttxCfg confirm = do
  let TransferTransactionConfig
        { ttcTransactionCfg = TransactionConfig
                              { tcEnergy = energy
                              , tcExpiry = expiryTs
                              , tcEncryptedSigningData = EncryptedSigningData { esdAddress = fromAddress } }
        , ttcAmount = amount
        , ttcReceiver = toAddress }
        = ttxCfg

  logSuccess [ printf "sending %s from %s to %s" (showGtu amount) (showNamedAddress fromAddress) (showNamedAddress toAddress)
             , printf "allowing up to %s to be spent as transaction fee" (showNrg energy)
             , printf "transaction expires on %s" (showTimeFormatted $ timeFromTransactionExpiryTime expiryTs) ]
  when confirm $ do
    confirmed <- askConfirmation Nothing
    unless confirmed exitTransactionCancelled

  return Types.Transfer { tToAddress = naAddr toAddress, tAmount = amount }

-- |Convert transfer transaction config into a valid payload,
-- optionally asking the user for confirmation.
transferWithScheduleTransactionPayload :: TransferWithScheduleTransactionConfig -> Bool -> IO Types.Payload
transferWithScheduleTransactionPayload ttxCfg confirm = do
  let TransferWithScheduleTransactionConfig
        { twstcTransactionCfg = TransactionConfig
                              { tcEnergy = energy
                              , tcExpiry = expiryTs
                              , tcEncryptedSigningData = EncryptedSigningData { esdAddress = fromAddress } }
        , twstcSchedule = schedule
        , twstcReceiver = toAddress }
        = ttxCfg

  logSuccess [ printf "sending GTUs from %s to %s" (showNamedAddress fromAddress) (showNamedAddress toAddress)
             , printf "with the following release schedule:\n%swith a total amount of %s" (unlines $ map (\(a, b) -> showTimeFormatted (Time.timestampToUTCTime a) ++ ": " ++ showGtu b) schedule) (showGtu $ foldl' (\acc (_, x) -> acc + x) 0 schedule)
             , printf "allowing up to %s to be spent as transaction fee" (showNrg energy)
             , printf "transaction expires on %s" (showTimeFormatted $ timeFromTransactionExpiryTime expiryTs) ]
  when confirm $ do
    confirmed <- askConfirmation Nothing
    unless confirmed exitTransactionCancelled

  return Types.TransferWithSchedule { twsTo = naAddr toAddress, twsSchedule = schedule }

encryptedTransferTransactionPayload :: MonadIO m => EncryptedTransferTransactionConfig -> Bool -> m Types.Payload
encryptedTransferTransactionPayload EncryptedTransferTransactionConfig{..} confirm = do
  let TransactionConfig
        { tcEnergy = energy
        , tcExpiry = expiry
        , tcEncryptedSigningData = EncryptedSigningData { esdAddress = addr } }
        = ettTransactionCfg

  logInfo
    [ printf "transferring %s GTU from encrypted balance of account %s to %s" (Types.amountToString ettAmount) (showNamedAddress addr) (showNamedAddress ettReceiver)
    , printf "allowing up to %s to be spent as transaction fee" (showNrg energy)
    , printf "transaction expires on %s" (showTimeFormatted $ timeFromTransactionExpiryTime expiry) ]

  when confirm $ do
    confirmed <- askConfirmation Nothing
    unless confirmed exitTransactionCancelled

  return $ Types.EncryptedAmountTransfer (naAddr ettReceiver) ettTransferData

-- |Convert 'baker add' transaction config into a valid payload,
-- optionally asking the user for confirmation.
bakerAddTransaction :: BaseConfig -> TransactionOpts (Maybe Types.Energy)
                    -> FilePath -- ^File with baker keys.
                    -> Types.Amount -- ^How much to stake.
                    -> Bool -- ^Whether to restake earnings.
                    -> Bool -- ^Whether to confirm before sending or not.
                    -> IO (BakerKeys, TransactionConfig, Types.Payload)
bakerAddTransaction baseCfg txOpts f batcBakingStake batcRestakeEarnings confirm = do
  encSignData <- getAccountCfgFromTxOpts baseCfg txOpts
  bakerKeys <- eitherDecodeFileStrict f >>= getFromJson

  let electionSignKey = bkElectionSignKey bakerKeys
      signatureSignKey = bkSigSignKey bakerKeys
      aggrSignKey = bkAggrSignKey bakerKeys

  let abElectionVerifyKey = bkElectionVerifyKey bakerKeys
      abSignatureVerifyKey = bkSigVerifyKey bakerKeys
      abAggregationVerifyKey = bkAggrVerifyKey bakerKeys

  let senderAddress = naAddr $ esdAddress encSignData

  let challenge = Types.addBakerChallenge senderAddress abElectionVerifyKey abSignatureVerifyKey abAggregationVerifyKey
  abProofElection <- Proofs.proveDlog25519VRF challenge (VRF.KeyPair electionSignKey abElectionVerifyKey) `except` "cannot produce VRF key proof"
  abProofSig <- Proofs.proveDlog25519Block challenge (BlockSig.KeyPair signatureSignKey abSignatureVerifyKey) `except` "cannot produce signature key proof"
  abProofAggregation <- Bls.proveKnowledgeOfSK challenge aggrSignKey

  let payload = Types.AddBaker {abBakingStake = batcBakingStake, abRestakeEarnings = batcRestakeEarnings,..}
      nrgCost _ = return . Just $ bakerAddEnergyCost (Types.payloadSize (Types.encodePayload payload))

  txCfg@TransactionConfig{..} <- getTransactionCfg baseCfg txOpts nrgCost

  logSuccess [ printf "adding baker with account %s" (show (naAddr $ esdAddress tcEncryptedSigningData))
             , printf "initial stake will be %s GTU" (Types.amountToString batcBakingStake)
             , if batcRestakeEarnings then "Rewards will be automatically added to the baking stake." else "Rewards will _not_ be automatically added to the baking stake."
             , printf "allowing up to %s to be spent as transaction fee" (showNrg tcEnergy) ]
  when confirm $ do
    confirmed <- askConfirmation Nothing
    unless confirmed exitTransactionCancelled

  return (bakerKeys, txCfg, payload)

  where except c err = c >>= \case
          Just x -> return x
          Nothing -> logFatal [err]

-- |Convert 'baker remove' transaction config into a valid payload,
-- optionally asking the user for confirmation.
bakerRemoveTransactionPayload :: BakerRemoveTransactionConfig -> Bool -> IO Types.Payload
bakerRemoveTransactionPayload brtxCfg confirm = do
  let BakerRemoveTransactionConfig
        { brtcTransactionCfg = TransactionConfig
                               { tcEnergy = energy }
        , brtcBakerId = bid }
        = brtxCfg

  logSuccess [ printf "submitting transaction to remove baker with ID '%s'" (show bid)
             , printf "allowing up to %s to be spent as transaction fee" (showNrg energy) ]
  when confirm $ do
    confirmed <- askConfirmation Nothing
    unless confirmed exitTransactionCancelled

  return Types.RemoveBaker

bakerUpdateStakeTransactionPayload :: BakerUpdateStakeTransactionConfig -> Bool -> IO Types.Payload
bakerUpdateStakeTransactionPayload brtxCfg confirm = do
  let BakerUpdateStakeTransactionConfig
        { bustcTransactionCfg = TransactionConfig
                               { tcEnergy = energy }
        , bustcNewAmount = newAmount }
        = brtxCfg

  logSuccess [ printf "submitting transaction to update stake of baker to '%s'" (showGtu newAmount)
             , printf "allowing up to %s to be spent as transaction fee" (showNrg energy) ]
  when confirm $ do
    confirmed <- askConfirmation Nothing
    unless confirmed exitTransactionCancelled

  return $ Types.UpdateBakerStake newAmount

bakerUpdateRestakeTransactionPayload :: BakerUpdateRestakeTransactionConfig -> Bool -> IO Types.Payload
bakerUpdateRestakeTransactionPayload burtxCfg confirm = do
  let BakerUpdateRestakeTransactionConfig
        { burTransactionCfg = TransactionConfig
                              { tcEnergy = energy }
        , burRestake = newRestake }
        = burtxCfg

  logSuccess [ printf "submitting transaction to change restaking switch of baker to '%s'" (show newRestake)
             , printf "allowing up to %s to be spent as transaction fee" (showNrg energy) ]
  when confirm $ do
    confirmed <- askConfirmation Nothing
    unless confirmed exitTransactionCancelled

  return $ Types.UpdateBakerRestakeEarnings newRestake

credentialUpdateKeysTransactionPayload :: CredentialUpdateKeysTransactionCfg -> Bool -> IO Types.Payload
credentialUpdateKeysTransactionPayload CredentialUpdateKeysTransactionCfg{..} confirm = do
  let TransactionConfig
        { tcEnergy = energy
        , tcExpiry = expiry
        , tcEncryptedSigningData = EncryptedSigningData { esdAddress = addr } }
        = cuktcTransactionCfg

  let logNewKeys = Map.foldrWithKey (\idx (SigScheme.VerifyKeyEd25519 key) l -> (printf "\t%s: %s" (show idx) (show key)) : l) [] (ID.credKeys cuktcKeys)

  logInfo $
    [ printf "setting the following keys for credential %s on account:" (show cuktcCredId) (showNamedAddress addr) ] ++
    logNewKeys ++
    [ printf "with threshold %s" (show (ID.credThreshold cuktcKeys))] ++
    [ printf "allowing up to %s to be spent as transaction fee" (showNrg energy)
    , printf "transaction expires on %s" (showTimeFormatted $ timeFromTransactionExpiryTime expiry) ]

  when confirm $ do
    confirmed <- askConfirmation Nothing
    unless confirmed exitTransactionCancelled

  return $ Types.UpdateCredentialKeys cuktcCredId cuktcKeys


accountUpdateCredentialsTransactionPayload :: AccountUpdateCredentialsTransactionCfg -> Bool -> IO Types.Payload
accountUpdateCredentialsTransactionPayload AccountUpdateCredentialsTransactionCfg{..} confirm = do
  let TransactionConfig
        { tcEnergy = energy
        , tcExpiry = expiry
        , tcEncryptedSigningData = EncryptedSigningData { esdAddress = addr } }
        = auctcTransactionCfg

  -- let logNewCids = Map.foldrWithKey (\idx cdi l -> (printf "\t%s: %s" (show idx) (show $ ID.cdvCredId . ID.cdiValues $ cdi)) : l) [] auctcNewCredInfos

  logInfo $
    -- [ printf "adding credentials with the following credential registration ids on account:" (showNamedAddress addr) ] ++
    -- logNewCids ++
    -- [ printf "with new account threshold %s" (show (auctcNewThreshold))] ++
    -- [ printf "deleting credentials with credential registration ids " (show (auctcRemoveCredIds))] ++
    [ printf "allowing up to %s to be spent as transaction fee" (showNrg energy)
    , printf "transaction expires on %s" (showTimeFormatted $ timeFromTransactionExpiryTime expiry) ]

  when confirm $ do
    confirmed <- askConfirmation Nothing
    unless confirmed exitTransactionCancelled

  return $ Types.UpdateCredentials auctcNewCredInfos auctcRemoveCredIds auctcNewThreshold

accountEncryptTransactionPayload :: AccountEncryptTransactionConfig -> Bool -> IO Types.Payload
accountEncryptTransactionPayload AccountEncryptTransactionConfig{..} confirm = do
  let TransactionConfig
        { tcEnergy = energy
        , tcExpiry = expiry
        , tcEncryptedSigningData = EncryptedSigningData { esdAddress = addr } }
        = aeTransactionCfg


  logInfo $
    [ printf "transferring %s GTU from public to encrypted balance of account %s" (Types.amountToString aeAmount) (showNamedAddress addr)
    , printf "allowing up to %s to be spent as transaction fee" (showNrg energy)
    , printf "transaction expires on %s" (showTimeFormatted $ timeFromTransactionExpiryTime expiry) ]

  when confirm $ do
    confirmed <- askConfirmation Nothing
    unless confirmed exitTransactionCancelled

  return $ Types.TransferToEncrypted aeAmount

accountDecryptTransactionPayload :: MonadIO m => AccountDecryptTransactionConfig -> Bool -> m Types.Payload
accountDecryptTransactionPayload AccountDecryptTransactionConfig{..} confirm = do
  let TransactionConfig
        { tcEnergy = energy
        , tcExpiry = expiry
        , tcEncryptedSigningData = EncryptedSigningData { esdAddress = addr } }
        = adTransactionCfg

  logInfo $
    [ printf "transferring %s GTU from encrypted to public balance of account %s" (Types.amountToString (Enc.stpatdTransferAmount adTransferData)) (showNamedAddress addr)
    , printf "allowing up to %s to be spent as transaction fee" (showNrg energy)
    , printf "transaction expires on %s" (showTimeFormatted $ timeFromTransactionExpiryTime expiry) ]

  when confirm $ do
    confirmed <- askConfirmation Nothing
    unless confirmed exitTransactionCancelled

  return $ Types.TransferToPublic adTransferData


-- |Encode, sign, and send transaction off to the baker.
-- If confirmNonce is set, the user is asked to confirm using the next nonce
-- if there are pending transactions.
startTransaction :: (MonadFail m, MonadIO m)
  => TransactionConfig
  -> Types.Payload
  -> Bool
  -> Maybe AccountKeyMap -- ^ The decrypted account signing keys. If not provided, the encrypted keys
                         -- from the 'TransactionConfig' will be used, and for each the password will be queried.
  -> ClientMonad m Types.BareBlockItem
startTransaction txCfg pl confirmNonce maybeAccKeys = do
  let TransactionConfig
        { tcEnergy = energy
        , tcExpiry = expiry
        , tcNonce = n
        , tcEncryptedSigningData = EncryptedSigningData { esdAddress = NamedAddress{..}, .. }
        } = txCfg
  nonce <- getNonce naAddr n confirmNonce
  accountKeyMap <- case maybeAccKeys of
                     Just acKeys' -> return acKeys'
                     Nothing -> liftIO $ failOnError $ decryptAccountKeyMapInteractive esdKeys (Nothing) Nothing
  let tx = encodeAndSignTransaction pl naAddr energy nonce expiry accountKeyMap

  sendTransactionToBaker tx defaultNetId >>= \case
    Left err -> fail err
    Right False -> fail "transaction not accepted by the baker"
    Right True -> return tx

-- |Fetch next nonces relative to the account's most recently committed and
-- pending transactions, respectively.
-- If they match, the nonce is returned.
-- If they don't match, optionally ask the user to confirm proceeding with the latter nonce.
-- If rejected, the process is cancelled (exit with code 0).
getNonce :: (MonadFail m, MonadIO m) => Types.AccountAddress -> Maybe Types.Nonce -> Bool -> ClientMonad m Types.Nonce
getNonce sender nonce confirm =
  case nonce of
    Nothing -> do
      currentNonce <- getBestBlockHash >>= getAccountNonce sender
      nextNonce <- nanNonce <$> (getNextAccountNonce (Text.pack $ show sender) >>= getFromJson)
      liftIO $ when (currentNonce /= nextNonce) $ do
        logWarn [ printf "there is a pending transaction with nonce %s, but last committed one has %s" (show $ nextNonce-1) (show $ currentNonce-1)
                , printf "this transaction will have nonce %s and might hang if the pending transaction fails" (show nextNonce) ]
        when confirm $ do
          putStrLn "Proceed if you're confident that all currently pending transactions are valid."
          confirmed <- askConfirmation $ Just "proceed"
          unless confirmed exitTransactionCancelled
      return nextNonce
    Just v -> return v

-- |Send a transaction and optionally tail it (see 'tailTransaction' below).
sendAndTailTransaction_ :: (MonadIO m, MonadFail m)
    => TransactionConfig -- ^ Information about the sender, and the context of transaction
    -> Types.Payload -- ^ Payload of the transaction to send
    -> InteractionOpts -- ^ How interactive should sending and tailing be
    -> ClientMonad m ()
sendAndTailTransaction_ txCfg pl intOpts = void $ sendAndTailTransaction txCfg pl intOpts

-- |Send a transaction and optionally tail it (see 'tailTransaction' below).
-- If tailed, it returns the TransactionStatusResult of the finalized status,
-- otherwise the return value is `Nothing`.
sendAndTailTransaction :: (MonadIO m, MonadFail m)
    => TransactionConfig -- ^ Information about the sender, and the context of transaction
    -> Types.Payload -- ^ Payload of the transaction to send
    -> InteractionOpts -- ^ How interactive should sending and tailing be
    -> ClientMonad m (Maybe TransactionStatusResult)
sendAndTailTransaction txCfg pl intOpts = do
  tx <- startTransaction txCfg pl (ioConfirm intOpts) Nothing
  let hash = getBlockItemHash tx
  logSuccess [ printf "transaction '%s' sent to the baker" (show hash) ]
  if ioTail intOpts
  then Just <$> tailTransaction hash
  else return Nothing

-- |Continuously query and display transaction status until the transaction is finalized.
tailTransaction_ :: (MonadIO m) => Types.TransactionHash -> ClientMonad m ()
tailTransaction_ hash = void $ tailTransaction hash

-- |Continuously query and display transaction status until the transaction is finalized.
-- Returns the TransactionStatusResult of the finalized status.
tailTransaction :: (MonadIO m) => Types.TransactionHash -> ClientMonad m TransactionStatusResult
tailTransaction hash = do
  logInfo [ "waiting for the transaction to be committed and finalized"
          , "you may skip this step by interrupting the command using Ctrl-C (pass flag '--no-wait' to do this by default)"
          , printf "the transaction will still get processed and may be queried using\n  'concordium-client transaction status %s'" (show hash) ]

  liftIO $ printf "[%s] Waiting for the transaction to be committed..." =<< getLocalTimeOfDayFormatted
  committedStatus <- awaitState 2 Committed hash
  liftIO $ putStrLn ""

  when (tsrState committedStatus == Absent) $
    logFatal [ "transaction failed before it got committed"
             , "most likely because it was invalid" ]

  runPrinter $ printTransactionStatus committedStatus

  -- If the transaction goes back to pending state after being committed
  -- to a branch which gets dropped later on, the command will currently
  -- keep presenting the transaction as committed and awaiting finalization.
  -- As the transaction is still expected to go back to being committed or
  -- (if for instance it expires) become absent, this seems acceptable
  -- from a UX perspective. Also, this is expected to be a very uncommon case.

  liftIO $ printf "[%s] Waiting for the transaction to be finalized..." =<< getLocalTimeOfDayFormatted
  finalizedStatus <- awaitState 5 Finalized hash
  liftIO $ putStrLn ""

  when (tsrState finalizedStatus == Absent) $
    logFatal [ "transaction failed after it was committed"
             , "response:\n" ++ showPrettyJSON committedStatus ]

  -- Print out finalized status if the outcome differs from that of the committed status.
  when (tsrResults committedStatus /= tsrResults finalizedStatus) $
    runPrinter $ printTransactionStatus finalizedStatus

  liftIO $ printf "[%s] Transaction finalized.\n" =<< getLocalTimeOfDayFormatted

  return finalizedStatus
  where
    getLocalTimeOfDayFormatted = showTimeOfDay <$> getLocalTimeOfDay

-- |Process an 'account ...' command.
processAccountCmd :: AccountCmd -> Maybe FilePath -> Verbose -> Backend -> IO ()
processAccountCmd action baseCfgDir verbose backend =
  case action of
    AccountShow address block showEncrypted showDecrypted -> do
      baseCfg <- getBaseConfig baseCfgDir verbose

      na <- getAccountAddressArg (bcAccountNameMap baseCfg) address
      encKey <-
        if showDecrypted
        then do
          encKeys <- (\l -> [ acEncryptionKey v | v <- l, acAddr v == na, isJust (acEncryptionKey v) ] ) <$> getAllAccountConfigs baseCfg
          case encKeys of
            [Just enc] -> do
              decrypted <- decryptAccountEncryptionSecretKeyInteractive enc
              case decrypted of
                Right v -> return (Just v)
                _ -> logFatal [printf "Couldn't decrypt encryption key for account '%s' with the provided password" (show $ naAddr na)]
            _ -> logFatal [printf "Tried to decrypt balance of account '%s' but this account is not present on the local store" (show $ naAddr na)]
        else return Nothing

      when verbose $ do
        runPrinter $ printBaseConfig baseCfg
        putStrLn ""

      (v, dec, f) <- withClient backend $ do
        (bbh, accInfoValue) <- withBestBlockHash block (\bbh -> (bbh,) <$> getAccountInfo (Text.pack $ show $ naAddr na) bbh)
        cs <- getFromJson =<< getConsensusStatus
        accInfo <- getFromJson accInfoValue
        case encKey of
          Nothing -> return (accInfo, Nothing, \e ->  addUTCTime (fromRational ((toInteger e * toInteger (csrEpochDuration cs)) % 1000)) (csrGenesisTime cs))
          Just k -> do
            gc <- logFatalOnError =<< getParseCryptographicParameters bbh
            return (accInfo, Just (k, gc), \e ->  addUTCTime (fromRational ((toInteger e * toInteger (csrEpochDuration cs)) % 1000)) (csrGenesisTime cs))
      case v of
        Nothing -> putStrLn "Account not found."
        Just a -> runPrinter $ printAccountInfo f na a verbose (showEncrypted || showDecrypted) dec

    AccountList block -> do
      baseCfg <- getBaseConfig baseCfgDir verbose
      accs <- withClientJson backend $ withBestBlockHash block getAccountList
      runPrinter $ printAccountList (bcAccountNameMap baseCfg) accs

    AccountUpdateKeys f cid txOpts -> do
      baseCfg <- getBaseConfig baseCfgDir verbose

      when verbose $ do
        runPrinter $ printBaseConfig baseCfg
        putStrLn ""

      accCfg <- liftIO $ getAccountCfgFromTxOpts baseCfg txOpts
      let senderAddress = naAddr $ esdAddress accCfg

      withClient backend $ do
        accInfo <- getAccountInfoOrDie senderAddress
        aukCfg <- liftIO $ getAccountUpdateKeysTransactionCfg baseCfg txOpts f cid (Map.size (airCredentials accInfo))
        let txCfg = cuktcTransactionCfg aukCfg

        -- TODO: Check that the credential exists on the chain before making the update.

        when verbose $ liftIO $ do
          runPrinter $ printSelectedKeyConfig $ tcEncryptedSigningData txCfg
          putStrLn ""

        let intOpts = toInteractionOpts txOpts
        pl <- liftIO $ credentialUpdateKeysTransactionPayload aukCfg (ioConfirm intOpts)
        sendAndTailTransaction_ txCfg pl intOpts

    AccountUpdateCredentials cdisFile removeCidsFile newThreshold txOpts -> do
      baseCfg <- getBaseConfig baseCfgDir verbose

      when verbose $ do
        runPrinter $ printBaseConfig baseCfg
        putStrLn ""

      aucCfg <- getAccountUpdateCredentialsTransactionCfg baseCfg txOpts cdisFile removeCidsFile newThreshold
      let txCfg = auctcTransactionCfg aucCfg
      when verbose $ do
        runPrinter $ printSelectedKeyConfig $ tcEncryptedSigningData txCfg
        putStrLn ""

      let intOpts = toInteractionOpts txOpts
      pl <- accountUpdateCredentialsTransactionPayload aucCfg (ioConfirm intOpts)
      withClient backend $ sendAndTailTransaction_ txCfg pl intOpts

    AccountEncrypt{..} -> do
      baseCfg <- getBaseConfig baseCfgDir verbose
      when verbose $ do
        runPrinter $ printBaseConfig baseCfg
        putStrLn ""

      aetxCfg <- getAccountEncryptTransactionCfg baseCfg aeTransactionOpts aeAmount
      let txCfg = aeTransactionCfg aetxCfg
      when verbose $ do
        runPrinter $ printSelectedKeyConfig $ tcEncryptedSigningData txCfg
        putStrLn ""

      let intOpts = toInteractionOpts aeTransactionOpts
      pl <- accountEncryptTransactionPayload aetxCfg (ioConfirm intOpts)
      withClient backend $ sendAndTailTransaction_ txCfg pl intOpts

    AccountDecrypt{..} -> do
      baseCfg <- getBaseConfig baseCfgDir verbose
      when verbose $ do
        runPrinter $ printBaseConfig baseCfg
        putStrLn ""

      let nrgCost _ = return $ Just $  accountDecryptEnergyCost
      txCfg <- liftIO (getTransactionCfg baseCfg adTransactionOpts nrgCost)

      encryptedSecretKey <- maybe (logFatal ["Missing account encryption secret key for account: " ++ show (esdAddress . tcEncryptedSigningData $ txCfg)]) return (esdEncryptionKey . tcEncryptedSigningData $ txCfg)
      secretKey <- either (\e -> logFatal ["Couldn't decrypt account encryption secret key: " ++ e]) return =<< decryptAccountEncryptionSecretKeyInteractive encryptedSecretKey

      withClient backend $ do
        adtxCfg <- getAccountDecryptTransactionCfg txCfg adAmount secretKey adIndex
        when verbose $ do
          runPrinter $ printSelectedKeyConfig $ tcEncryptedSigningData txCfg
          liftIO $ putStrLn ""

        let intOpts = toInteractionOpts adTransactionOpts
        pl <- accountDecryptTransactionPayload adtxCfg (ioConfirm intOpts)
        sendAndTailTransaction_ txCfg pl intOpts


-- |Process a 'module ...' command.
processModuleCmd :: ModuleCmd -> Maybe FilePath -> Verbose -> Backend -> IO ()
processModuleCmd action baseCfgDir verbose backend =
  case action of
    ModuleDeploy modFile modName txOpts -> do
      baseCfg <- getBaseConfig baseCfgDir verbose

      mdCfg <- getModuleDeployTransactionCfg baseCfg txOpts modFile
      let txCfg = mdtcTransactionCfg mdCfg

      let nrg = tcEnergy txCfg

      let msgIntro = case modName of
            Nothing -> [i|deploy the module '#{modFile}'|]
            Just modName' -> [i|deploy the module '#{modFile}' and name it '#{modName'}'|]
      logInfo [ msgIntro
              , [i|allowing up to #{showNrg nrg} to be spent as transaction fee|]]

      deployConfirmed <- askConfirmation Nothing

      when deployConfirmed $ do
          logInfo ["deploying module..."]

          let intOpts = toInteractionOpts txOpts
          let pl = moduleDeployTransactionPayload mdCfg

          withClient backend $ do
            mTsr <- sendAndTailTransaction txCfg pl intOpts
            case extractModRef mTsr of
              Nothing -> return ()
              Just (Left err) -> logFatal ["module deployment failed:", err]
              Just (Right modRef) -> do
                logSuccess [[i|module successfully deployed with reference: '#{modRef}'|]]
                case modName of
                  Nothing -> return ()
                  Just modName' -> do
                    nameAdded <- liftIO $ addModuleNameAndWrite verbose baseCfg modName' modRef
                    logSuccess [[i|module reference #{modRef} was successfully named '#{nameAdded}'|]]

    ModuleList block -> do
      baseCfg <- getBaseConfig baseCfgDir verbose
      (bestBlock, res) <- withClient backend $ withBestBlockHash block $ \bb -> (bb,) <$> getModuleList bb
      v <- getFromJsonAndHandleError (\_ _ -> logFatal ["could not retrieve the list of modules",
                                   "the provided block hash is invalid:", Text.unpack bestBlock]) res
      case v of
        Nothing -> logFatal ["could not retrieve the list of modules",
                               "the provided block does not exist:", Text.unpack bestBlock]
        Just [] -> logInfo ["there are no modules in block " ++ Text.unpack bestBlock]
        Just xs -> runPrinter $ printModuleList (bcModuleNameMap baseCfg) xs

    ModuleShow modRefOrName outFile block -> do
      baseCfg <- getBaseConfig baseCfgDir verbose
      namedModRef <- getNamedModuleRef (bcModuleNameMap baseCfg) modRefOrName
      Wasm.WasmModule{..} <- withClient backend . withBestBlockHash block $ getWasmModule namedModRef
      logInfo [[i|WASM Version of module: #{wasmVersion}|]]
      case outFile of
        -- Write to stdout
        "-" -> BS.putStr . Wasm.moduleSource $ wasmSource
        -- Write to file
        _   -> do
          handleWriteFile BS.writeFile PromptBeforeOverwrite verbose outFile (Wasm.moduleSource wasmSource)
          logSuccess [[i|wrote module source to the file '#{outFile}'|]]

    ModuleInspect modRefOrName schemaFile block -> do
      baseCfg <- getBaseConfig baseCfgDir verbose
      namedModRef <- getNamedModuleRef (bcModuleNameMap baseCfg) modRefOrName
      schema <- withClient backend . withBestBlockHash block $ getSchemaFromFileOrModule schemaFile (Right namedModRef)
      case schema of
        Nothing -> logInfo ["Inspection failed: no schema provided and module does not contain an embedded schema"]
        Just schema' -> runPrinter $ printModuleInspectInfo namedModRef schema'

    ModuleName modRefOrFile modName -> do
      baseCfg <- getBaseConfig baseCfgDir verbose
      modRef <- getModuleRefFromRefOrFile modRefOrFile
      nameAdded <- liftIO $ addModuleNameAndWrite verbose baseCfg modName modRef
      logSuccess [[i|module reference #{modRef} was successfully named '#{nameAdded}'|]]

  where extractModRef = extractFromTsr (\case
                                           Types.ModuleDeployed modRef -> Just modRef
                                           _ -> Nothing)

getModuleDeployTransactionCfg :: BaseConfig -> TransactionOpts (Maybe Types.Energy) -> FilePath -> IO ModuleDeployTransactionCfg
getModuleDeployTransactionCfg baseCfg txOpts moduleFile = do
  wasmModule <- getWasmModuleFromFile moduleFile
  txCfg <- getTransactionCfg baseCfg txOpts $ moduleDeployEnergyCost wasmModule
  return $ ModuleDeployTransactionCfg txCfg wasmModule

-- |Calculate the energy cost of deploying a module.
moduleDeployEnergyCost :: Wasm.WasmModule -> EncryptedSigningData -> IO (Maybe (Int -> Types.Energy))
moduleDeployEnergyCost wasmMod encSignData = pure . Just . const $
  Cost.deployModuleCost (fromIntegral payloadSize) + minimumCost payloadSize signatureCount
  where
        signatureCount = mapNumKeys (esdKeys encSignData)
        payloadSize = Types.payloadSize . Types.encodePayload . Types.DeployModule $ wasmMod

data ModuleDeployTransactionCfg =
  ModuleDeployTransactionCfg
  { -- |Configuration for the transaction.
    mdtcTransactionCfg :: !TransactionConfig
    -- |The WASM module to deploy.
  , mdtcModule :: !Wasm.WasmModule }

moduleDeployTransactionPayload :: ModuleDeployTransactionCfg -> Types.Payload
moduleDeployTransactionPayload ModuleDeployTransactionCfg {..} = Types.DeployModule mdtcModule

-- |Process a 'contract ...' command.
processContractCmd :: ContractCmd -> Maybe FilePath -> Verbose -> Backend -> IO ()
processContractCmd action baseCfgDir verbose backend =
  case action of
    ContractList block -> do
      baseCfg <- getBaseConfig baseCfgDir verbose
      (bestBlock, res) <- withClient backend $ withBestBlockHash block $ \bb -> (bb,) <$> getInstances bb
      v <- getFromJsonAndHandleError (\_ _ -> logFatal ["could not retrieve the list of contracts",
                                   "the provided block hash is invalid:", Text.unpack bestBlock]) res
      case v of
        Nothing -> logFatal ["could not retrieve the list of contracts",
                               "the provided block does not exist:", Text.unpack bestBlock]
        Just [] -> logInfo ["there are no contract instances in block " ++ Text.unpack bestBlock]
        Just xs -> runPrinter $ printContractList (bcContractNameMap baseCfg) xs

    ContractShow indexOrName subindex schemaFile block -> do
      baseCfg <- getBaseConfig baseCfgDir verbose
      namedContrAddr <- getNamedContractAddress (bcContractNameMap baseCfg) indexOrName subindex
      (schema, contrInfo, namedOwner, namedModRef) <- withClient backend . withBestBlockHash block $ \bb -> do
        contrInfo@CI.ContractInfo{..} <- getContractInfo namedContrAddr bb
        let namedModRef = NamedModuleRef {nmrRef = ciSourceModule, nmrNames = findAllNamesFor (bcModuleNameMap baseCfg) ciSourceModule}
        schema <- getSchemaFromFileOrModule schemaFile (Right namedModRef) bb
        let namedOwner = NamedAddress {naAddr = ciOwner, naNames = findAllNamesFor (bcAccountNameMap baseCfg) ciOwner}
        return (schema, contrInfo, namedOwner, namedModRef)
      displayContractInfo schema contrInfo namedOwner namedModRef

    ContractInit modTBD contrName paramsFileJSON paramsFileBinary schemaFile contrAlias isPath amount txOpts -> do
      baseCfg <- getBaseConfig baseCfgDir verbose
      ciCfg <- getContractInitTransactionCfg backend baseCfg txOpts modTBD isPath contrName
                paramsFileJSON paramsFileBinary schemaFile amount
      let txCfg = citcTransactionCfg ciCfg
      let energy = tcEnergy txCfg
      let expiryTs = tcExpiry txCfg

      let minEnergy = contractInitMinimumEnergy ciCfg (tcEncryptedSigningData txCfg)
      when (energy < minEnergy) $ logFatal [ "insufficient energy provided"
                                           , [iii|to verify the transaction signature #{showNrg minEnergy} is needed,
                                                  and additional energy is needed to complete the initialization|]]

      logInfo [ [i|initialize contract '#{contrName}' from module '#{citcModuleRef ciCfg}' with |]
                  ++ paramsMsg paramsFileJSON paramsFileBinary ++ [i| Sending #{Types.amountToString $ citcAmount ciCfg} GTU.|]
              , [i|allowing up to #{showNrg energy} to be spent as transaction fee|]
              , [i|transaction expires on #{showTimeFormatted $ timeFromTransactionExpiryTime expiryTs}|]]

      initConfirmed <- askConfirmation Nothing

      when initConfirmed $ do
        let intOpts = toInteractionOpts txOpts
        let pl = contractInitTransactionPayload ciCfg
        withClient backend $ do
          mTsr <- sendAndTailTransaction txCfg pl intOpts
          case extractContractAddress mTsr of
            Nothing -> return ()
            Just (Left err) -> logFatal ["contract initialisation failed:", err]
            Just (Right contrAddr) -> do
              logSuccess [[i|contract successfully initialized with address: #{showCompactPrettyJSON contrAddr}|]]
              case contrAlias of
                Nothing -> return ()
                Just contrAlias' -> do
                  nameAdded <- liftIO $ addContractNameAndWrite verbose baseCfg contrAlias' contrAddr
                  logSuccess [[i|contract address #{showCompactPrettyJSON contrAddr} was successfully named '#{nameAdded}'|]]

    ContractUpdate indexOrName subindex receiveName paramsFileJSON paramsFileBinary schemaFile amount txOpts -> do
      baseCfg <- getBaseConfig baseCfgDir verbose
      cuCfg <- getContractUpdateTransactionCfg backend baseCfg txOpts indexOrName subindex
                receiveName paramsFileJSON paramsFileBinary schemaFile amount
      let txCfg = cutcTransactionCfg cuCfg
      let energy = tcEnergy txCfg
      let expiryTs = tcExpiry txCfg

      let minEnergy = contractUpdateMinimumEnergy cuCfg (tcEncryptedSigningData txCfg)
      when (energy < minEnergy) $ logFatal [ "insufficient energy provided"
                                           , [iii|to verify the transaction signature #{showNrg minEnergy} is needed,
                                                  and additional energy is needed to complete the update|]]

      logInfo [ [i|update contract '#{cutcContrName cuCfg}' using the function '#{receiveName}' with |]
                  ++ paramsMsg paramsFileJSON paramsFileBinary ++ [i| Sending #{Types.amountToString $ cutcAmount cuCfg} GTU.|]
              , [i|allowing up to #{showNrg energy} to be spent as transaction fee|]
              , [i|transaction expires on #{showTimeFormatted $ timeFromTransactionExpiryTime expiryTs}|]]

      updateConfirmed <- askConfirmation Nothing

      when updateConfirmed $ do
        let intOpts = toInteractionOpts txOpts
        let pl = contractUpdateTransactionPayload cuCfg
        withClient backend $ do
          mTsr <- sendAndTailTransaction txCfg pl intOpts
          case extractUpdate mTsr of
            Nothing -> return ()
            Just (Left err) -> logFatal ["updating contract instance failed:", err]
            Just (Right _) -> do
              namedContrAddr <- getNamedContractAddress (bcContractNameMap baseCfg) indexOrName subindex
              logSuccess [[iii|successfully updated contract instance #{showNamedContractAddress namedContrAddr}
                                                using the function '#{receiveName}'|]]

    ContractName index subindex contrName -> do
      baseCfg <- getBaseConfig baseCfgDir verbose
      let contrAddr = mkContractAddress index subindex
      nameAdded <- liftIO $ addContractNameAndWrite verbose baseCfg contrName contrAddr
      logSuccess [[i|contract address #{showCompactPrettyJSON contrAddr} was successfully named '#{nameAdded}'|]]

  where extractContractAddress = extractFromTsr (\case
                                                 Types.ContractInitialized {..} -> Just ecAddress
                                                 _ -> Nothing)
        extractUpdate = extractFromTsr (\case
                                        Types.Updated {} -> Just ()
                                        _ -> Nothing)
        paramsMsg paramsFileJSON paramsFileBinary = case (paramsFileJSON, paramsFileBinary) of
            (Nothing, Nothing) -> "no parameters."
            (Nothing, Just binFile) -> [i|binary parameters from '#{binFile}'.|]
            (Just jsonFile, Nothing) -> [i|JSON parameters from '#{jsonFile}'.|]
            -- This case should already have failed while creating the config.
            _ -> ""

        -- |Calculates the minimum energy required for checking the signature of a contract initialization.
        -- The minimum will not cover the full initialization, but enough of it, so that a potential 'Not enough energy' error
        -- can be shown.
        contractInitMinimumEnergy :: ContractInitTransactionCfg -> EncryptedSigningData -> Types.Energy
        contractInitMinimumEnergy ContractInitTransactionCfg{..} encSignData = minimumCost (fromIntegral payloadSize) signatureCount
          where
            payloadSize =    1 -- tag
                          + 32 -- module ref
                          +  2 + (length $ show citcInitName) -- size length + length of initName
                          +  2 + (BSS.length . Wasm.parameter $ citcParams) -- size length + length of parameter
            signatureCount = mapNumKeys (esdKeys encSignData)

        -- |Calculates the minimum energy required for checking the signature of a contract update.
        -- The minimum will not cover the full update, but enough of it, so that a potential 'Not enough energy' error
        -- can be shown.
        contractUpdateMinimumEnergy :: ContractUpdateTransactionCfg -> EncryptedSigningData -> Types.Energy
        contractUpdateMinimumEnergy ContractUpdateTransactionCfg{..} encSignData = minimumCost (fromIntegral payloadSize) signatureCount
          where
            payloadSize =    1 -- tag
                          + 16 -- contract address
                          +  2 + (length $ show cutcReceiveName) -- size length + length of receiveName
                          +  2 + (BSS.length . Wasm.parameter $ cutcParams) -- size length + length of the parameter
            signatureCount = mapNumKeys (esdKeys encSignData)

-- |Try to fetch info about the contract and deserialize it from JSON.
-- Or, log fatally with appropriate error messages if anything goes wrong.
getContractInfo :: NamedContractAddress -> Text -> ClientMonad IO CI.ContractInfo
getContractInfo namedContrAddr block = do
  res <- getInstanceInfo (Text.pack . showCompactPrettyJSON . ncaAddr $ namedContrAddr) block
  case res of
    Left err -> logFatal ["I/O error:", err]
    -- TODO: Handle nonexisting blocks separately from nonexisting contracts.
    Right AE.Null -> logFatal [[i|the contract instance #{showNamedContractAddress namedContrAddr} does not exist in block #{block}|]]
    Right contrInfo -> case AE.fromJSON contrInfo of
      Error err -> logFatal ["Could not decode contract info:", err]
      Success info -> pure info

-- |Display contract info, optionally using a schema to decode the contract state.
displayContractInfo :: Maybe CS.ModuleSchema -> CI.ContractInfo -> NamedAddress -> NamedModuleRef -> IO ()
displayContractInfo schema contrInfo namedOwner namedModRef = case schema of
  Nothing -> runPrinter $ printContractInfo contrInfo namedOwner namedModRef
  Just schema' -> case CI.decodeContractStateUsingSchema contrInfo schema' of
    Left err' -> logFatal ["Parsing the contract model failed:", err']
    Right infoWithSchema -> runPrinter $ printContractInfo infoWithSchema namedOwner namedModRef

-- |Attempts to acquire the needed parts for updating a contract.
-- The two primary parts are a contract address, which is acquired using `getNamedContractAddress`,
-- and a `Wasm.Parameter` which is acquired using `getWasmParameter`.
-- It will log fatally if one of the two cannot be acquired.
getContractUpdateTransactionCfg :: Backend
                                -> BaseConfig
                                -> TransactionOpts Types.Energy
                                -> Text -- ^ Index of the contract address OR a contract name.
                                -> Maybe Word64 -- ^ Optional subindex.
                                -> Text -- ^ Name of the receive function to use.
                                -> Maybe FilePath -- ^ Optional parameter file in JSON format.
                                -> Maybe FilePath -- ^ Optional parameter file in binary format.
                                -> Maybe FilePath -- ^ Optional schema file.
                                -> Types.Amount   -- ^ `Amount` to send to the contract.
                                -> IO ContractUpdateTransactionCfg
getContractUpdateTransactionCfg backend baseCfg txOpts indexOrName subindex receiveName
                                paramsFileJSON paramsFileBinary schemaFile amount = do
  txCfg <- getRequiredEnergyTransactionCfg baseCfg txOpts
  namedContrAddr <- getNamedContractAddress (bcContractNameMap baseCfg) indexOrName subindex
  CI.ContractInfo{ciSourceModule = moduleRef,..} <- withClient backend . withBestBlockHash Nothing $ getContractInfo namedContrAddr
  let namedModRef = NamedModuleRef {nmrRef = moduleRef, nmrNames = []}
  let contrName = CI.contractNameFromInitName ciName
  params <- getWasmParameter backend paramsFileJSON paramsFileBinary schemaFile (Right namedModRef)
            (CS.ReceiveFuncName contrName receiveName)
  return $ ContractUpdateTransactionCfg txCfg (ncaAddr namedContrAddr)
           contrName (Wasm.ReceiveName [i|#{contrName}.#{receiveName}|]) params amount

contractUpdateTransactionPayload :: ContractUpdateTransactionCfg -> Types.Payload
contractUpdateTransactionPayload ContractUpdateTransactionCfg {..} =
  Types.Update cutcAmount cutcAddress cutcReceiveName cutcParams

data ContractUpdateTransactionCfg =
  ContractUpdateTransactionCfg
  { -- |Configuration for the transaction.
    cutcTransactionCfg :: !TransactionConfig
    -- |The address of the contract to invoke.
  , cutcAddress :: !Types.ContractAddress
    -- |Name of the contract that is being updated.
    -- This is resolved from the chain.
  , cutcContrName :: !Text
    -- |Name of the receive method to invoke.
  , cutcReceiveName :: !Wasm.ReceiveName
    -- |Parameters to the receive method.
  , cutcParams :: !Wasm.Parameter
    -- |Amount to transfer to the contract.
  , cutcAmount :: !Types.Amount
  }

-- |Attempts to acquire the needed parts for initializing a contract.
-- The two primary parts are a module reference, which can be acquired in one of three ways
-- (see the arguments for details), and a `Wasm.Parameter`, which is acquired using `getWasmParameter`.
-- It will log fatally if one of the two cannot be acquired.
getContractInitTransactionCfg :: Backend
                              -> BaseConfig
                              -> TransactionOpts Types.Energy
                              -> String -- ^ Module reference OR module name OR (if isPath == True) path to the module (reference then calculated by hashing).
                              -> Bool   -- ^ isPath: if True, the previous argument is assumed to be a path.
                              -> Text   -- ^ Name of contract to init.
                              -> Maybe FilePath -- ^ Optional parameter file in JSON format.
                              -> Maybe FilePath -- ^ Optional parameter file in binary format.
                              -> Maybe FilePath -- ^ Optional schema file.
                              -> Types.Amount   -- ^ `Amount` to send to the contract.
                              -> IO ContractInitTransactionCfg
getContractInitTransactionCfg backend baseCfg txOpts modTBD isPath contrName paramsFileJSON paramsFileBinary schemaFile amount = do
  namedModRef <- if isPath
            then (\ref -> NamedModuleRef {nmrRef = ref, nmrNames = []}) <$> getModuleRefFromFile modTBD
            else getNamedModuleRef (bcModuleNameMap baseCfg) (Text.pack modTBD)
  txCfg <- getRequiredEnergyTransactionCfg baseCfg txOpts
  params <- getWasmParameter backend paramsFileJSON paramsFileBinary schemaFile (Right namedModRef) (CS.InitFuncName contrName)
  return $ ContractInitTransactionCfg txCfg amount (nmrRef namedModRef) (Wasm.InitName [i|init_#{contrName}|]) params

-- |Query the node for a module reference, and parse the result.
-- Terminate program execution if either the module cannot be obtained,
-- or the result cannot be parsed.
getWasmModule :: NamedModuleRef -- ^On-chain reference of the module.
              -> Text -- ^Hash of the block to query in.
              -> ClientMonad IO Wasm.WasmModule
getWasmModule namedModRef block = do
  res <- getModuleSource (Text.pack . show $ nmrRef namedModRef) block

  case res of
    Left err -> logFatal ["I/O error:", err]
    Right "" -> logFatal [[i|the module reference #{showNamedModuleRef namedModRef} does not exist in block #{block}|]]
    Right unparsedWasmMod -> case S.decode unparsedWasmMod of
      Left err' -> logFatal [[i|could not decode Wasm Module:|], err']
      Right wasmMod -> return wasmMod

data ContractInitTransactionCfg =
  ContractInitTransactionCfg
  { -- |Configuration for the transaction.
    citcTransactionCfg :: !TransactionConfig
    -- |Initial amount on the contract's account.
  , citcAmount :: !Types.Amount
    -- |Reference of the module (on-chain) in which the contract exist.
  , citcModuleRef :: !Types.ModuleRef
    -- |Name of the init method to invoke in that module.
  , citcInitName :: !Wasm.InitName
    -- |Parameters to the init method.
  , citcParams :: !Wasm.Parameter
  }

contractInitTransactionPayload :: ContractInitTransactionCfg -> Types.Payload
contractInitTransactionPayload ContractInitTransactionCfg {..} =
  Types.InitContract citcAmount citcModuleRef citcInitName citcParams

-- |Load a WasmModule from the specified file path.
-- It defaults to our internal wasmVersion of 0, which essentially is the
-- on-chain API version.
getWasmModuleFromFile :: FilePath -> IO Wasm.WasmModule
getWasmModuleFromFile moduleFile = Wasm.WasmModule 0 . Wasm.ModuleSource <$> handleReadFile BS.readFile moduleFile

-- |Load `Wasm.Parameter` through one of several ways, dependent on the arguments:
--   * If binary file provided -> Read the file and wrap its contents in `Wasm.Parameter`.
--   * If JSON file provided   -> Try to get a schema using `getSchemaFromFileOrModule` and use it to encode the parameters
--                                into a `Wasm.Parameter`.
-- If invalid arguments are provided or something fails, appropriate warning or error messages are logged.
getWasmParameter :: Backend
                 -> Maybe FilePath -- ^ Optional parameter file in JSON format.
                 -> Maybe FilePath -- ^ Optional parameter file in binary format.
                 -> Maybe FilePath -- ^ Optional schema file.
                 -> Either Wasm.ModuleSource NamedModuleRef -- ^ Module source OR a `NamedModuleRef`.
                 -> CS.FuncName -- ^ A func name used for finding the func signature in the schema.
                 -> IO Wasm.Parameter
getWasmParameter backend paramsFileJSON paramsFileBinary schemaFile modSourceOrRef funcName =
  case (paramsFileJSON, paramsFileBinary, schemaFile) of
    (Nothing, Nothing, Nothing) -> emptyParams
    (Nothing, Nothing, Just _) -> logWarn ["ignoring the --schema as no --params were provided"] *> emptyParams
    (Nothing, Just binaryFile, Nothing) -> binaryParams binaryFile
    (_, Just binaryFile, Just _) -> logWarn ["ignoring the --schema as --parameter-bin was used"] *> binaryParams binaryFile
    (Just jsonFile', Nothing, _) -> do
      schema <- withClient backend . withBestBlockHash Nothing $ getSchemaFromFileOrModule schemaFile modSourceOrRef
      case schema of
        Nothing -> logFatal [[iii|could not parse the json parameter because the module does not include an embedded schema.
                                  Supply a schema using the --schema flag|]]
        Just schema' -> getFromJSONParams jsonFile' schema'
    (Just _, Just _, _) -> logFatal ["--parameter-json and --parameter-bin cannot be used at the same time"]
  where getFromJSONParams :: FilePath -> CS.ModuleSchema -> IO Wasm.Parameter
        getFromJSONParams jsonFile schema = case CS.lookupSignatureForFunc schema funcName of
          Nothing -> logFatal [[i|the schema did not include the provided function|]]
          Just schemaForParams -> do
            jsonFileContents <- handleReadFile BSL8.readFile jsonFile
            let params = AE.eitherDecode jsonFileContents >>= CP.encodeParameter schemaForParams
            case params of
              Left errParams -> logFatal [[i|Could not decode parameters from file '#{jsonFile}' as JSON:|], errParams]
              Right params' -> pure . Wasm.Parameter . BS.toShort $ params'

        emptyParams = pure . Wasm.Parameter $ BSS.empty
        binaryParams file = Wasm.Parameter . BS.toShort <$> handleReadFile BS.readFile file

-- |Get a schema from a file or, alternatively, try to extract an embedded schema from a module.
-- Logs fatally if an invalid schema is found (either from a file or embedded).
-- Only returns `Nothing` if no schemaFile is provided and no embedded schema was found in the module.
getSchemaFromFileOrModule :: Maybe FilePath -- ^ Optional schema file.
                          -> Either Wasm.ModuleSource NamedModuleRef -- ^ Either a
                          -> Text
                          -> ClientMonad IO (Maybe CS.ModuleSchema)
getSchemaFromFileOrModule schemaFile modSourceOrRef block = case (schemaFile, modSourceOrRef) of
  (Nothing, Left modSource) -> liftIO $ tryGetSchemaFromModuleSource modSource
  (Nothing, Right namedModRef) -> do
    Wasm.WasmModule{..} <- getWasmModule namedModRef block
    liftIO $ tryGetSchemaFromModuleSource wasmSource
  (Just schemaFile', _) -> liftIO (Just <$> getSchemaFromFile schemaFile')
  where tryGetSchemaFromModuleSource (Wasm.ModuleSource modSrc) = case getSchemaFromModule modSrc of
          Left err -> logFatal [[i|Could not parse embedded schema from module:|], err]
          Right schema -> return schema

-- |Load and decode a schema from a file.
getSchemaFromFile :: FilePath -> IO CS.ModuleSchema
getSchemaFromFile schemaFile = do
  schema <- CS.decodeModuleSchema <$> handleReadFile BS.readFile schemaFile
  case schema of
    Left err -> logFatal [[i|Could not decode schema from file '#{schemaFile}':|], err]
    Right schema' -> pure schema'

-- |Try to extract and decode a schema from a module.
getSchemaFromModule :: BS.ByteString -> Either String (Maybe CS.ModuleSchema)
getSchemaFromModule = CS.decodeEmbeddedSchema

-- |Try to parse the input as a module reference and assume it is a path if it fails.
getModuleRefFromRefOrFile :: String -> IO Types.ModuleRef
getModuleRefFromRefOrFile modRefOrFile = case readMaybe modRefOrFile of
  Just modRef -> pure modRef
  Nothing -> getModuleRefFromFile modRefOrFile

-- |Load the module file and compute its hash, which is the reference.
getModuleRefFromFile :: String -> IO Types.ModuleRef
getModuleRefFromFile file = Types.ModuleRef . getHash <$> getWasmModuleFromFile file

-- |Get a NamedContractAddress from either a name or index and an optional subindex.
-- LogWarn if subindex is provided with a contract name.
-- LogFatal if it is neither an index nor a contract name.
getNamedContractAddress :: MonadIO m => ContractNameMap -> Text -> Maybe Word64 -> m NamedContractAddress
getNamedContractAddress nameMap indexOrName subindex = case readMaybe $ Text.unpack indexOrName of
  Just index -> return $ NamedContractAddress {ncaAddr = mkContractAddress index subindex, ncaNames = []}
  Nothing -> do
    when (isJust subindex) $ logWarn ["ignoring the --subindex as it should not be used in combination with a contract name"]
    case Map.lookup indexOrName nameMap of
      Just addr -> return $ NamedContractAddress {ncaAddr = addr, ncaNames = [indexOrName]}
      Nothing -> logFatal [[i|'#{indexOrName}' is neither the address index nor the name of a contract|]]

-- |Get a NamedModuleRef from either a name or a module reference.
-- LogFatal if it is neither a module reference nor a module name.
getNamedModuleRef :: MonadIO m => ModuleNameMap -> Text -> m NamedModuleRef
getNamedModuleRef nameMap modRefOrName = case readMaybe $ Text.unpack modRefOrName of
  Just modRef -> return $ NamedModuleRef {nmrRef = modRef, nmrNames = []}
  Nothing -> case Map.lookup modRefOrName nameMap of
    Just modRef -> return $ NamedModuleRef {nmrRef = modRef, nmrNames = [modRefOrName]}
    Nothing -> logFatal [[i|'#{modRefOrName}' is neither the reference nor the name of a module|]]

-- |Make a contract address from an index and an optional subindex (default: 0).
mkContractAddress :: Word64 -> Maybe Word64 -> Types.ContractAddress
mkContractAddress index subindex = Types.ContractAddress (Types.ContractIndex index) (Types.ContractSubindex subindex')
  where subindex' = fromMaybe 0 subindex

-- |Try to extract event information from a TransactionStatusResult.
-- The Maybe returned by the supplied function is mapped to Either with an error message.
-- 'Nothing' is mapped to 'Nothing'
extractFromTsr :: (Types.Event -> Maybe a) -> Maybe TransactionStatusResult -> Maybe (Either String a)
extractFromTsr _ Nothing = Nothing -- occurs when ioTail is disabled.
extractFromTsr eventMatcher (Just tsr) = Just $ case parseTransactionBlockResult tsr of
  SingleBlock _ tSummary -> getEvents tSummary >>= maybeToRight "transaction not included in any blocks" . findModRef
  NoBlocks -> Left "transaction not included in any blocks"
  _ -> Left "internal server: Finalized chain has split"
  where
    getEvents tSum = case Types.tsResult tSum of
                Types.TxSuccess {..} -> Right vrEvents
                Types.TxReject {..}  -> Left $ showRejectReason True vrRejectReason
    findModRef = foldr (\e _ -> eventMatcher e) Nothing

    maybeToRight _ (Just x) = Right x
    maybeToRight y Nothing  = Left y

-- |Process a 'consensus ...' command.
processConsensusCmd :: ConsensusCmd -> Maybe FilePath -> Verbose -> Backend -> IO ()
processConsensusCmd action _baseCfgDir verbose backend =
  case action of
    ConsensusStatus -> do
      v <- withClientJson backend getConsensusStatus
      runPrinter $ printConsensusStatus v
    ConsensusShowParameters b includeBakers -> do
      baseCfg <- getBaseConfig _baseCfgDir verbose
      v <- withClientJson backend $ withBestBlockHash b getBirkParameters
      case v of
        Nothing -> putStrLn "Block not found."
        Just p -> runPrinter $ printBirkParameters includeBakers p addrmap
                    where
                      addrmap = Map.fromList . map Tuple.swap . Map.toList $ bcAccountNameMap baseCfg

    ConsensusChainUpdate rawUpdateFile authsFile keysFiles intOpts -> do
      let
        loadJSON :: (FromJSON a) => FilePath -> IO a
        loadJSON fn = AE.eitherDecodeFileStrict fn >>= \case
          Left err -> logFatal [fn ++ ": " ++ err]
          Right r -> return r
      rawUpdate@Updates.RawUpdateInstruction{..} <- loadJSON rawUpdateFile
      auths <- loadJSON authsFile
      keys <- mapM loadJSON keysFiles
      let
        keySet = Updates.accessPublicKeys $ (case ruiPayload of
            Updates.AuthorizationUpdatePayload{} -> Updates.asAuthorization
            Updates.ProtocolUpdatePayload{} -> Updates.asProtocol
            Updates.ElectionDifficultyUpdatePayload{} -> Updates.asParamElectionDifficulty
            Updates.EuroPerEnergyUpdatePayload{} -> Updates.asParamEuroPerEnergy
            Updates.MicroGTUPerEuroUpdatePayload{} -> Updates.asParamMicroGTUPerEuro
            Updates.FoundationAccountUpdatePayload{} -> Updates.asParamFoundationAccount
            Updates.MintDistributionUpdatePayload{} -> Updates.asParamMintDistribution
            Updates.TransactionFeeDistributionUpdatePayload{} -> Updates.asParamTransactionFeeDistribution
            Updates.GASRewardsUpdatePayload{} -> Updates.asParamGASRewards
            Updates.BakerStakeThresholdUpdatePayload{} -> Updates.asBakerStakeThreshold
                                            )
          auths
        keyLU key = let vk = SigScheme.correspondingVerifyKey key in
          case vk `Vec.elemIndex` Updates.asKeys auths of
            Nothing -> logFatal [printf "Authorizations file does not contain public key '%s'" (show vk)]
            Just idx -> do
              unless (fromIntegral idx `Set.member` keySet) $
                logWarn [printf "Key with index %u (%s) is not authorized to perform this update type." idx (show vk)]
              return (fromIntegral idx, key)
      keyMap <- Map.fromList <$> mapM keyLU keys
      let ui = Updates.makeUpdateInstruction rawUpdate keyMap
      when verbose $ logInfo ["Generated update instruction:", show ui]
      now <- getCurrentTimeUnix
      let expiryOK = ruiTimeout > now
      unless expiryOK $
        logWarn [printf "Update timeout (%s) has already expired" (showTimeFormatted $ timeFromTransactionExpiryTime ruiTimeout)]
      let effectiveTimeOK = ruiEffectiveTime == 0 || ruiEffectiveTime > ruiTimeout
      unless effectiveTimeOK $
        logWarn [printf "Update effective time (%s) is not later than expiry time (%s)" (showTimeFormatted $ timeFromTransactionExpiryTime ruiEffectiveTime) (showTimeFormatted $ timeFromTransactionExpiryTime ruiTimeout)]
      let authorized = Updates.checkAuthorizedUpdate auths ui
      unless authorized $ do
        logWarn ["The update instruction is not authorized by the keys used to sign it."]
      when (ioConfirm intOpts) $ unless (expiryOK && effectiveTimeOK && authorized) $ do
        confirmed <- askConfirmation $ Just "Proceed anyway [yN]?"
        unless confirmed exitTransactionCancelled
      withClient backend $ do
        let
          tx = Types.ChainUpdate ui
          hash = getBlockItemHash tx
        sendTransactionToBaker tx defaultNetId >>= \case
          Left err -> fail err
          Right False -> fail "update instruction not accepted by the node"
          Right True -> logSuccess [printf "update instruction '%s' sent to the baker" (show hash)]
        when (ioTail intOpts) $
          tailTransaction_ hash

-- |Process a 'block ...' command.
processBlockCmd :: BlockCmd -> Verbose -> Backend -> IO ()
processBlockCmd action _ backend =
  case action of
    BlockShow b -> do
      when (maybe False (isNothing . parseTransactionHash) b) $
        logFatal [printf "invalid block hash '%s'" (fromJust b)]

      v <- withClientJson backend $ withBestBlockHash b getBlockInfo
      runPrinter $ printBlockInfo v

-- |Generate a fresh set of baker keys.
generateBakerKeys :: IO BakerKeys
generateBakerKeys = do
  -- Aggr/bls keys.
  aggrSk <- Bls.generateSecretKey
  let aggrPk = Bls.derivePublicKey aggrSk
  -- Election keys.
  VRF.KeyPair {privateKey=elSk, publicKey=elPk} <- VRF.newKeyPair
  -- Signature keys.
  BlockSig.KeyPair {signKey=sigSk, verifyKey=sigVk} <- BlockSig.newKeyPair
  return BakerKeys { bkAggrSignKey = aggrSk
                   , bkAggrVerifyKey = aggrPk
                   , bkElectionSignKey = elSk
                   , bkElectionVerifyKey = elPk
                   , bkSigSignKey = sigSk
                   , bkSigVerifyKey = sigVk }

-- |Process a 'baker ...' command.
processBakerCmd :: BakerCmd -> Maybe FilePath -> Verbose -> Backend -> IO ()
processBakerCmd action baseCfgDir verbose backend =
  case action of
    BakerGenerateKeys outputFile -> do
      keys <- generateBakerKeys
      let out = AE.encodePretty keys

      case outputFile of
        Nothing -> do
          -- TODO Store in config.
          BSL8.putStrLn out
          logInfo [ printf "to add a baker to the chain using these keys, store it in a file and use 'concordium-client baker add FILE'" ]
        Just f -> do
          BSL.writeFile f out
          logSuccess [ printf "keys written to file '%s'" f
                     , "DO NOT LOSE THIS FILE"
                     , printf "to add a baker to the chain using these keys, use 'concordium-client baker add %s'" f ]
    BakerAdd accountKeysFile txOpts initialStake autoRestake outputFile -> do
      baseCfg <- getBaseConfig baseCfgDir verbose
      when verbose $ do
        runPrinter $ printBaseConfig baseCfg
        putStrLn ""

      let intOpts = toInteractionOpts txOpts
      (bakerKeys, txCfg, pl) <- bakerAddTransaction baseCfg txOpts accountKeysFile initialStake autoRestake (ioConfirm intOpts)

      when verbose $ do
        runPrinter $ printSelectedKeyConfig $ tcEncryptedSigningData txCfg
        putStrLn ""

      withClient backend $ do
         let senderAddr = naAddr . esdAddress . tcEncryptedSigningData $ txCfg
         AccountInfoResult{..} <- getAccountInfoOrDie senderAddr
         case airBaker of
           Just AccountInfoBakerResult{..} -> logFatal [[i|Account is already a baker with ID #{aibiIdentity abirAccountBakerInfo}.|]]
           Nothing -> do
             -- TODO: this should also take into account the estimated cost for this transaction
             if airAmount < initialStake
             then
               logFatal [[i|Account balance (#{showGtu airAmount}) is lower than the amount requested to be staked (#{showGtu initialStake}).|]]
             else do
               sendAndMaybeOutputCredentials bakerKeys accountKeysFile outputFile txCfg pl intOpts

    BakerSetKeys file txOpts outfile -> do
      baseCfg <- getBaseConfig baseCfgDir verbose
      when verbose $ do
        runPrinter $ printBaseConfig baseCfg
        putStrLn ""

      let intOpts = toInteractionOpts txOpts
      withClient backend $ do
        (bakerKeys, txCfg, pl) <- bakerSetKeysTransaction baseCfg txOpts file (ioConfirm intOpts)
        sendAndMaybeOutputCredentials bakerKeys file outfile txCfg pl intOpts

    BakerRemove txOpts -> do
      baseCfg <- getBaseConfig baseCfgDir verbose
      when verbose $ do
        runPrinter $ printBaseConfig baseCfg
        putStrLn ""
      let nrgCost _ = return $ Just bakerRemoveEnergyCost
      txCfg <- liftIO (getTransactionCfg baseCfg txOpts nrgCost)
      withClient backend $ do
        brtcCfg <- getBakerRemoveTransactionCfg txCfg
        let intOpts = toInteractionOpts txOpts
        pl <- liftIO $ bakerRemoveTransactionPayload brtcCfg (ioConfirm intOpts)
        sendAndTailTransaction_ txCfg pl intOpts

    BakerUpdateStake newStake txOpts -> do
      baseCfg <- getBaseConfig baseCfgDir verbose
      when verbose $ do
        runPrinter $ printBaseConfig baseCfg
        putStrLn ""
      let nrgCost _ = return $ Just bakerUpdateStakeEnergyCost
      txCfg <- liftIO (getTransactionCfg baseCfg txOpts nrgCost)
      withClient backend $ do
        brtcCfg <- getBakerUpdateStakeTransactionCfg txCfg newStake
        let intOpts = toInteractionOpts txOpts
        pl <- liftIO $ bakerUpdateStakeTransactionPayload brtcCfg (ioConfirm intOpts)
        sendAndTailTransaction_ txCfg pl intOpts

    BakerUpdateRestakeEarnings bureRestake txOpts -> do
      baseCfg <- getBaseConfig baseCfgDir verbose
      when verbose $ do
        runPrinter $ printBaseConfig baseCfg
        putStrLn ""
      let nrgCost _ = return $ Just bakerUpdateRestakeEnergyCost
      txCfg <- liftIO (getTransactionCfg baseCfg txOpts nrgCost)
      withClient backend $ do
        burtCfg <- getBakerUpdateRestakeTransactionCfg txCfg bureRestake
        let intOpts = toInteractionOpts txOpts
        pl <- liftIO $ bakerUpdateRestakeTransactionPayload burtCfg (ioConfirm intOpts)
        sendAndTailTransaction_ txCfg pl intOpts
  where sendAndMaybeOutputCredentials bakerKeys infile outputFile txCfg pl intOpts = do
          let printToFile ident out = do
                  let credentials = BakerCredentials{
                        bcKeys = bakerKeys,
                        bcIdentity = ident
                      }
                  liftIO $ handleWriteFile BSL.writeFile PromptBeforeOverwrite verbose out (AE.encodePretty credentials)
          result <- sendAndTailTransaction txCfg pl intOpts
          case result of
            Nothing -> return ()
            Just ts -> do
              case tsrState ts of
                Finalized | SingleBlock _ summary <- parseTransactionBlockResult ts ->
                              case Types.tsResult summary of
                                Types.TxSuccess [Types.BakerAdded{..}] ->
                                  case outputFile of
                                    Nothing ->
                                      logInfo ["Baker with ID " ++ show ebaBakerId ++ " added.",
                                               printf "To use it add \"bakerId\": %s to the keys file %s." (show ebaBakerId) infile
                                              ]
                                    Just outFile -> printToFile ebaBakerId outFile
                                Types.TxSuccess [Types.BakerKeysUpdated{..}] ->
                                  case outputFile of
                                    Nothing ->
                                      logInfo ["Keys for baker with ID " ++ show ebkuBakerId ++ " updated.",
                                               printf "To use it add \"bakerId\": %s to the keys file %s." (show ebkuBakerId) infile
                                              ]
                                    Just outFile -> printToFile ebkuBakerId outFile
                                Types.TxReject reason -> do
                                        logWarn [showRejectReason True reason]
                                _ -> logFatal ["Unexpected response for the transaction type."]
                Absent ->
                  logFatal ["Transaction is absent."]
                _ ->
                  logFatal ["Unexpected status."]
-- |Convert 'baker set-keys' transaction config into a valid payload.
bakerSetKeysTransaction :: BaseConfig -> TransactionOpts (Maybe Types.Energy) -> FilePath -> Bool -> ClientMonad IO (BakerKeys, TransactionConfig, Types.Payload)
bakerSetKeysTransaction baseCfg txOpts fp confirm = do
  encSignData <- liftIO $ getAccountCfgFromTxOpts baseCfg txOpts

  let senderAddress = naAddr $ esdAddress encSignData


  AccountInfoResult{..} <- getAccountInfoOrDie senderAddress
  when (isNothing airBaker) $ logFatal [printf "Account %s is not a baker, so cannot set its keys." (show senderAddress)]
  liftIO $ do
    bsktcBakerKeys <- getFromJson =<< eitherDecodeFileStrict fp


    let electionSignKey = bkElectionSignKey bsktcBakerKeys
        signatureSignKey = bkSigSignKey bsktcBakerKeys
        aggrSignKey = bkAggrSignKey bsktcBakerKeys

    let ubkElectionVerifyKey = bkElectionVerifyKey bsktcBakerKeys
        ubkSignatureVerifyKey = bkSigVerifyKey bsktcBakerKeys
        ubkAggregationVerifyKey = bkAggrVerifyKey bsktcBakerKeys

    let challenge = Types.updateBakerKeyChallenge senderAddress ubkElectionVerifyKey ubkSignatureVerifyKey ubkAggregationVerifyKey
    ubkProofElection <- Proofs.proveDlog25519VRF challenge (VRF.KeyPair electionSignKey ubkElectionVerifyKey) `except` "cannot produce VRF key proof"
    ubkProofSig <- Proofs.proveDlog25519Block challenge (BlockSig.KeyPair signatureSignKey ubkSignatureVerifyKey) `except` "cannot produce signature key proof"
    ubkProofAggregation <- Bls.proveKnowledgeOfSK challenge aggrSignKey

    let payload = Types.UpdateBakerKeys{..}

    let nrgCost _ = return . Just $ bakerSetKeysEnergyCost (Types.payloadSize (Types.encodePayload payload))

    txCfg@TransactionConfig{..} <- getTransactionCfg baseCfg txOpts nrgCost

    logSuccess [ printf "setting new keys for baker %s" (show senderAddress)
               , printf "allowing up to %s to be spent as transaction fee" (showNrg tcEnergy)
               , printf "transaction expires on %s" (showTimeFormatted $ timeFromTransactionExpiryTime tcExpiry) ]
    when confirm $ do
      confirmed <- askConfirmation Nothing
      unless confirmed exitTransactionCancelled

    return (bsktcBakerKeys, txCfg, payload)
  where except c err = c >>= \case
          Just x -> return x
          Nothing -> logFatal [err]

processIdentityCmd :: IdentityCmd -> Backend -> IO ()
processIdentityCmd action backend =
  case action of
    IdentityShow c -> processIdentityShowCmd c backend

processIdentityShowCmd :: IdentityShowCmd -> Backend -> IO ()
processIdentityShowCmd action backend =
  case action of
    IdentityShowIPs block -> do
      v <- withClientJson backend $ withBestBlockHash block getIdentityProviders
      case v of
        Nothing -> putStrLn "No response received from the gRPC server."
        Just a -> runPrinter $ printIdentityProviders a
    IdentityShowARs block -> do
      v <- withClientJson backend $ withBestBlockHash block $ getAnonymityRevokers
      case v of
        Nothing -> putStrLn "No response received from the gRPC server."
        Just a -> runPrinter $ printAnonymityRevokers a

-- |Process a "legacy" command.
processLegacyCmd :: LegacyCmd -> Backend -> IO ()
processLegacyCmd action backend =
  case action of
    SendTransaction fname nid -> do
      source <- handleReadFile BSL.readFile fname
      t <- withClient backend $ processTransaction source nid
      putStrLn $ "Transaction sent to the baker. Its hash is " ++
        show (getBlockItemHash t)
    GetConsensusInfo -> withClient backend $ getConsensusStatus >>= printJSON
    GetBlockInfo every block -> withClient backend $ withBestBlockHash block getBlockInfo >>= if every then loop else printJSON
    GetBlockSummary block -> withClient backend $ withBestBlockHash block getBlockSummary >>= printJSON
    GetBlocksAtHeight height -> withClient backend $ getBlocksAtHeight height >>= printJSON
    GetAccountList block -> withClient backend $ withBestBlockHash block getAccountList >>= printJSON
    GetInstances block -> withClient backend $ withBestBlockHash block getInstances >>= printJSON
    GetTransactionStatus txhash -> withClient backend $ getTransactionStatus txhash >>= printJSON
    GetTransactionStatusInBlock txhash block -> withClient backend $ getTransactionStatusInBlock txhash block >>= printJSON
    GetAccountInfo account block ->
      withClient backend $ withBestBlockHash block (getAccountInfo account) >>= printJSON
    GetAccountNonFinalized account ->
      withClient backend $ getAccountNonFinalizedTransactions account >>= printJSON
    GetNextAccountNonce account ->
      withClient backend $ getNextAccountNonce account >>= printJSON
    GetInstanceInfo account block ->
      withClient backend $ withBestBlockHash block (getInstanceInfo account) >>= printJSON
    GetRewardStatus block -> withClient backend $ withBestBlockHash block getRewardStatus >>= printJSON
    GetBirkParameters block ->
      withClient backend $ withBestBlockHash block getBirkParameters >>= printJSON
    GetModuleList block -> withClient backend $ withBestBlockHash block getModuleList >>= printJSON
    GetNodeInfo -> withClient backend $ getNodeInfo >>= printNodeInfo
    GetPeerData bootstrapper -> withClient backend $ getPeerData bootstrapper >>= printPeerData
    StartBaker -> withClient backend $ startBaker >>= printSuccess
    StopBaker -> withClient backend $ stopBaker >>= printSuccess
    PeerConnect ip port -> withClient backend $ peerConnect ip port >>= printSuccess
    GetPeerUptime -> withClient backend $ getPeerUptime >>= (liftIO . print)
    BanNode nodeId nodeIp -> withClient backend $ banNode nodeId nodeIp >>= printSuccess
    UnbanNode nodeId nodeIp -> withClient backend $ unbanNode nodeId nodeIp >>= printSuccess
    JoinNetwork netId -> withClient backend $ joinNetwork netId >>= printSuccess
    LeaveNetwork netId -> withClient backend $ leaveNetwork netId >>= printSuccess
    GetAncestors amount blockHash -> withClient backend $ withBestBlockHash blockHash (getAncestors amount) >>= printJSON
    GetBranches -> withClient backend $ getBranches >>= printJSON
    GetBannedPeers -> withClient backend $ getBannedPeers >>= (liftIO . print)
    Shutdown -> withClient backend $ shutdown >>= printSuccess
    DumpStart -> withClient backend $ dumpStart >>= printSuccess
    DumpStop -> withClient backend $ dumpStop >>= printSuccess
    GetIdentityProviders block -> withClient backend $ withBestBlockHash block getIdentityProviders >>= printJSON
    GetAnonymityRevokers block -> withClient backend $ withBestBlockHash block getAnonymityRevokers >>= printJSON
    GetCryptographicParameters block -> withClient backend $ withBestBlockHash block getCryptographicParameters >>= printJSON
  where
    printSuccess (Left x)  = liftIO . putStrLn $ x
    printSuccess (Right x) = liftIO $ if x then putStrLn "OK" else putStrLn "FAIL"

-- |Look up block infos all the way to genesis.
loop :: Either String Value -> ClientMonad IO ()
loop v =
  case v of
    Left err       -> liftIO $ putStrLn err
    Right (AE.Object m) ->
      case HM.lookup "blockParent" m of
        Just (String parent) -> do
          printJSON v
          case HM.lookup "blockSlot" m of
            Just (AE.Number x) | x > 0 ->
              getBlockInfo parent >>= loop
            _ -> return () -- Genesis block reached.
        _ -> error "Unexpected return value for block parent."
    _ -> error "Unexptected return value for getBlockInfo."

-- |Helper function to specialize the type, avoiding the need for type
-- annotations in many places.
getBlockItemHash :: Types.BareBlockItem -> Types.TransactionHash
getBlockItemHash = getHash

data PeerData = PeerData {
  totalSent     :: Word64,
  totalReceived :: Word64,
  version       :: Text,
  peerStats     :: PeerStatsResponse,
  peerList      :: PeerListResponse
  }

printPeerData :: MonadIO m => Either String PeerData -> m ()
printPeerData epd =
  case epd of
    Left err -> liftIO $ putStrLn err
    Right PeerData{..} -> liftIO $ do
      putStrLn $ "Total packets sent: " ++ show totalSent
      putStrLn $ "Total packets received: " ++ show totalReceived
      putStrLn $ "Peer version: " ++ Text.unpack version
      putStrLn "Peer stats:"
      forM_ (peerStats ^. CF.peerstats) $ \ps -> do
        putStrLn $ "  Peer: " ++ Text.unpack (ps ^. CF.nodeId)
        putStrLn $ "    Packets sent: " ++ show (ps ^. CF.packetsSent)
        putStrLn $ "    Packets received: " ++ show (ps ^. CF.packetsReceived)
        putStrLn $ "    Latency: " ++ show (ps ^. CF.latency)
        putStrLn ""

      putStrLn $ "Peer type: " ++ Text.unpack (peerList ^. CF.peerType)
      putStrLn "Peers:"
      forM_ (peerList ^. CF.peers) $ \pe -> do
        putStrLn $ "  Node id: " ++ Text.unpack (pe ^. CF.nodeId . CF.value)
        putStrLn $ "    Port: " ++ show (pe ^. CF.port . CF.value)
        putStrLn $ "    IP: " ++ Text.unpack (pe ^. CF.ip . CF.value)
        putStrLn $ "    Catchup Status: " ++ showCatchupStatus (pe ^. CF.catchupStatus)
        putStrLn ""
  where showCatchupStatus =
          \case PeerElement'UPTODATE -> "Up to date"
                PeerElement'PENDING -> "Pending"
                PeerElement'CATCHINGUP -> "Catching up"
                _ -> "Unknown" -- this should not happen in well-formed responses


getPeerData :: Bool -> ClientMonad IO (Either String PeerData)
getPeerData bootstrapper = do
  totalSent' <- getPeerTotalSent
  totalReceived' <- getPeerTotalReceived
  version' <- getPeerVersion
  peerStats' <- getPeerStats bootstrapper
  peerList' <- getPeerList bootstrapper
  return $ do
    totalSent <- totalSent'
    totalReceived <- totalReceived'
    version <- version'
    peerStats <- peerStats'
    peerList <- peerList'
    return PeerData{..}

printNodeInfo :: MonadIO m => Either String NodeInfoResponse -> m ()
printNodeInfo mni =
  case mni of
    Left err -> liftIO (putStrLn err)
    Right ni -> liftIO $ do
      putStrLn $ "Node ID: " ++ show (ni ^. CF.nodeId . CF.value)
      putStrLn $ "Current local time: " ++ show (ni ^. CF.currentLocaltime)
      putStrLn $ "Baker ID: " ++ maybe "not a baker" show (ni ^? CF.maybe'consensusBakerId . _Just . CF.value)
      putStrLn $ "Peer type: " ++ show (ni ^. CF.peerType)
      putStrLn $ "Baker running: " ++ show (ni ^. CF.consensusBakerRunning)
      putStrLn $ "Consensus running: " ++ show (ni ^. CF.consensusRunning)
      putStrLn $ "Consensus type: " ++ show (ni ^. CF.consensusType)
      putStrLn $ "Baker committee member: " ++ show (ni ^. CF.consensusBakerCommittee)
      putStrLn $ "Finalization committee member: " ++ show (ni ^. CF.consensusFinalizerCommittee)

-- |FIXME: Move this some other place in refactoring.
data StatusOfPeers = StatusOfPeers {
  -- |How many peers we deem are up-to-date with us.
  numUpToDate :: !Int,
  -- |How many are in limbo, we don't know what the status is with respect to
  -- consensus status of the both of us.
  numPending :: !Int,
  -- |Number of peers we are catching up with.
  numCatchingUp :: !Int
  } deriving(Show, Generic)

instance ToJSON StatusOfPeers
instance FromJSON StatusOfPeers

-- |Get an indication of how caught up the node is in relation to its peers.
getStatusOfPeers :: ClientMonad IO (Either String StatusOfPeers)
getStatusOfPeers = do
  -- False means we don't include the bootstrap nodes here, since they are not running consensus.
  getPeerList False <&> \case
    Left err -> (Left err)
    Right peerList -> Right $
      L.foldl' (\status peerElem ->
                  case peerElem ^. CF.catchupStatus of
                    PeerElement'UPTODATE -> status { numUpToDate = numUpToDate status + 1 }
                    PeerElement'PENDING -> status { numPending = numPending status + 1 }
                    PeerElement'CATCHINGUP -> status { numCatchingUp = numCatchingUp status + 1 }
                    _ -> status -- this should not happen in well-formed responses
               )
          (StatusOfPeers 0 0 0)
          (peerList ^. CF.peers)


-- |Process a transaction from JSON payload given as a byte string
-- and with keys given explicitly.
-- The transaction is signed with all the provided keys.
processTransaction ::
     (MonadFail m, MonadIO m)
  => BSL.ByteString
  -> Int
  -> ClientMonad m Types.BareBlockItem
processTransaction source networkId =
  case AE.eitherDecode source of
    Left err -> fail $ "Error decoding JSON: " ++ err
    Right t  -> processTransaction_ t networkId True

-- |Process a transaction with unencrypted keys given explicitly.
-- The transaction is signed with all the provided keys.
-- This is only for testing purposes and currently used by the middleware.
processTransaction_ ::
     (MonadFail m, MonadIO m)
  => TransactionJSON
  -> Int
  -> Verbose
  -> ClientMonad m Types.BareBlockItem
processTransaction_ transaction networkId _verbose = do
  let accountKeys = CT.keys transaction
  tx <- do
    let header = metadata transaction
        sender = thSenderAddress header
    nonce <-
      case thNonce header of
        Nothing -> getBestBlockHash >>= getAccountNonce sender
        Just nonce -> return nonce
    txPayload <- convertTransactionJsonPayload $ payload transaction
    return $ encodeAndSignTransaction
      txPayload
      sender
      (thEnergyAmount header)
      nonce
      (thExpiry header)
      accountKeys

  sendTransactionToBaker tx networkId >>= \case
    Left err -> fail $ show err
    Right False -> fail "Transaction not accepted by the baker."
    Right True -> return tx

-- |Read a versioned credential from the bytestring, failing if any errors occur.
processCredential ::
     (MonadFail m, MonadIO m)
  => BSL.ByteString
  -> Int
  -> ClientMonad m Types.BareBlockItem
processCredential source networkId =
  case AE.eitherDecode source of
    Left err -> fail $ "Error decoding JSON: " ++ err
    Right vCred
        | vVersion vCred == 0 ->
            case fromJSON (vValue vCred) of
              AE.Success cred ->
                let tx = Types.CredentialDeployment cred
                in sendTransactionToBaker tx networkId >>= \case
                  Left err -> fail err
                  Right False -> fail "Transaction not accepted by the baker."
                  Right True -> return tx
              AE.Error err -> fail $ "Cannot parse credential according to V0: " ++ err
        | otherwise ->
          fail $ "Unsupported credential version: " ++ show (vVersion vCred)

-- |Convert JSON-based transaction type to one which is ready to be encoded, signed and sent.
convertTransactionJsonPayload :: (MonadFail m) => CT.TransactionJSONPayload -> ClientMonad m Types.Payload
convertTransactionJsonPayload = \case
  (CT.DeployModule _) ->
    fail "Use 'concordium-client module deploy' instead."
  CT.InitContract{} ->
    fail "Use 'concordium-client contract init' instead."
  CT.Update{} ->
    fail "Use 'concordium-client contract update' instead."
  (CT.Transfer transferTo transferAmount) ->
    return $ Types.Transfer transferTo transferAmount
  CT.RemoveBaker -> return $ Types.RemoveBaker
  CT.TransferToPublic{..} -> return $ Types.TransferToPublic{..}
  -- FIXME: The following two should have the inputs changed so that they are usable.
  -- They should only specify the amount and the index, and possibly the input encrypted amounts,
  -- but the proofs should be automatically generated here.
  CT.TransferToEncrypted{..} -> return $ Types.TransferToEncrypted{..}
  CT.EncryptedAmountTransfer{..} -> return Types.EncryptedAmountTransfer{..}

-- |Sign a transaction payload and configuration into a "normal" transaction,
-- which is ready to be sent.
encodeAndSignTransaction ::
     Types.Payload
  -> Types.AccountAddress
  -> Types.Energy
  -> Types.Nonce
  -> Types.TransactionExpiryTime
  -> AccountKeyMap
  -> Types.BareBlockItem
encodeAndSignTransaction txPayload sender energy nonce expiry accKeys = Types.NormalTransaction $
  let encPayload = Types.encodePayload txPayload
      header = Types.TransactionHeader{
        thSender = sender,
        thPayloadSize = Types.payloadSize encPayload,
        thNonce = nonce,
        thEnergyAmount = energy,
        thExpiry = expiry
      }
      keys = Map.toList $ fmap Map.toList accKeys
  in Types.signTransaction keys header encPayload<|MERGE_RESOLUTION|>--- conflicted
+++ resolved
@@ -953,10 +953,7 @@
   keys <- getFromJson =<< eitherDecodeFileStrict f
   txCfg <- getTransactionCfg baseCfg txOpts (nrgCost $ length (ID.credKeys keys))
   return $ CredentialUpdateKeysTransactionCfg txCfg keys cid
-<<<<<<< HEAD
   where nrgCost numKeys _ = return $ Just $ accountUpdateKeysEnergyCost numCredentials numKeys
-=======
-  where nrgCost numKeys _ = return $ Just $ accountUpdateKeysEnergyCost numKeys
   
 -- |Resolve configuration for an 'update credentials' transaction
 getAccountUpdateCredentialsTransactionCfg :: BaseConfig -> TransactionOpts (Maybe Types.Energy) -> Maybe FilePath -> Maybe FilePath -> Int -> IO AccountUpdateCredentialsTransactionCfg
@@ -970,7 +967,6 @@
   txCfg <- getTransactionCfg baseCfg txOpts (nrgCost $ 1) -- TODO: fix the cost
   return $ AccountUpdateCredentialsTransactionCfg txCfg cdis removeCids $ fromIntegral threshold
   where nrgCost numKeys _ = return $ Just $ accountUpdateCredentialsEnergyCost numKeys
->>>>>>> 1cfc7237
 
 -- |Resolve configuration for transferring an amount from public to encrypted
 -- balance of an account.
