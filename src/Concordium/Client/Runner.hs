{-# LANGUAGE GeneralizedNewtypeDeriving #-}
{-# LANGUAGE LambdaCase                 #-}
{-# LANGUAGE OverloadedStrings          #-}
{-# LANGUAGE RecordWildCards            #-}
{-# LANGUAGE ScopedTypeVariables        #-}

module Concordium.Client.Runner
  ( process
  , getAccountNonce
  , getBestBlockHash
  , getLastFinalBlockHash
  , PeerData(..)
  , getPeerData
  , getNodeInfo
  , sendTransactionToBaker
  , getConsensusStatus
  , getAccountInfo
  , getModuleSet
  , ClientMonad(..)
  , withClient
  , EnvData(..)
  , GrpcConfig
  , processTransaction_
  , awaitState
  ) where

import qualified Acorn.Core                          as Core
import qualified Acorn.Core.PrettyPrint              as PP
import qualified Acorn.Parser.Runner                 as PR

import           Concordium.Client.Cli
import           Concordium.Client.Commands          as COM
import           Concordium.Client.GRPC
import           Concordium.Client.Output
import           Concordium.Client.Runner.Helper
import           Concordium.Client.Types.Transaction as CT
import           Concordium.Client.Validate
import qualified Concordium.Crypto.BlockSignature    as BlockSig
import qualified Concordium.Crypto.BlsSignature      as Bls
import qualified Concordium.Crypto.Proofs            as Proofs
import qualified Concordium.Crypto.SignatureScheme   as Sig
import qualified Concordium.Crypto.VRF               as VRF
import qualified Concordium.Types.Transactions       as Types
import qualified Concordium.Types.Execution          as Types
import qualified Concordium.Types                    as Types

import           Proto.ConcordiumP2pRpc
import qualified Proto.ConcordiumP2pRpc_Fields       as CF

import           Control.Monad.Fail
import           Control.Monad.IO.Class
import           Control.Monad.Reader                hiding (fail)
import           Data.Aeson                          as AE
import           Data.Aeson.Types                    as AE
import qualified Data.Aeson.Encode.Pretty            as AE
import qualified Data.ByteString.Lazy                as BSL
import qualified Data.ByteString.Lazy.Char8          as BSL8
import qualified Data.Char                           as C
import qualified Data.HashSet as Set
import qualified Data.HashMap.Strict                 as Map
import           Data.Maybe
import qualified Data.Serialize                      as S
import           Data.String
import           Data.Text
import qualified Data.Text.IO                        as TextIO hiding (putStrLn)
import           Data.Word
import           Lens.Simple
import           Network.GRPC.Client.Helpers
import           Network.HTTP2.Client.Exceptions
import           Prelude                             hiding (fail, mod, null, unlines)
import           System.Exit                         (die)
import           System.IO
import           Text.Printf

liftContext :: Monad m => PR.Context Core.UA m a -> ClientMonad (PR.Context Core.UA m) a
liftContext comp = ClientMonad {_runClientMonad = ReaderT (lift . const comp)}

liftClientIOToM :: MonadIO m => ClientIO a -> ExceptT ClientError m a
liftClientIOToM comp = do
  r <- liftIO (runClientIO comp)
  case r of
    Left err  -> throwError err
    Right res -> return res

withClient :: MonadIO m => Backend -> ClientMonad m a -> m a
withClient bkend comp = do
  r <- runExceptT $! do
<<<<<<< HEAD
    client <- liftClientIOToM (mkGrpcClient $! GrpcConfig (COM.host bkend) (COM.port bkend) (COM.target bkend))
    ret <- (runReaderT . _runClientMonad) comp $! client
    liftClientIOToM (close (grpc client))
=======
    client <- liftClientIOToM (mkGrpcClient $! GrpcConfig (COM.grpcHost bkend) (COM.grpcPort bkend) (COM.grpcTarget bkend))
    ret <- ((runReaderT . _runClientMonad) comp $! EnvData client)
    liftClientIOToM (close client)
>>>>>>> e2137ca6
    return ret
  case r of
    Left err -> error (show err)
    Right x  -> return x

process :: COM.Options -> IO ()
process (Options (LegacyCmd c) backend _) = processLegacyCmd c backend
process (Options command backend verbose) = do
  -- Disable output buffering.
  hSetBuffering stdout NoBuffering
  -- Evaluate command.
  maybe printNoBackend p backend
  where p = case command of
              TransactionCmd c -> processTransactionCmd c
              AccountCmd c -> processAccountCmd c verbose
              ModuleCmd c -> processModuleCmd c
              ContractCmd c -> processContractCmd c
              LegacyCmd _ -> error "Unreachable case: LegacyCmd."

processTransactionCmd :: TransactionCmd -> Backend -> IO ()
processTransactionCmd action backend =
  case action of
    TransactionSubmit fname -> do
      mdata <- loadContextData
      source <- BSL.readFile fname
      tx <- PR.evalContext mdata $ withClient backend $ processTransaction source defaultNetId
      printf "Transaction '%s' sent to the baker...\n" (show $ Types.transactionHash tx)
    TransactionStatus hash -> do
      validateTransactionHash hash
      status <- withClient backend $ queryTransactionStatus (read $ unpack hash)
      runPrinter $ printTransactionStatus status
    TransactionSendGtu receiver amount cfg -> do
      toAddress <- getAddressArg "to address" $ Just receiver
      fromAddress <- getAddressArg "from address" $ tcSender cfg
      energy <- getArg "max energy amount" $ tcMaxEnergyAmount cfg
      expiration <- getArg "expiration" $ tcExpiration cfg
      keys <- getKeysArg $ COM.tcKeys cfg
      printf "Sending %s GTU from '%s' to '%s'.\n" (show amount) (show fromAddress) (show toAddress)
      printf "Allowing up to %s NRG to be spent as transaction fee.\n" (show energy)
      printf "Confirm [yN]: "
      input <- getChar
      when (C.toLower input /= 'y') $ die "Transaction cancelled."

      let t = TransactionJSON
                (TransactionJSONHeader fromAddress (tcNonce cfg) energy expiration)
                (Transfer (Types.AddressAccount toAddress) amount)
                keys
      -- TODO Only needed because we're going through the generic
      --      processTransaction/encodeAndSignTransaction functions.
      --      Refactor to only include what's needed.
      tx <- PR.evalContext emptyContextData $ withClient backend $ processTransaction_ t defaultNetId False
      let hash = Types.transactionHash tx
      printf "Transaction sent to the baker. Waiting for transaction to be committed and finalized.\n"
      printf "You may skip this by interrupting this command (using Ctrl-C) - the transaction will still get processed\n"
      printf "and may be queried using 'transaction status %s'.\n" (show hash)

      t1 <- getFormattedLocalTimeOfDay
      printf "[%s] Waiting for the transaction to be committed..." t1
      committedStatus <- withClient backend $ awaitState 2 Committed hash
      putStrLn ""

      when (tsrState committedStatus == Absent) $ die "Transaction failed before it got committed. Most likely because it was invalid."

      runPrinter $ printTransactionStatus committedStatus

      -- If the transaction goes back to pending state after being committed to a branch which gets dropped later on,
      -- the command will currently keep presenting the transaction as committed and awaiting finalization.
      -- As the transaction is still expected to go back to being committed or (if for instance it expires) become absent,
      -- this seems acceptable from a UX perspective. Also, this is expected to be a very uncommon case.

      t2 <- getFormattedLocalTimeOfDay
      printf "[%s] Waiting for the transaction to be finalized..." t2
      finalizedStatus <- withClient backend $ awaitState 5 Finalized hash
      putStrLn ""

      when (tsrState finalizedStatus == Absent) $ die "Transaction failed after it was committed."

      -- Print out finalized status if the outcome differs from that of the committed status.
      when (tsrResults committedStatus /= tsrResults finalizedStatus) $ do
        runPrinter $ printTransactionStatus finalizedStatus

      t3 <- getFormattedLocalTimeOfDay
      printf "[%s] Transfer completed.\n" t3

-- Poll the transaction state continuously until it is "at least" the provided one.
-- Note that the "absent" state is considered the "highest" state,
-- so the loop will break if, for instance, the transaction state goes from "committed" to "absent".
awaitState :: (TransactionStatusQuery m) => Int -> TransactionState -> Types.TransactionHash -> m TransactionStatusResult
awaitState t s hash = do
  status <- queryTransactionStatus hash
  if tsrState status >= s then
    return status
  else do
    wait t
    awaitState t s hash

processAccountCmd :: AccountCmd -> Verbose -> Backend -> IO ()
processAccountCmd action verbose backend =
  case action of
    AccountShow address block -> do
      r <- withClient backend $ withBestBlockHash block (getAccountInfo address)
      v <- case r of
        Left err -> die $ "RPC error: " ++ err
        Right v -> return v
      account <- case fromJSON v of
        Error err -> die $ printf "cannot parse '%s' as JSON: %s" (show v) err
        Success a -> return a
      case account of
        Nothing -> putStrLn "Account not found."
        Just a -> runPrinter $ printAccountInfo address a verbose
    AccountList block -> do
      r <- withClient backend $ withBestBlockHash block getAccountList
      v <- case r of
             Left err -> die $ "RPC error: " ++ err
             Right v -> return v
      accountAddrs <- case fromJSON v of
                        Error err -> die $ printf "cannot parse '%s' as JSON: %s" (show v) err
                        Success as -> return as
      runPrinter $ printAccountList accountAddrs

processModuleCmd :: ModuleCmd -> Backend -> IO ()
processModuleCmd action backend = putStrLn $ "Not yet implemented: " ++ show action ++ ", " ++ show backend

processContractCmd :: ContractCmd -> Backend -> IO ()
processContractCmd action backend = putStrLn $ "Not yet implemented: " ++ show action ++ ", " ++ show backend

processLegacyCmd :: LegacyCmd -> Maybe Backend -> IO ()
processLegacyCmd action backend =
  case action of
    LoadModule fname -> do
      mdata <- loadContextData
      cdata <-
        PR.execContext mdata $ do
          source <- liftIO $ TextIO.readFile fname
          PR.processModule source
      putStrLn
        "Module processed.\nThe following modules are currently in the local database and can be deployed.\n"
      showLocalModules cdata
      writeContextData cdata
    ListModules -> do
      mdata <- loadContextData
      putStrLn "The following modules are in the local database.\n"
      showLocalModules mdata
    -- The rest of the commands expect a backend to be provided
    MakeBakerPayload bakerKeysFile accountKeysFile payloadFile -> handleMakeBaker bakerKeysFile accountKeysFile payloadFile
    act ->
      maybe printNoBackend (useBackend act) backend

printNoBackend :: IO ()
printNoBackend = putStrLn "No Backend provided"

-- |Look up block infos all the way to genesis.
loop :: Either String Value -> ClientMonad IO ()
loop v =
  case v of
    Left err       -> liftIO $ putStrLn err
    Right (AE.Object m) ->
      case Map.lookup "blockParent" m of
        Just (String parent) -> do
          printJSON v
          case Map.lookup "blockSlot" m of
            Just (AE.Number x) | x > 0 -> do
              getBlockInfo parent >>= loop
            _ -> return () -- Genesis block reached.
        _ -> error "Unexpected return value for block parent."
    _ -> error "Unexptected return value for getBlockInfo."

withBestBlockHash :: (MonadIO m, MonadFail m) => Maybe Text -> (Text -> ClientMonad m b) -> ClientMonad m b
withBestBlockHash v c =
  case v of
    Nothing -> getBestBlockHash >>= c
    Just x -> c x

useBackend :: LegacyCmd -> Backend -> IO ()
useBackend act b =
  case act of
    SendTransaction fname nid -> do
      mdata <- loadContextData
      source <- BSL.readFile fname
      t <- PR.evalContext mdata $ withClient b $ processTransaction source nid
      putStrLn $ "Transaction sent to the baker. Its hash is " ++
        show (Types.transactionHash t)
    GetConsensusInfo -> withClient b $ getConsensusStatus >>= printJSON
    GetBlockInfo every block -> withClient b $ withBestBlockHash block getBlockInfo >>= if every then loop else printJSON
    GetBlockSummary block -> withClient b $ withBestBlockHash block getBlockSummary >>= printJSON
    GetAccountList block -> withClient b $ withBestBlockHash block getAccountList >>= printJSON
    GetInstances block -> withClient b $ withBestBlockHash block getInstances >>= printJSON
    GetTransactionStatus txhash -> withClient b $ getTransactionStatus txhash >>= printJSON
    GetTransactionStatusInBlock txhash block -> withClient b $ getTransactionStatusInBlock txhash block >>= printJSON
    GetAccountInfo account block ->
      withClient b $ withBestBlockHash block (getAccountInfo account) >>= printJSON
    GetAccountNonFinalized account ->
      withClient b $ getAccountNonFinalizedTransactions account >>= printJSON
    GetInstanceInfo account block ->
      withClient b $ withBestBlockHash block (getInstanceInfo account) >>= printJSON
    GetRewardStatus block -> withClient b $ withBestBlockHash block getRewardStatus >>= printJSON
    GetBirkParameters block ->
      withClient b $ withBestBlockHash block getBirkParameters >>= printJSON
    GetModuleList block -> withClient b $ withBestBlockHash block getModuleList >>= printJSON
    GetModuleSource moduleref block -> do
      mdata <- loadContextData
      modl <-
        PR.evalContext mdata . withClient b $ withBestBlockHash block (getModuleSource moduleref)
      case modl of
        Left x ->
          print $ "Unable to get the Module from the gRPC server: " ++ show x
        Right v ->
          let s = show (PP.showModule v)
          in do
            putStrLn $ "Retrieved module " ++ show moduleref
            putStrLn s
    GetNodeInfo -> withClient b $ getNodeInfo >>= printNodeInfo
    GetBakerPrivateData -> withClient b $ getBakerPrivateData >>= printJSON
    GetPeerData bootstrapper -> withClient b $ getPeerData bootstrapper >>= printPeerData
    StartBaker -> withClient b $ startBaker >>= printSuccess
    StopBaker -> withClient b $ stopBaker >>= printSuccess
    PeerConnect ip port -> withClient b $ peerConnect ip port >>= printSuccess
    GetPeerUptime -> withClient b $ getPeerUptime >>= (liftIO . print)
    BanNode nodeId nodePort nodeIp -> withClient b $ banNode nodeId nodePort nodeIp >>= printSuccess
    UnbanNode nodeId nodePort nodeIp -> withClient b $ unbanNode nodeId nodePort nodeIp >>= printSuccess
    JoinNetwork netId -> withClient b $ joinNetwork netId >>= printSuccess
    LeaveNetwork netId -> withClient b $ leaveNetwork netId >>= printSuccess
    GetAncestors amount blockHash -> withClient b $ withBestBlockHash blockHash (getAncestors amount) >>= printJSON
    GetBranches -> withClient b $ getBranches >>= printJSON
    GetBannedPeers -> withClient b $ getBannedPeers >>= (liftIO . print)
    Shutdown -> withClient b $ shutdown >>= printSuccess
    DumpStart -> withClient b $ dumpStart >>= printSuccess
    DumpStop -> withClient b $ dumpStop >>= printSuccess
    _ -> undefined

printSuccess :: Either String Bool -> ClientMonad IO ()
printSuccess (Left x)  = liftIO . putStrLn $ x
printSuccess (Right x) = liftIO $ if x then putStrLn "OK" else putStrLn "FAIL"

data PeerData = PeerData {
  totalSent     :: Word64,
  totalReceived :: Word64,
  version       :: Text,
  peerStats     :: PeerStatsResponse,
  peerList      :: PeerListResponse
  }
except :: IO (Maybe b) -> String -> IO b
except c err = c >>= \case
  Just x -> return x
  Nothing -> die err

handleMakeBaker :: FilePath -> FilePath -> Maybe FilePath -> IO ()
handleMakeBaker bakerKeysFile accountKeysFile payloadFile = do
  bakerKeysValue <- eitherDecodeFileStrict bakerKeysFile
  bakerAccountValue <- eitherDecodeFileStrict accountKeysFile
  (vrfPrivate, vrfVerify, signKey, verifyKey, aggrSignKey, aggrVerifyKey) <-
    case bakerKeysValue >>= parseEither bakerKeysParser of
      Left err ->
        die $ "Could not decode file with baker keys because: " ++ err
      Right keys -> return keys
  (accountAddr :: Types.AccountAddress, keyMap) <-
    case bakerAccountValue >>= parseEither accountKeysParser of
      Left err ->
        die $ "Could not decode file with account keys because: " ++ err
      Right addrKeys -> return addrKeys
  let abElectionVerifyKey = vrfVerify
  let abSignatureVerifyKey = verifyKey
  let abAggregationVerifyKey :: Types.BakerAggregationVerifyKey = aggrVerifyKey
  let challenge = S.runPut (S.put abElectionVerifyKey <> S.put abSignatureVerifyKey <> S.put abAggregationVerifyKey <> S.put accountAddr)
  abProofElection <- Proofs.proveDlog25519VRF challenge (VRF.KeyPair vrfPrivate vrfVerify) `except` "Could not produce VRF key proof."
  abProofSig <- Proofs.proveDlog25519Block challenge (BlockSig.KeyPair signKey verifyKey) `except` "Could not produce signature key proof."
  abProofAccounts <- forM keyMap (\key -> Proofs.proveDlog25519KP challenge key `except` "Could not produce account keys proof.")
  let abProofAggregation = Bls.proveKnowledgeOfSK challenge aggrSignKey

  let out = AE.encodePretty $
          object ["transactionType" AE..= String "AddBaker",
                  "electionVerifyKey" AE..= abElectionVerifyKey,
                  "signatureVerifyKey" AE..= abSignatureVerifyKey,
                  "aggregationVerifyKey" AE..= abAggregationVerifyKey,
                  "bakerAccount" AE..= accountAddr,
                  "proofSig" AE..= abProofSig,
                  "proofElection" AE..= abProofElection,
                  "account" AE..= accountAddr,
                  "proofAccounts" AE..= Types.AccountOwnershipProof (Map.toList abProofAccounts),
                  "proofAggregation" AE..= abProofAggregation]
  case payloadFile of
    Nothing -> BSL8.putStrLn out
    Just fileName -> BSL.writeFile fileName out

  where accountKeysParser = withObject "Account keys" $ \v -> do
          accountAddr <- v .: "account"
          keyMap <- v .: "keys"
          return (accountAddr, keyMap)
        bakerKeysParser = withObject "Baker keys" $ \v -> do
          vrfPrivate <- v .: "electionPrivateKey"
          vrfVerifyKey <- v .: "electionVerifyKey"
          signKey <- v .: "signatureSignKey"
          verifyKey <- v .: "signatureVerifyKey"
          aggrSignKey <- v .: "aggregationPrivateKey"
          aggrVerifyKey <- v .: "aggregationVerifyKey"
          return (vrfPrivate, vrfVerifyKey, signKey, verifyKey, aggrSignKey, aggrVerifyKey)

printPeerData :: MonadIO m => Either String PeerData -> m ()
printPeerData epd =
  case epd of
    Left err -> liftIO $ putStrLn err
    Right PeerData{..} -> liftIO $ do
      putStrLn $ "Total packets sent: " ++ show totalSent
      putStrLn $ "Total packets received: " ++ show totalReceived
      putStrLn $ "Peer version: " ++ unpack version
      putStrLn "Peer stats:"
      forM_ (peerStats ^. CF.peerstats) $ \ps -> do
        putStrLn $ "  Peer: " ++ unpack (ps ^. CF.nodeId)
        putStrLn $ "    Packets sent: " ++ show (ps ^. CF.packetsSent)
        putStrLn $ "    Packets received: " ++ show (ps ^. CF.packetsReceived)
        putStrLn $ "    Measured latency: " ++ show (ps ^. CF.measuredLatency)
        putStrLn ""

      putStrLn $ "Peer type: " ++ unpack (peerList ^. CF.peerType)
      putStrLn "Peers:"
      forM_ (peerList ^. CF.peer) $ \pe -> do
        putStrLn $ "  Node id: " ++ unpack (pe ^. CF.nodeId . CF.value)
        putStrLn $ "    Port: " ++ show (pe ^. CF.port . CF.value)
        putStrLn $ "    IP: " ++ unpack (pe ^. CF.ip . CF.value)
        putStrLn ""

getPeerData :: Bool -> ClientMonad IO (Either String PeerData)
getPeerData bootstrapper = do
  totalSent' <- getPeerTotalSent
  totalReceived' <- getPeerTotalReceived
  version' <- getPeerVersion
  peerStats' <- getPeerStats bootstrapper
  peerList' <- getPeerList bootstrapper
  return $ do
    totalSent <- totalSent'
    totalReceived <- totalReceived'
    version <- version'
    peerStats <- peerStats'
    peerList <- peerList'
    return PeerData{..}

printNodeInfo :: MonadIO m => Either String NodeInfoResponse -> m ()
printNodeInfo mni =
  case mni of
    Left err -> liftIO (putStrLn err)
    Right ni -> liftIO $ do
      putStrLn $ "Node id: " ++ show (ni ^. CF.nodeId . CF.value)
      putStrLn $ "Current local time: " ++ show (ni ^. CF.currentLocaltime)
      putStrLn $ "Peer type: " ++ show (ni ^. CF.peerType)
      putStrLn $ "Baker running: " ++ show (ni ^. CF.consensusBakerRunning)
      putStrLn $ "Consensus running: " ++ show (ni ^. CF.consensusRunning)
      putStrLn $ "Consensus type: " ++ show (ni ^. CF.consensusType)
      putStrLn $ "Baker committee member: " ++ show (ni ^. CF.consensusBakerCommittee)
      putStrLn $ "Finalization committee member: " ++ show (ni ^. CF.consensusFinalizerCommittee)

getBestBlockHash :: (MonadFail m, MonadIO m) => ClientMonad m Text
getBestBlockHash =
  getConsensusStatus >>= \case
    Left err -> fail err
    Right v ->
      case parse readBestBlock v of
        Success bh -> return bh
        Error err  -> fail err

getLastFinalBlockHash :: (MonadFail m, MonadIO m) => ClientMonad m Text
getLastFinalBlockHash =
  getConsensusStatus >>= \case
    Left err -> fail err
    Right v ->
      case parse readLastFinalBlock v of
        Success bh -> return bh
        Error err  -> fail err

getAccountNonce :: (MonadFail m, MonadIO m) => Types.AccountAddress -> Text -> ClientMonad m Types.Nonce
getAccountNonce addr blockhash =
  getAccountInfo (fromString $ show addr) blockhash >>= \case
    Left err -> fail err
    Right aval ->
      case parseNullable readAccountNonce aval of
        Error err     -> fail err
        Success Nothing -> fail $ printf "account '%s' not found" (show addr)
        Success (Just nonce) -> return nonce

getModuleSet :: Text -> ClientMonad IO (Set.HashSet Types.ModuleRef)
getModuleSet blockhash =
  getModuleList blockhash >>= \case
    Left err -> fail err
    Right v ->
      case fromJSON v of
        AE.Error s -> fail s
        AE.Success xs -> return $ Set.fromList (fmap Types.ModuleRef xs)

readBestBlock :: Value -> Parser Text
readBestBlock = withObject "Best block hash" $ \v -> v .: "bestBlock"

readLastFinalBlock :: Value -> Parser Text
readLastFinalBlock = withObject "Last final hash" $ \v -> v .: "lastFinalizedBlock"

readAccountNonce :: Value -> Parser Types.Nonce
readAccountNonce = withObject "Account nonce" $ \v -> v .: "accountNonce"

parseNullable :: (Value -> Parser a) -> Value -> Result (Maybe a)
parseNullable p v = parse (nullable p) v

nullable :: (Value -> Parser a) -> Value -> Parser (Maybe a)
nullable p v = case v of
                Null -> return Nothing
                _ -> Just <$> p v

readModule :: MonadIO m => FilePath -> ClientMonad m (Core.Module Core.UA)
readModule filePath = do
  source <- liftIO $ BSL.readFile filePath
  case S.decodeLazy source of
    Left err  -> liftIO (die err)
    Right mod -> return mod

processTransaction ::
     (MonadFail m, MonadIO m)
  => BSL.ByteString
  -> Int
  -> ClientMonad (PR.Context Core.UA m) Types.BareTransaction
processTransaction source networkId =
  case AE.eitherDecode source of
    Left err -> fail $ "Error decoding JSON: " ++ err
    Right t  -> processTransaction_ t networkId True

processTransaction_ ::
     (MonadFail m, MonadIO m)
  => TransactionJSON
  -> Int
  -> Verbose
  -> ClientMonad (PR.Context Core.UA m) Types.BareTransaction
processTransaction_ transaction networkId _verbose = do
  tx <- do
    let header = metadata transaction
        sender = thSenderAddress header
    nonce <-
      case thNonce header of
        Nothing ->  getBestBlockHash >>= getAccountNonce sender
        Just nonce -> return nonce
    encodeAndSignTransaction
      (payload transaction)
      (thEnergyAmount header)
      nonce
      (thExpiry header)
      (sender, (CT.keys transaction))

  sendTransactionToBaker tx networkId >>= \case
    Left err -> fail err
    Right False -> fail "Transaction not accepted by the baker."
    Right True -> return tx

encodeAndSignTransaction ::
     (MonadFail m, MonadIO m)
  => CT.TransactionJSONPayload
  -> Types.Energy
  -> Types.Nonce
  -> Types.TransactionExpiryTime
  -> CT.SenderData
  -> ClientMonad (PR.Context Core.UA m) Types.BareTransaction
encodeAndSignTransaction pl energy nonce expiry (sender, keys) = do
  txPayload <- case pl of
    (CT.DeployModuleFromSource fileName) ->
      Types.DeployModule <$> readModule fileName -- deserializing is not necessary, but easiest for now.
    (CT.DeployModule mnameText) ->
      Types.DeployModule <$> liftContext (PR.getModule mnameText)
    (CT.InitContract initAmount mnameText cNameText paramExpr) -> do
      (mref, _, tys) <- liftContext $ PR.getModuleTmsTys mnameText
      case Map.lookup cNameText tys of
        Just contName -> do
          params <- liftContext $ PR.processTmInCtx mnameText paramExpr
          return $ Types.InitContract initAmount mref contName params
        Nothing -> error (show cNameText)
    (CT.Update mnameText updateAmount updateAddress msgText) -> do
      msg <- liftContext $ PR.processTmInCtx mnameText msgText
      return $ Types.Update updateAmount updateAddress msg
    (CT.Transfer transferTo transferAmount) ->
      return $ Types.Transfer transferTo transferAmount
    (CT.DeployCredential cred) -> return $ Types.DeployCredential cred
    (CT.DeployEncryptionKey encKey) -> return $ Types.DeployEncryptionKey encKey
    (CT.AddBaker evk epk svk avk apk (BlockSig.KeyPair spk _) acc kp) ->
      let challenge = S.runPut (S.put evk <> S.put svk <> S.put avk <> S.put acc)
      in do
        Just proofElection <- liftIO $ Proofs.proveDlog25519VRF challenge epk
        Just proofSig <- liftIO $ Proofs.proveDlog25519KP challenge (Sig.KeyPairEd25519 spk svk)
        Just proofAccount' <- liftIO $ Proofs.proveDlog25519KP challenge kp
        let proofAccount = Types.singletonAOP proofAccount'
            proofAggregation = Bls.proveKnowledgeOfSK challenge apk
        return $ Types.AddBaker evk svk avk acc proofSig proofElection proofAccount proofAggregation
    (CT.RemoveBaker rbid rbp) -> return $ Types.RemoveBaker rbid rbp
    (CT.UpdateBakerAccount ubid uba ubp) ->
      return $ Types.UpdateBakerAccount ubid uba ubp
    (CT.UpdateBakerSignKey ubsid ubsk ubsp) ->
      return $ Types.UpdateBakerSignKey ubsid ubsk ubsp
    (CT.DelegateStake dsid) -> return $ Types.DelegateStake dsid

  let encPayload = Types.encodePayload txPayload
      header = Types.TransactionHeader{
        thSender = sender,
        thPayloadSize = Types.payloadSize encPayload,
        thNonce = nonce,
        thEnergyAmount = energy,
        thExpiry = expiry
  }
  return $ Types.signTransaction (Map.toList keys) header encPayload<|MERGE_RESOLUTION|>--- conflicted
+++ resolved
@@ -56,7 +56,6 @@
 import qualified Data.ByteString.Lazy                as BSL
 import qualified Data.ByteString.Lazy.Char8          as BSL8
 import qualified Data.Char                           as C
-import qualified Data.HashSet as Set
 import qualified Data.HashMap.Strict                 as Map
 import           Data.Maybe
 import qualified Data.Serialize                      as S
@@ -85,15 +84,9 @@
 withClient :: MonadIO m => Backend -> ClientMonad m a -> m a
 withClient bkend comp = do
   r <- runExceptT $! do
-<<<<<<< HEAD
-    client <- liftClientIOToM (mkGrpcClient $! GrpcConfig (COM.host bkend) (COM.port bkend) (COM.target bkend))
-    ret <- (runReaderT . _runClientMonad) comp $! client
+    client <- liftClientIOToM (mkGrpcClient $! GrpcConfig (COM.grpcHost bkend) (COM.grpcPort bkend) (COM.grpcTarget bkend))
+    ret <- ((runReaderT . _runClientMonad) comp $! client)
     liftClientIOToM (close (grpc client))
-=======
-    client <- liftClientIOToM (mkGrpcClient $! GrpcConfig (COM.grpcHost bkend) (COM.grpcPort bkend) (COM.grpcTarget bkend))
-    ret <- ((runReaderT . _runClientMonad) comp $! EnvData client)
-    liftClientIOToM (close client)
->>>>>>> e2137ca6
     return ret
   case r of
     Left err -> error (show err)
@@ -260,12 +253,6 @@
             _ -> return () -- Genesis block reached.
         _ -> error "Unexpected return value for block parent."
     _ -> error "Unexptected return value for getBlockInfo."
-
-withBestBlockHash :: (MonadIO m, MonadFail m) => Maybe Text -> (Text -> ClientMonad m b) -> ClientMonad m b
-withBestBlockHash v c =
-  case v of
-    Nothing -> getBestBlockHash >>= c
-    Just x -> c x
 
 useBackend :: LegacyCmd -> Backend -> IO ()
 useBackend act b =
@@ -444,60 +431,6 @@
       putStrLn $ "Baker committee member: " ++ show (ni ^. CF.consensusBakerCommittee)
       putStrLn $ "Finalization committee member: " ++ show (ni ^. CF.consensusFinalizerCommittee)
 
-getBestBlockHash :: (MonadFail m, MonadIO m) => ClientMonad m Text
-getBestBlockHash =
-  getConsensusStatus >>= \case
-    Left err -> fail err
-    Right v ->
-      case parse readBestBlock v of
-        Success bh -> return bh
-        Error err  -> fail err
-
-getLastFinalBlockHash :: (MonadFail m, MonadIO m) => ClientMonad m Text
-getLastFinalBlockHash =
-  getConsensusStatus >>= \case
-    Left err -> fail err
-    Right v ->
-      case parse readLastFinalBlock v of
-        Success bh -> return bh
-        Error err  -> fail err
-
-getAccountNonce :: (MonadFail m, MonadIO m) => Types.AccountAddress -> Text -> ClientMonad m Types.Nonce
-getAccountNonce addr blockhash =
-  getAccountInfo (fromString $ show addr) blockhash >>= \case
-    Left err -> fail err
-    Right aval ->
-      case parseNullable readAccountNonce aval of
-        Error err     -> fail err
-        Success Nothing -> fail $ printf "account '%s' not found" (show addr)
-        Success (Just nonce) -> return nonce
-
-getModuleSet :: Text -> ClientMonad IO (Set.HashSet Types.ModuleRef)
-getModuleSet blockhash =
-  getModuleList blockhash >>= \case
-    Left err -> fail err
-    Right v ->
-      case fromJSON v of
-        AE.Error s -> fail s
-        AE.Success xs -> return $ Set.fromList (fmap Types.ModuleRef xs)
-
-readBestBlock :: Value -> Parser Text
-readBestBlock = withObject "Best block hash" $ \v -> v .: "bestBlock"
-
-readLastFinalBlock :: Value -> Parser Text
-readLastFinalBlock = withObject "Last final hash" $ \v -> v .: "lastFinalizedBlock"
-
-readAccountNonce :: Value -> Parser Types.Nonce
-readAccountNonce = withObject "Account nonce" $ \v -> v .: "accountNonce"
-
-parseNullable :: (Value -> Parser a) -> Value -> Result (Maybe a)
-parseNullable p v = parse (nullable p) v
-
-nullable :: (Value -> Parser a) -> Value -> Parser (Maybe a)
-nullable p v = case v of
-                Null -> return Nothing
-                _ -> Just <$> p v
-
 readModule :: MonadIO m => FilePath -> ClientMonad m (Core.Module Core.UA)
 readModule filePath = do
   source <- liftIO $ BSL.readFile filePath
