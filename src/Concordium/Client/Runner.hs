{-# LANGUAGE OverloadedStrings #-}
{-# LANGUAGE ScopedTypeVariables #-}
{-# LANGUAGE DeriveGeneric #-}
{-# LANGUAGE QuasiQuotes #-}
module Concordium.Client.Runner
  ( process
  , getAccountNonce
  , getBestBlockHash
  , getLastFinalBlockHash
  , PeerData(..)
  , getPeerData
  , getNodeInfo
  , sendTransactionToBaker
  , getConsensusStatus
  , generateBakerKeys
  , getAccountInfo
  , getAccountInfoOrDie
  , getModuleSet
  , getStatusOfPeers
  , StatusOfPeers(..)
  , ClientMonad(..)
  , withClient
  , EnvData(..)
  , GrpcConfig
  , processTransaction_
  , awaitState
  -- * For importing support
  , decodeGenesisFormattedAccountExport
  , accountCfgsFromWalletExportAccounts
  , decodeMobileFormattedAccountExport
  -- * For adding baker support
  , startTransaction
  , encodeAndSignTransaction
  , tailTransaction_
  , getBlockItemHash
  , withClientJson
  , TransactionConfig(..)
  , getFromJson
  -- other auxiliary functions
  , getParseCryptographicParameters
  ) where

import           Concordium.Client.Utils
import           Concordium.Client.Cli
import           Concordium.Client.Config
import           Concordium.Client.Commands          as COM
import           Concordium.Client.Export
import           Concordium.Client.GRPC
import           Concordium.Client.Output
import           Concordium.Client.Parse
import           Concordium.Client.Runner.Helper
import           Concordium.Client.Types.Account
import qualified Concordium.Client.Types.Contract.Info as CI
import qualified Concordium.Client.Types.Contract.Parameter as CP
import qualified Concordium.Client.Types.Contract.Schema as CS
import           Concordium.Client.Types.Transaction as CT
import           Concordium.Client.Types.TransactionStatus
import           Concordium.Common.Version
import qualified Concordium.Common.Time as Time
import qualified Concordium.Crypto.EncryptedTransfers as Enc
import qualified Concordium.Crypto.BlockSignature    as BlockSig
import qualified Concordium.Crypto.BlsSignature      as Bls
import qualified Concordium.Crypto.Proofs            as Proofs
import qualified Concordium.Crypto.SignatureScheme   as SigScheme
import qualified Concordium.Crypto.VRF               as VRF
import qualified Concordium.Client.Encryption        as Password
import qualified Concordium.Types.Updates            as Updates
import qualified Concordium.Types.Transactions       as Types
import           Concordium.Types.HashableTo
import qualified Concordium.Cost as Cost
import qualified Concordium.Types.Execution          as Types
import qualified Concordium.Types                    as Types
import qualified Concordium.ID.Types                 as ID
import           Concordium.ID.Parameters
import qualified Concordium.Wasm                     as Wasm
import           Proto.ConcordiumP2pRpc
import qualified Proto.ConcordiumP2pRpc_Fields       as CF

import           Control.Exception
import           Control.Monad.Fail
import           Control.Monad.Except
import           Control.Monad.Reader                hiding (fail)
import           GHC.Generics
import           Data.IORef
import           Data.Foldable
import           Data.Aeson                          as AE
import qualified Data.Aeson.Encode.Pretty            as AE
import           Data.Aeson.Types                    as AE
import qualified Data.ByteString                     as BS
import qualified Data.ByteString.Lazy                as BSL
import qualified Data.ByteString.Lazy.Char8          as BSL8
import qualified Data.ByteString.Short               as BS (toShort)
import qualified Data.ByteString.Short               as BSS
import qualified Data.Map.Strict                     as Map
import qualified Data.HashMap.Strict                 as HM
import           Data.Maybe
import qualified Data.List                           as L
import qualified Data.Serialize                      as S
import qualified Data.Set                            as Set
import           Data.String
import           Data.String.Interpolate (i, iii)
import           Data.Text(Text)
import qualified Data.Tuple                          as Tuple
import qualified Data.Text                           as Text
import qualified Data.Vector                         as Vec
import           Data.Word
import           Lens.Micro.Platform
import           Network.GRPC.Client.Helpers
import           Prelude                             hiding (fail, unlines)
import           System.IO
import           System.Directory
import           Text.Printf
import           Text.Read (readMaybe)
import Data.Time.Clock (addUTCTime, getCurrentTime, UTCTime)
import Data.Ratio

-- |Establish a new connection to the backend and run the provided computation.
-- Close a connection after completion of the computation. Establishing a
-- connection is expensive, and thus if multiple RPC calls are going to be made
-- they should be made in the context of the same 'withClient' so they reuse it.
withClient :: Backend -> ClientMonad IO a -> IO a
withClient bkend comp = do
  let config = GrpcConfig (COM.grpcHost bkend) (COM.grpcPort bkend) (COM.grpcAuthenticationToken bkend) (COM.grpcTarget bkend) (COM.grpcRetryNum bkend) Nothing
  runExceptT (mkGrpcClient config Nothing) >>= \case
      Left err -> logFatal ["Cannot establish connection to the node: " ++ show err]
      Right client -> do
        let body = runExceptT ((runReaderT . _runClientMonad) comp $! client) >>= \case
              Left err -> fail (show err)
              Right x -> return x
        let closeOrFail Nothing = return ()
            closeOrFail (Just ref) =
              runExceptT (close ref) >>= \case
                Left err -> logFatal ["Error closing connection: " ++ show err]
                Right () -> return ()
        let closeConnection = closeOrFail =<< (readIORef $ grpc client)
        finally body closeConnection

withClientJson :: (FromJSON a) => Backend -> ClientMonad IO (Either String Value) -> IO a
withClientJson b c = withClient b c >>= getFromJson

-- |Helper function for parsing JSON Value or fail if the value is missing or cannot be converted correctly.
-- The parameter has the same type as the one returned by e.g. eitherDecode or processJSON,
-- which many of the GRPC commands use.
getFromJson :: (MonadIO m, FromJSON a) => Either String Value -> m a
getFromJson = getFromJsonAndHandleError onError
  where onError val err = logFatal ["cannot convert '" ++ show val ++ "': " ++ err]

-- |Helper function for parsing JSON Value, logFatal if the Either is Left,
-- and use the provided function to handle Error in fromJSON.
getFromJsonAndHandleError :: (MonadIO m, FromJSON a) =>
                         (Value -> String -> m a) -- ^ Takes the JSON being converted and the err string from (Error err) if fromJSON fails.
                         -> Either String Value
                         -> m a
getFromJsonAndHandleError handleError r = do
  s <- case r of
         Left err -> logFatal [printf "I/O error: %s" err]
         Right v -> return v
  case fromJSON s of
    Error err -> handleError s err
    Success v -> return v

-- |Look up account from the provided name or address. If 'Nothing' is given, use the defaultAcccountName.
-- Fail if the name or address cannot be found.
getAccountAddressArg :: AccountNameMap -> Maybe Text -> IO NamedAddress
getAccountAddressArg m input =
  case getAccountAddress m $ fromMaybe defaultAccountName input of
    Left err -> logFatal [err]
    Right v -> return v

-- |Process CLI command.
process :: COM.Options -> IO ()
process Options{optsCmd = command, optsBackend = backend, optsConfigDir = cfgDir, optsVerbose = verbose} = do
  -- Disable output buffering.
  hSetBuffering stdout NoBuffering

  case command of
    LegacyCmd c -> processLegacyCmd c backend
    ConfigCmd c -> processConfigCmd c cfgDir verbose
    TransactionCmd c -> processTransactionCmd c cfgDir verbose backend
    AccountCmd c -> processAccountCmd c cfgDir verbose backend
    ModuleCmd c -> processModuleCmd c cfgDir verbose backend
    ContractCmd c -> processContractCmd c cfgDir verbose backend
    ConsensusCmd c -> processConsensusCmd c cfgDir verbose backend
    BlockCmd c -> processBlockCmd c verbose backend
    BakerCmd c -> processBakerCmd c cfgDir verbose backend
    IdentityCmd c -> processIdentityCmd c backend

-- |Process a 'config ...' command.
processConfigCmd :: ConfigCmd -> Maybe FilePath -> Verbose ->  IO ()
processConfigCmd action baseCfgDir verbose =
  case action of
    ConfigInit -> void $ initBaseConfig baseCfgDir verbose
    ConfigShow -> do
      baseCfg <- getBaseConfig baseCfgDir verbose
      runPrinter $ printBaseConfig baseCfg
      putStrLn ""
      accCfgs <- getAllAccountConfigs baseCfg
      runPrinter $ printAccountConfigList accCfgs
    ConfigBackupExport fileName -> do
      baseCfg <- getBaseConfig baseCfgDir verbose
      pwd <- askPassword "Enter password for encryption of backup (leave blank for no encryption): "
      allAccounts <- getAllAccountConfigs baseCfg
      let configBackup = ConfigBackup { cbAccounts = allAccounts
                                      , cbContractNameMap = bcContractNameMap baseCfg
                                      , cbModuleNameMap = bcModuleNameMap baseCfg
                                      }
      exportedConfigBackup <- case Password.getPassword pwd of
        "" -> configExport configBackup Nothing
        _ -> configExport configBackup (Just pwd)
      handleWriteFile BS.writeFile PromptBeforeOverwrite verbose fileName exportedConfigBackup

    ConfigBackupImport fileName skipExistingAccounts -> do
      baseCfg <- getBaseConfig baseCfgDir verbose
      ciphertext <- handleReadFile BS.readFile fileName
      configBackup <- configImport ciphertext (askPassword "The backup file is password protected. Enter password: ")
      case configBackup of
        Right ConfigBackup{..} -> do
          void $ importConfigBackup verbose baseCfg skipExistingAccounts (cbAccounts, cbContractNameMap, cbModuleNameMap)
        Left err -> logFatal [[i|Failed to import Config Backup, #{err}|]]

    ConfigAccountCmd c -> case c of
      ConfigAccountName addr name -> do
        baseCfg <- getBaseConfig baseCfgDir verbose
        checkedAddr <-
          case ID.addressFromText addr of
            Left err -> logFatal [[i|cannot parse #{addr} as an address: #{err}|]]
            Right a -> return a
        nameAdded <- liftIO $ addAccountNameAndWrite verbose baseCfg name checkedAddr
<<<<<<< HEAD
        logSuccess [[i|Account reference #{addr} was successfully named '#{nameAdded}'|]]
        
=======
        logSuccess [[i|module reference #{addr} was successfully named '#{nameAdded}'|]]

>>>>>>> e18d1a24
      ConfigAccountRemove account -> do
        baseCfg <- getBaseConfig baseCfgDir verbose
        when verbose $ do
          runPrinter $ printBaseConfig baseCfg
          putStrLn ""

        -- look up the name/address and check if account is initialized:
        (_, accountConfig) <- getAccountConfig (Just account) baseCfg Nothing Nothing Nothing AssumeInitialized
        let accAddr = naAddr . acAddr $ accountConfig
        let accNames = findAllNamesFor (bcAccountNameMap baseCfg) accAddr
        let nameAddr = NamedAddress {naAddr = accAddr, naNames = accNames}

        let descriptor = [i|the account #{showNamedAddress nameAddr}|]

        logWarn [descriptor ++ " will be removed and can NOT be recovered"]

        updateConfirmed <- askConfirmation $ Just "confirm that you want to remove the account"

        when updateConfirmed $ do
          logInfo[ descriptor ++ " will be removed"]
          void $ removeAccountConfig baseCfg nameAddr

      ConfigAccountImport file name importFormat skipExisting -> do
        baseCfg <- getBaseConfig baseCfgDir verbose
        when verbose $ do
          runPrinter $ printBaseConfig baseCfg
          putStrLn ""

        fileExists <- doesFileExist file
        unless fileExists $ logFatal [printf "the given file '%s' does not exist" file]

        -- NB: This also checks whether the name is valid if provided.
        accCfgs <- loadAccountImportFile importFormat file name

        -- fold over all accounts adding them to the config, starting from the
        -- base config. Checks for duplicates in the names mapping and prompts
        -- the user to give a new name
        (_, skipped) <- foldM addAccountToBaseConfigWithNamePrompts (baseCfg, 0::Int) accCfgs

        when (skipExisting && (skipped > 0)) $ logInfo [printf "`%d` account[s] automatically skipped. To overwrite these keys, re-import file without the skip-existing flag, or import them individually with --name" skipped ]

        where
          -- Adds an account to the BaseConfig, prompting the user for a new
          -- non-colliding name if the account is named and the name already
          -- exists in the name map.
          -- If skip-existing flag is set, count how many accounts were skipped
          addAccountToBaseConfigWithNamePrompts (baseCfg, skipped) accCfg = do
            (bcfg, _, t) <- initAccountConfig baseCfg (acAddr accCfg) True skipExisting
            when t $ writeAccountKeys bcfg accCfg verbose
            if skipExisting && (not t) then
              return (bcfg, skipped + 1)
            else
              return (bcfg, skipped)



      ConfigAccountAddKeys addr keysFile -> do
        baseCfg <- getBaseConfig baseCfgDir verbose
        when verbose $ do
          runPrinter $ printBaseConfig baseCfg
          putStrLn ""

        keyMapInput <- getKeyMapInput keysFile
        (baseCfg', accCfg) <- getAccountConfigFromAddr addr baseCfg

        let keyMapCurrent = acKeys accCfg

        let keyMapNew = flip Map.mapWithKey keyMapInput $ \cidx km -> case Map.lookup cidx keyMapCurrent of
              Nothing -> km
              Just kmCurrent -> Map.difference km kmCurrent
        -- let keyMapNew = Map.difference keyMapInput keyMapCurrent
        let credDuplicates = Map.intersection keyMapCurrent keyMapInput

        let keyDuplicates = flip Map.mapWithKey credDuplicates $ \cidx _ -> case (Map.lookup cidx keyMapCurrent, Map.lookup cidx keyMapInput) of
              (Just kmCurrent, Just kmInput) -> Map.intersection kmCurrent kmInput
              _ -> Map.empty -- will never happen

        unless (Map.null credDuplicates) $ forM_ (Map.toList keyDuplicates) $ \(cidx, km) -> do
          unless (Map.null km) $ logWarn [ "the keys for credential "++ show cidx ++" with indices "
                  ++ showMapIdxs km
                  ++ " cannot be added because they already exist",
                  "Use 'concordium-client config account update-keys' if you want to update them."]

        -- Only write account keys if any non-duplicated keys are added
        case Map.null keyMapNew of
          True -> logInfo ["no keys were added"]
          False -> do
            forM_ (Map.toList keyMapNew) $ \(cidx, km) -> do
              unless (Map.null km) $ logInfo ["the keys for credential "++ show cidx ++" with indices "
                      ++ showMapIdxs km
                      ++ " will be added to account " ++ Text.unpack addr]
            let accCfg' = accCfg { acKeys = keyMapNew }
            writeAccountKeys baseCfg' accCfg' verbose

      ConfigAccountUpdateKeys addr keysFile -> do
        baseCfg <- getBaseConfig baseCfgDir verbose
        when verbose $ do
          runPrinter $ printBaseConfig baseCfg
          putStrLn ""

        keyMapInput <- getKeyMapInput keysFile
        (baseCfg', accCfg) <- getAccountConfigFromAddr addr baseCfg

        let keyMapCurrent = acKeys accCfg
        -- let keyMapNew = Map.difference keyMapInput keyMapCurrent
        -- let keyMapDuplicates = Map.intersection keyMapCurrent keyMapInput
        let keyMapNew = flip Map.mapWithKey keyMapInput $ \cidx km -> case Map.lookup cidx keyMapCurrent of
              Nothing -> km
              Just kmCurrent -> Map.difference km kmCurrent
        let credDuplicates = Map.intersection keyMapCurrent keyMapInput

        let keyDuplicates = let f cidx _ =
                                 case (Map.lookup cidx keyMapCurrent, Map.lookup cidx keyMapInput) of
                                   (Just kmCurrent, Just kmInput) -> Map.intersection kmInput kmCurrent
                                   _ -> Map.empty -- if the credential exists in one but not the other then it won't be updated.
                            in Map.filter (not . Map.null) . Map.mapWithKey f $ credDuplicates

        unless (Map.null keyMapNew) $ forM_ (Map.toList keyMapNew) $ \(cidx, km) -> do
          unless (Map.null km) $ logWarn
                              [ "the keys for credential "++ show cidx ++" with indices "
                                ++ showMapIdxs km
                                ++ " can not be updated because they do not match existing keys",
                                "Use 'concordium-client config account add-keys' if you want to add them."]

        case Map.null keyDuplicates of
          True -> logInfo ["no keys were updated"]
          False -> do
            forM_ (Map.toList keyDuplicates) $ \(cidx, km) -> do
              unless (Map.null km) $ logWarn [ "the keys for credential "++ show cidx ++" with indices "
                      ++ showMapIdxs km
                      ++ " will be updated and can NOT be recovered"]

            updateConfirmed <- askConfirmation $ Just "confirm that you want to update the keys"

            when updateConfirmed $ do
              forM_ (Map.toList keyDuplicates) $ \(cidx, km) -> do
                unless (Map.null km) $ logInfo [ "the keys for credential "++ show cidx ++" with indices "
                          ++ showMapIdxs km
                          ++ " will be updated on account " ++ Text.unpack addr]
              let accCfg' = accCfg { acKeys = keyDuplicates }
              writeAccountKeys baseCfg' accCfg' verbose
      
      ConfigAccountChangeKeyPassword name cidx keyIndex -> do
        logWarn [printf "Re-encrypting keys under a new password permanently overwrites the previous encrypted keys"
                , "This is a destructive operation and cannot be undone"]
        
        baseCfg <- getBaseConfig baseCfgDir verbose
        when verbose $ do
          runPrinter $ printBaseConfig baseCfg
          putStrLn ""

        (baseCfg', accountCfg) <- getAccountConfig (Just name) baseCfg Nothing Nothing Nothing AssumeInitialized
        let keyMap = acKeys accountCfg
        let ckeys = Map.lookup cidx keyMap
        case ckeys of 
          Nothing -> logError [printf [i|No Credential found at Credential index #{cidx} for account '#{name}'|]]
          Just enckeys -> do
            let encKey = Map.lookup keyIndex enckeys
            case encKey of
              Nothing -> logError [printf [i|No key found with index #{keyIndex} for Credential index #{cidx} for account '#{name}'|]]
              Just encKey' -> do
                decPwd <- askPassword "Enter current encrypted key password"
                plain <- runExceptT (decryptAccountKeyPair decPwd keyIndex encKey')
                case plain of
                  Left err -> logError [printf err]
                  Right plainKey -> do
                    createpwdresult <- createPasswordInteractive (Just "re-encrypt key under")
                    case createpwdresult of 
                      Left err -> logError [printf err]
                      Right encPwd -> do
                        encKey2 <- encryptAccountKeyPair encPwd plainKey
                        let newKeys = Map.insert cidx (Map.insert keyIndex encKey2 enckeys) keyMap
                        let accCfg' = accountCfg { acKeys = newKeys }
                        writeAccountKeys baseCfg' accCfg' verbose
                        logInfo [printf [i|Key with Credential Index #{cidx}, and key index #{keyIndex} for account '#{name}' has been re-encrypted under the new password|]]

      ConfigAccountRemoveKeys addr cidx idxs -> do
        baseCfg <- getBaseConfig baseCfgDir verbose
        when verbose $ do
          runPrinter $ printBaseConfig baseCfg
          putStrLn ""

        (_, accCfg) <- getAccountConfigFromAddr addr baseCfg

        let idxsInput = Set.fromList idxs
        let cKeys = Map.lookup cidx $ acKeys accCfg

        case cKeys of
          Nothing -> do logWarn
                              ["No credential found with index  "
                               ++ show cidx]
          Just keys -> do
            let idxsCurrent = Map.keysSet keys

            let idxsToRemove = Set.intersection idxsCurrent idxsInput
            let idxsNotFound = Set.difference idxsInput idxsToRemove

            unless (Set.null idxsNotFound) $ logWarn
                                  ["keys (for credential "++show cidx++") with indices "
                                  ++ showSetIdxs idxsNotFound
                                  ++ " do not exist and can therefore not be removed"]

            case Set.null idxsToRemove of
              True -> logInfo ["no keys were removed"]
              False -> do
                logWarn [ "the keys (for credential "++show cidx++") with indices "
                          ++ showSetIdxs idxsToRemove
                          ++ " will be removed and can NOT be recovered"]

                updateConfirmed <- askConfirmation $ Just "confirm that you want to remove the keys"

                when updateConfirmed $ do
                  logInfo [ "the keys (for credential "++show cidx++") with indices "
                            ++ showSetIdxs idxsToRemove
                            ++ " will be removed from account " ++ Text.unpack addr]
                  removeAccountKeys baseCfg accCfg cidx (Set.toList idxsToRemove) verbose
                  
      ConfigAccountRemoveName name -> do
        baseCfg <- getBaseConfig baseCfgDir verbose
        when verbose $ do
          runPrinter $ printBaseConfig baseCfg
          putStrLn ""

        let nameMap = bcAccountNameMap baseCfg
        case Map.lookup name nameMap of
          Nothing -> logFatal [[i|the name '#{name}' is not in use|]]
          Just currentAddr -> do
            logInfo [[i|removing mapping from '#{name}' to account address '#{currentAddr}'|]]
            void $ removeAccountNameAndWrite baseCfg name verbose

  where showMapIdxs = showIdxs . Map.keys
        showSetIdxs = showIdxs . Set.toList
        showIdxs = L.intercalate ", " . map show . L.sort

        getKeyMapInput :: FilePath -> IO EncryptedAccountKeyMap
        getKeyMapInput keysFile = AE.eitherDecodeFileStrict keysFile `withLogFatalIO` ("cannot decode keys: " ++)

        getAccountConfigFromAddr :: Text -> BaseConfig -> IO (BaseConfig, AccountConfig)
        getAccountConfigFromAddr addr baseCfg = getAccountConfig (Just addr) baseCfg Nothing Nothing Nothing AutoInit

-- |Read and parse a file exported from either genesis data or mobile wallet.
-- The format specifier tells which format to expect.
-- If the format is "mobile", the user is prompted for a password which is used to decrypt
-- the exported data. This may result in multiple named accounts. If a name is provided,
-- only the account with that name is being selected for import.
-- The "genesis" format is not encrypted and only contains a single account which is not named.
-- If a name is provided in this case, this will become the account name.
loadAccountImportFile :: AccountExportFormat -> FilePath -> Maybe Text -> IO [AccountConfig]
loadAccountImportFile format file name = do
  contents <- handleReadFile BS.readFile file
  case format of
    FormatMobile -> do
      pwd <- askPassword "Enter encryption password: "
      accCfgs <- decodeMobileFormattedAccountExport contents name pwd `withLogFatalIO` ("cannot import accounts: " ++)

      logInfo ["loaded account(s):"]
      forM_ accCfgs $ \AccountConfig{acAddr=NamedAddress{..}} -> logInfo [[i|- #{naAddr} #{showNameList naNames}|]]
      logInfo ["all signing keys have been encrypted with the password used for this import."]

      return accCfgs
    FormatGenesis -> do
     pwd <- createPasswordInteractive (Just "encrypt all signing keys with") `withLogFatalIO` id
     accCfg <- decodeGenesisFormattedAccountExport contents name pwd `withLogFatalIO` ("cannot import account: " ++)
     return [accCfg]


-- |Process a 'transaction ...' command.
processTransactionCmd :: TransactionCmd -> Maybe FilePath -> Verbose -> Backend -> IO ()
processTransactionCmd action baseCfgDir verbose backend =
  case action of
    TransactionSubmit fname intOpts -> do
      -- TODO Ensure that the "nonce" field is optional in the payload.
      source <- handleReadFile BSL.readFile fname

      -- TODO Print transaction details and ask for confirmation if (ioConfirm intOpts)

      withClient backend $ do
        tx <- processTransaction source defaultNetId
        let hash = getBlockItemHash tx
        logSuccess [ printf "transaction '%s' sent to the baker" (show hash) ]
        when (ioTail intOpts) $ do
          tailTransaction_ hash
--          logSuccess [ "transaction successfully completed" ]
    TransactionDeployCredential fname intOpts -> do
      source <- handleReadFile BSL.readFile fname
      withClient backend $ do
        tx <- processCredential source defaultNetId
        let hash = getBlockItemHash tx
        logSuccess [ printf "transaction '%s' sent to the baker" (show hash) ]
        when (ioTail intOpts) $ do
          tailTransaction_ hash
--          logSuccess [ "credential deployed successfully" ]
    TransactionStatus h -> do
      hash <- case parseTransactionHash h of
        Nothing -> logFatal [printf "invalid transaction hash '%s'" h]
        Just hash -> return hash
      status <- withClient backend $ queryTransactionStatus hash
      when verbose $ logInfo [printf "Response: %s" (show status)]
      runPrinter $ printTransactionStatus status
      -- TODO This works but output doesn't make sense if transaction is already committed/finalized.
      --      It should skip already completed steps.
      -- withClient backend $ tailTransaction_ hash
    TransactionSendGtu receiver amount txOpts -> do
      baseCfg <- getBaseConfig baseCfgDir verbose
      when verbose $ do
        runPrinter $ printBaseConfig baseCfg
        putStrLn ""
      
      receiverAddress <- getAccountAddressArg (bcAccountNameMap baseCfg) $ Just receiver

      let pl = Types.encodePayload $ Types.Transfer (naAddr receiverAddress) amount
      let nrgCost _ = return $ Just $ simpleTransferEnergyCost $ Types.payloadSize pl
      txCfg <- getTransactionCfg baseCfg txOpts nrgCost

      let ttxCfg = TransferTransactionConfig
                      { ttcTransactionCfg = txCfg
                      , ttcReceiver = receiverAddress
                      , ttcAmount = amount }
      when verbose $ do
        runPrinter $ printSelectedKeyConfig $ tcEncryptedSigningData txCfg
        putStrLn ""

      let intOpts = toInteractionOpts txOpts
      transferTransactionConfirm ttxCfg (ioConfirm intOpts)
      withClient backend $ sendAndTailTransaction_ txCfg pl intOpts

    TransactionSendWithSchedule receiver schedule txOpts -> do
      baseCfg <- getBaseConfig baseCfgDir verbose
      when verbose $ do
        runPrinter $ printBaseConfig baseCfg
        putStrLn ""

      let realSchedule = case schedule of
                       Right val -> val
                       Left (total, interval, numIntervals, start) ->
                         let chunks = total `div` fromIntegral numIntervals
                             lastChunk = total `mod` fromIntegral numIntervals
                             diff = case interval of
                               COM.Minute -> 60 * 1000
                               COM.Hour -> 60 * 60 * 1000
                               COM.Day -> 24 * 60 * 60 * 1000
                               COM.Week -> 7 * 24 * 60 * 60 * 1000
                               COM.Month -> 30 * 24 * 60 * 60 * 1000
                               COM.Year -> 365 * 24 * 60 * 60 * 1000
                         in
                           zip (iterate (+ diff) start) (replicate (numIntervals - 1) chunks ++ [chunks + lastChunk])
      receiverAddress <- getAccountAddressArg (bcAccountNameMap baseCfg) $ Just receiver

      let pl = Types.encodePayload $ Types.TransferWithSchedule (naAddr receiverAddress) realSchedule
      let nrgCost _ = return $ Just $ transferWithScheduleEnergyCost (Types.payloadSize pl) (length realSchedule)
      txCfg <- getTransactionCfg baseCfg txOpts nrgCost
      let ttxCfg = TransferWithScheduleTransactionConfig
                      { twstcTransactionCfg = txCfg
                      , twstcReceiver = receiverAddress
                      , twstcSchedule = realSchedule }

      when verbose $ do
        runPrinter $ printSelectedKeyConfig $ tcEncryptedSigningData txCfg
        putStrLn ""
      -- Check that sending and receiving accounts are not the same
      let fromAddr = naAddr $ esdAddress ( tcEncryptedSigningData txCfg)
      let toAddr = naAddr $ twstcReceiver ttxCfg
      case fromAddr == toAddr of
        False -> do
          let intOpts = toInteractionOpts txOpts
          transferWithScheduleTransactionConfirm ttxCfg (ioConfirm intOpts)
          withClient backend $ sendAndTailTransaction_ txCfg pl intOpts
        True -> do 
          logWarn ["Scheduled transfers from an account to itself are not allowed."]
          logWarn ["Transaction Cancelled"]

    TransactionEncryptedTransfer txOpts receiver amount index -> do
      baseCfg <- getBaseConfig baseCfgDir verbose
      when verbose $ do
        runPrinter $ printBaseConfig baseCfg
        putStrLn ""

      accCfg <- getAccountCfgFromTxOpts baseCfg txOpts
      let senderAddr = esdAddress accCfg

      encryptedSecretKey <-
          case esdEncryptionKey accCfg of
            Nothing ->
              logFatal ["Missing account encryption secret key for account: " ++ show senderAddr]
            Just x -> return x
      secretKey <- decryptAccountEncryptionSecretKeyInteractive encryptedSecretKey `withLogFatalIO` ("Couldn't decrypt account encryption secret key: " ++)

      receiverAcc <- getAccountAddressArg (bcAccountNameMap baseCfg) (Just receiver)

      withClient backend $ do
        transferData <- getEncryptedAmountTransferData (naAddr senderAddr) receiverAcc amount index secretKey

        let payload = Types.encodePayload $ Types.EncryptedAmountTransfer (naAddr receiverAcc) transferData
        let nrgCost _ = return $ Just $ encryptedTransferEnergyCost $ Types.payloadSize payload
        txCfg <- liftIO (getTransactionCfg baseCfg txOpts nrgCost)

        let ettCfg = EncryptedTransferTransactionConfig{
          ettTransferData = transferData,
          ettTransactionCfg = txCfg,
          ettReceiver = receiverAcc,
          ettAmount = amount
        }
        liftIO $ when verbose $ do
          runPrinter $ printSelectedKeyConfig $ tcEncryptedSigningData txCfg
          putStrLn ""

        let intOpts = toInteractionOpts txOpts
        encryptedTransferTransactionConfirm ettCfg (ioConfirm intOpts)
        sendAndTailTransaction_ txCfg payload intOpts

    TransactionRegisterData file txOpts -> do
      baseCfg <- getBaseConfig baseCfgDir verbose
      rdCfg <- getRegisterDataTransactionCfg baseCfg txOpts file
      let txCfg = rdtcTransactionCfg rdCfg
      let nrg = tcEnergy txCfg

      logInfo [[i|Register data from file '#{file}'. Allowing up to #{showNrg nrg} to be spent as transaction fee.|]]

      registerConfirmed <- askConfirmation Nothing
      when registerConfirmed $ do
        logInfo ["Registering data..."]

        let intOpts = toInteractionOpts txOpts
        let pl = registerDataTransactionPayload rdCfg

        withClient backend $ do
          mTsr <- sendAndTailTransaction txCfg (Types.encodePayload pl) intOpts
          let extractDataRegistered = extractFromTsr $ \case Types.DataRegistered rd -> Just rd
                                                             _ -> Nothing
          case extractDataRegistered mTsr of
            Nothing -> return ()
            Just (Left err) -> logFatal ["Registering data failed:", err]
            Just (Right _) -> logSuccess ["Data succesfully registered."]

-- |Construct a transaction config for registering data.
--  The data is read from the 'FilePath' provided.
--  Fails if the data can't be read or it violates the size limit checked by 'Types.registeredDataFromBSS'.
getRegisterDataTransactionCfg :: BaseConfig -> TransactionOpts (Maybe Types.Energy) -> FilePath -> IO RegisterDataTransactionCfg
getRegisterDataTransactionCfg baseCfg txOpts dataFile = do
  bss <- BS.toShort <$> handleReadFile BS.readFile dataFile
  case Types.registeredDataFromBSS bss of
    Left err ->
      logFatal [[i|Failed registering '#{dataFile}': #{err}|]]
    Right rdtcData -> do
      rdtcTransactionCfg <- getTransactionCfg baseCfg txOpts $ registerDataEnergyCost rdtcData
      return RegisterDataTransactionCfg {..}
    where
      -- Calculate the energy cost for registering data.
      registerDataEnergyCost :: Types.RegisteredData -> EncryptedSigningData -> IO (Maybe (Int -> Types.Energy))
      registerDataEnergyCost rd encSignData = pure . Just . const $
        Cost.registerDataCost + minimumCost payloadSize signatureCount
        where
          signatureCount = mapNumKeys (esdKeys encSignData)
          payloadSize = Types.payloadSize . Types.encodePayload . Types.RegisterData $ rd

registerDataTransactionPayload :: RegisterDataTransactionCfg -> Types.Payload
registerDataTransactionPayload RegisterDataTransactionCfg {..} = Types.RegisterData rdtcData

-- |Transaction config for registering data.
data RegisterDataTransactionCfg =
  RegisterDataTransactionCfg
  { -- |Configuration for the transaction.
    rdtcTransactionCfg :: !TransactionConfig
    -- |The data to register.
  , rdtcData :: !Types.RegisteredData }

-- |Poll the transaction state continuously until it is "at least" the provided one.
-- Note that the "absent" state is considered the "highest" state,
-- so the loop will break if, for instance, the transaction state goes from "committed" to "absent".
awaitState :: (TransactionStatusQuery m) => Int -> TransactionState -> Types.TransactionHash -> m TransactionStatusResult
awaitState t s hash = do
  status <- queryTransactionStatus hash
  if tsrState status >= s then
    return status
  else do
    wait t
    awaitState t s hash

-- |Function type for computing the transaction energy cost for a given number of keys.
-- Returns Nothing if the cost cannot be computed.
type ComputeEnergyCost = Int -> Types.Energy

-- |Function for computing a cost function based on the resolved account config.
type GetComputeEnergyCost = EncryptedSigningData -> IO (Maybe ComputeEnergyCost)

-- |Resolved configuration common to all transaction types.
data TransactionConfig =
  TransactionConfig
  { tcEncryptedSigningData :: EncryptedSigningData
  , tcNonce :: Maybe Types.Nonce
  , tcEnergy :: Types.Energy
  , tcExpiry :: Types.TransactionExpiryTime }

-- |Resolve transaction config based on persisted config and CLI flags.
-- If an energy cost function is provided and it returns a value which
-- is different from the specified energy allocation, a warning is logged.
-- If the energy allocation is too low, the user is prompted to increase it.
getTransactionCfg :: BaseConfig -> TransactionOpts (Maybe Types.Energy) -> GetComputeEnergyCost -> IO TransactionConfig
getTransactionCfg baseCfg txOpts getEnergyCostFunc = do
  encSignData <- getAccountCfgFromTxOpts baseCfg txOpts
  energyCostFunc <- getEnergyCostFunc encSignData
  let computedCost = case energyCostFunc of
                       Nothing -> Nothing
                       Just ec -> Just $ ec (mapNumKeys (esdKeys encSignData))
  energy <- case (toMaxEnergyAmount txOpts, computedCost) of
              (Nothing, Nothing) -> logFatal ["energy amount not specified"]
              (Nothing, Just c) -> do
                logInfo [printf "using default energy amount of %s" (showNrg c)]
                return c
              (Just maxCost, Nothing) -> return maxCost
              (Just maxCost, Just c) -> promptEnergyUpdate maxCost c

  now <- getCurrentTimeUnix
  expiry <- getExpiryArg "expiry" now $ toExpiration txOpts
  warnSuspiciousExpiry expiry now

  return TransactionConfig
    { tcEncryptedSigningData = encSignData
    , tcNonce = toNonce txOpts
    , tcEnergy = energy
    , tcExpiry = expiry }
  where
    promptEnergyUpdate energy actualFee
      | energy < actualFee = do
          logWarn [ "insufficient energy allocated to the transaction"
                  , printf "transaction fee will be %s, but only %s has been allocated" (showNrg actualFee) (showNrg energy) ]
          confirmed <- askConfirmation $ Just $ printf "Do you want to increase the energy allocation to %s?" (showNrg actualFee)
          return $ if confirmed then actualFee else energy
      | actualFee < energy = do
          logInfo [printf "%s allocated to the transaction, but only %s is needed" (showNrg energy) (showNrg actualFee)]
          return energy
      | otherwise = return energy

-- |Resolve transaction config based on persisted config and CLI flags.
-- Used for transactions where a specification of maxEnergy is required.
getRequiredEnergyTransactionCfg :: BaseConfig -> TransactionOpts Types.Energy -> IO TransactionConfig
getRequiredEnergyTransactionCfg baseCfg txOpts = do
  encSignData <- getAccountCfgFromTxOpts baseCfg txOpts
  let energy = toMaxEnergyAmount txOpts
  now <- getCurrentTimeUnix
  expiry <- getExpiryArg "expiry" now $ toExpiration txOpts
  warnSuspiciousExpiry expiry now

  return TransactionConfig
    { tcEncryptedSigningData = encSignData
    , tcNonce = toNonce txOpts
    , tcEnergy = energy
    , tcExpiry = expiry }

-- |Warn if expiry is in the past or very near or distant future.
-- As the timestamps are unsigned, taking the simple difference might cause underflow.
warnSuspiciousExpiry :: Types.TransactionExpiryTime -> Types.TransactionExpiryTime -> IO ()
warnSuspiciousExpiry expiryArg now
  | expiryArg < now =
    logWarn [ "expiration time is in the past"
            , "the transaction will not be committed" ]
  | expiryArg < now + 30 =
    logWarn [ printf "expiration time is in just %s seconds" (show $ now - expiryArg)
            , "this may not be enough time for the transaction to be committed" ]
  | expiryArg > now + 3600 =
    logWarn [ "expiration time is in more than one hour" ]
  | otherwise = return ()

-- |Get accountCfg from the config folder and return EncryptedSigningData or logFatal if the keys are not provided in txOpts.
getAccountCfgFromTxOpts :: BaseConfig -> TransactionOpts energyOrMaybe -> IO EncryptedSigningData
getAccountCfgFromTxOpts baseCfg txOpts = do
  keysArg <- case toKeys txOpts of
               Nothing -> return Nothing
               Just filePath -> AE.eitherDecodeFileStrict filePath `withLogFatalIO` ("cannot decode keys: " ++)
  let chosenKeysText = toSigners txOpts
  let chosenKeysMaybe :: Maybe (Map.Map ID.CredentialIndex [ID.KeyIndex]) = case chosenKeysText of
        Nothing -> Nothing
        Just t -> Just $ let insertKey c k acc = case Map.lookup c acc of
                              Nothing -> Map.insert c [k] acc
                              Just x -> Map.insert c ([k]++x) acc
                            in foldl' (\acc (c, k) -> insertKey c k acc) Map.empty $ fmap ((\(p1, p2) -> (read . Text.unpack $ p1, read . Text.unpack $ Text.drop 1 p2)) . Text.breakOn ":") $ Text.split (==',') t
  accCfg <- snd <$> getAccountConfig (toSender txOpts) baseCfg Nothing keysArg Nothing AssumeInitialized
  let keys = acKeys accCfg
  case chosenKeysMaybe of
    Nothing -> return EncryptedSigningData{esdKeys=keys, esdAddress = acAddr accCfg, esdEncryptionKey = acEncryptionKey accCfg}
    Just chosenKeys -> do
      let newKeys = Map.intersection keys chosenKeys
      let filteredKeys = Map.mapWithKey (\c m -> Map.filterWithKey (\k _ -> case Map.lookup c chosenKeys of
                                                                        Nothing -> False
                                                                        Just keyList -> elem k keyList) m) newKeys
      return EncryptedSigningData{esdKeys=filteredKeys, esdAddress = acAddr accCfg, esdEncryptionKey = acEncryptionKey accCfg}


-- |Resolved configuration for a transfer transaction.
data TransferTransactionConfig =
  TransferTransactionConfig
  { ttcTransactionCfg :: TransactionConfig
  , ttcReceiver :: NamedAddress
  , ttcAmount :: Types.Amount }

-- |Resolved configuration for a transfer transaction.
data TransferWithScheduleTransactionConfig =
  TransferWithScheduleTransactionConfig
  { twstcTransactionCfg :: TransactionConfig
  , twstcReceiver :: NamedAddress
  , twstcSchedule :: [(Time.Timestamp, Types.Amount)]}

data EncryptedTransferTransactionConfig =
  EncryptedTransferTransactionConfig
  { ettTransactionCfg :: TransactionConfig
  , ettReceiver :: NamedAddress
  , ettAmount :: Types.Amount
  , ettTransferData :: !Enc.EncryptedAmountTransferData }

getEncryptedAmountTransferData :: ID.AccountAddress -> NamedAddress -> Types.Amount -> Maybe Int -> ElgamalSecretKey -> ClientMonad IO Enc.EncryptedAmountTransferData
getEncryptedAmountTransferData senderAddr ettReceiver ettAmount idx secretKey = do
  -- get encrypted amounts for the sender
  (bbHash, infoValue) <- logFatalOnError =<< withBestBlockHash Nothing (\bbHash -> ((bbHash,) <$>) <$> getAccountInfo (Text.pack . show $ senderAddr) bbHash)
  case AE.fromJSON infoValue of
    AE.Error err -> logFatal ["Cannot decode account info response from the node: " ++ err]
    AE.Success Nothing -> logFatal [printf "Account %s does not exist on the chain." $ show senderAddr]
    AE.Success (Just AccountInfoResult{airEncryptedAmount=a@Types.AccountEncryptedAmount{..}}) -> do
      let listOfEncryptedAmounts = Types.getIncomingAmountsList a
      taker <- case idx of
                Nothing -> return id
                Just v ->
                  if v < fromIntegral _startIndex
                     || v > fromIntegral _startIndex + length listOfEncryptedAmounts
                  then logFatal ["The index provided must be at least the index of the first incoming amount on the account and at most `start index + number of incoming amounts`"]
                  else return $ take (v - fromIntegral _startIndex)
      -- get receiver's public encryption key
      infoValueReceiver <- logFatalOnError =<< withBestBlockHash (Just bbHash) (getAccountInfo (Text.pack . show $ naAddr ettReceiver))
      case AE.fromJSON infoValueReceiver of
        AE.Error err -> logFatal ["Cannot decode account info response from the node: " ++ err]
        AE.Success Nothing -> logFatal [printf "Account %s does not exist on the chain." $ show $ naAddr ettReceiver]
        AE.Success (Just air) -> do
          globalContext <- logFatalOnError =<< getParseCryptographicParameters bbHash

          let receiverPk = ID._elgamalPublicKey $ airEncryptionKey air
          -- precomputed table for speeding up decryption
          let table = Enc.computeTable globalContext (2^(16::Int))
              decoder = Enc.decryptAmount table secretKey
              selfDecrypted = decoder _selfAmount
          -- aggregation of idx encrypted amounts
              inputEncAmounts = taker listOfEncryptedAmounts
              aggAmounts = foldl' (<>) _selfAmount inputEncAmounts
              totalEncryptedAmount = foldl' (+) selfDecrypted $ fmap decoder inputEncAmounts
          unless (totalEncryptedAmount >= ettAmount) $
            logFatal [printf "The requested transfer (%s) is more than the total encrypted balance (%s)." (show ettAmount) (show totalEncryptedAmount)]
          -- index indicating which encrypted amounts we used as input
          let aggIndex = case idx of
                Nothing -> Enc.EncryptedAmountAggIndex (Enc.theAggIndex _startIndex + fromIntegral (length listOfEncryptedAmounts))
                Just idx' -> Enc.EncryptedAmountAggIndex (fromIntegral idx')
                -- we use the supplied index if given. We already checked above that it is within bounds.
              aggAmount = Enc.makeAggregatedDecryptedAmount aggAmounts totalEncryptedAmount aggIndex
          liftIO $ Enc.makeEncryptedAmountTransferData globalContext receiverPk secretKey aggAmount ettAmount >>= \case
            Nothing -> logFatal ["Could not create transfer. Likely the provided secret key is incorrect."]
            Just ettTransferData -> return ettTransferData


-- |Resolved configuration for a 'baker remove' transaction.
data BakerRemoveTransactionConfig =
  BakerRemoveTransactionConfig
  { brtcTransactionCfg :: TransactionConfig
  , brtcBakerId :: Types.BakerId }

-- |Resolve configuration of a 'baker remove' transaction based on persisted config and CLI flags.
-- See the docs for getTransactionCfg for the behavior when no or a wrong amount of energy is allocated.
getBakerRemoveTransactionCfg :: TransactionConfig -> ClientMonad IO BakerRemoveTransactionConfig
getBakerRemoveTransactionCfg txCfg= do
  let senderAddr = naAddr . esdAddress . tcEncryptedSigningData $ txCfg
  AccountInfoResult{..} <- getAccountInfoOrDie senderAddr
  case airBaker of
    Nothing -> logFatal ["This account doesn't have an active baker so it cannot request a baker removal."]
    Just bk ->
        return BakerRemoveTransactionConfig
        { brtcBakerId = aibiIdentity . abirAccountBakerInfo $ bk
        , brtcTransactionCfg = txCfg }

-- |Resolved configuration for a 'baker update-stake' transaction
data BakerUpdateStakeTransactionConfig =
  BakerUpdateStakeTransactionConfig
  { bustcTransactionCfg :: TransactionConfig
  , bustcNewAmount :: !Types.Amount }

-- |Resolve configuration of a 'baker update-stake' transaction based on persisted config and CLI flags.
-- See the docs for getTransactionCfg for the behavior when no or a wrong amount of energy is allocated.
<<<<<<< HEAD
-- Warns the user if they are staking a high proporition of their stake, or doing an action which might activate the baker cooldown
getBakerUpdateStakeTransactionCfg :: TransactionConfig -> Types.Amount -> UTCTime -> ClientMonad IO BakerUpdateStakeTransactionConfig
getBakerUpdateStakeTransactionCfg txCfg newAmount cooldownDate = do
  let senderAddr = acAddress . tcAccountCfg $ txCfg
=======
getBakerUpdateStakeTransactionCfg :: TransactionConfig -> Types.Amount -> ClientMonad IO BakerUpdateStakeTransactionConfig
getBakerUpdateStakeTransactionCfg txCfg newAmount = do
  let senderAddr = naAddr . esdAddress . tcEncryptedSigningData $ txCfg
>>>>>>> e18d1a24
  AccountInfoResult{..} <- getAccountInfoOrDie senderAddr
  case airBaker of
    Nothing -> logFatal [[i|Account #{senderAddr} is not a baker, so cannot update its stake.|]]
    Just aibresult -> do
      when (airAmount < newAmount) $ logFatal [[i|Account balance (#{showGtu airAmount}) is lower than the new amount requested to be staked (#{showGtu newAmount}).|]]
      -- Check if stake is being decreased, ask for confirmation if so if so
      if (newAmount < abirStakedAmount aibresult) 
      then do 
        logWarn ["The new staked value appears to be lower than the amount currently staked on chain by this baker."]
        logWarn ["Decreasing the amount a baker is staking will lock the stake of the baker for a cooldown period before the GTU are made available."]
        logWarn ["During this period it is not possible to update the baker's stake, or stop the baker."]
        logWarn [[i|The current baker cooldown would last until approximately #{cooldownDate}|]]
        confirmed <- askConfirmation $ Just "Confirm that you want to update the baker's stake"
        unless confirmed exitTransactionCancelled
        return BakerUpdateStakeTransactionConfig
          { bustcNewAmount = newAmount
          , bustcTransactionCfg = txCfg }
      else do
        logInfo ["Note that decreasing the amount a baker is staking will lock the stake of the baker for a cooldown period before the GTU are made available."]
        logInfo ["During this period it is not possible to update the baker's stake, or stop the baker."]
        logInfo [[i|The current baker cooldown would last until approximately #{cooldownDate}|]]
        -- Check if staked amount is greater than 95% of total GTU on the account, and warn user if so
        if ((newAmount * 100) > (airAmount * 95))
        then do
          logWarn ["You are attempting to stake >95% of your total GTU on this account. Staked GTU is not available for spending on sending transactions."]
          logWarn ["Be aware that updating or stopping your baker in the future will require some amount of non-staked GTU to pay for the transactions to do so."]
          confirmed <- askConfirmation $ Just "Confirm that you wish to stake this much GTU"
          unless confirmed exitTransactionCancelled
          return BakerUpdateStakeTransactionConfig
            { bustcNewAmount = newAmount
            , bustcTransactionCfg = txCfg }
        else 
          return BakerUpdateStakeTransactionConfig
            { bustcNewAmount = newAmount
            , bustcTransactionCfg = txCfg }
-- |Returns the UTCTime date when the baker cooldown on reducing stake/removing a baker will end, using on chain parameters
getBakerCooldown :: BlockSummaryResult -> ClientMonad IO UTCTime
getBakerCooldown cpr = do
  let cooldownEpochs = toInteger $ cprBakerExtraCooldownEpochs $ bsurChainParameters $ bsrUpdates cpr
  cs <- getFromJson =<< getConsensusStatus
  let epochTime = (toInteger $ csrEpochDuration cs) % 1000
  let cooldownTime = fromRational $ epochTime * ((cooldownEpochs + 2) % 1)
  currTime <- liftIO getCurrentTime
  let cooldownDate = addUTCTime cooldownTime currTime
  return cooldownDate

data BakerUpdateRestakeTransactionConfig =
  BakerUpdateRestakeTransactionConfig
  { burTransactionCfg :: TransactionConfig
  , burRestake :: !Bool }

-- |Query the chain for the given account. Fail if either the chain cannot be reached, or
-- if the account does not exist.
getAccountInfoOrDie :: ID.AccountAddress ->  ClientMonad IO AccountInfoResult
getAccountInfoOrDie senderAddr = do
  infoValue <- logFatalOnError =<< withBestBlockHash Nothing (getAccountInfo (Text.pack . show $ senderAddr))
  case AE.fromJSON infoValue of
    AE.Error err -> logFatal ["Cannot decode account info response from the node: " ++ err]
    AE.Success Nothing -> logFatal [printf "Account %s does not exist on the chain." $ show senderAddr]
    AE.Success (Just air) -> return air

getBakerUpdateRestakeTransactionCfg :: TransactionConfig -> Bool -> ClientMonad IO BakerUpdateRestakeTransactionConfig
getBakerUpdateRestakeTransactionCfg txCfg newRestake = do
  let senderAddr = naAddr . esdAddress . tcEncryptedSigningData $ txCfg
  AccountInfoResult{..} <- getAccountInfoOrDie senderAddr
  when (isNothing airBaker) $ logFatal [[i|Account #{senderAddr} is not a baker, so cannot update its stake.|]]
  return BakerUpdateRestakeTransactionConfig
         { burRestake = newRestake
         , burTransactionCfg = txCfg }


data CredentialUpdateKeysTransactionCfg =
  CredentialUpdateKeysTransactionCfg
  { cuktcTransactionCfg :: TransactionConfig
  , cuktcKeys :: ID.CredentialPublicKeys
  , cuktcCredId :: ID.CredentialRegistrationID }

-- |Resolved configuration for transferring from public to encrypted balance.
data AccountEncryptTransactionConfig =
  AccountEncryptTransactionConfig
  { aeTransactionCfg :: TransactionConfig,
    aeAmount :: Types.Amount
  }

-- |Resolved configuration for transferring from encrypted to public balance.
data AccountDecryptTransactionConfig =
  AccountDecryptTransactionConfig
  { adTransactionCfg :: TransactionConfig,
    adTransferData :: Enc.SecToPubAmountTransferData
  }

-- |Resolve configuration for transferring an amount from public to encrypted
-- balance of an account.
getAccountEncryptTransactionCfg :: BaseConfig -> TransactionOpts (Maybe Types.Energy) -> Types.Amount -> Types.PayloadSize -> IO AccountEncryptTransactionConfig
getAccountEncryptTransactionCfg baseCfg txOpts aeAmount payloadSize = do
  aeTransactionCfg <- getTransactionCfg baseCfg txOpts nrgCost
  return AccountEncryptTransactionConfig{..}
  where nrgCost _ = return $ Just $ accountEncryptEnergyCost payloadSize

-- |Resolve configuration for transferring an amount from encrypted to public
-- balance of an account.
getAccountDecryptTransferData :: ID.AccountAddress -> Types.Amount -> ElgamalSecretKey -> Maybe Int -> ClientMonad IO Enc.SecToPubAmountTransferData
getAccountDecryptTransferData senderAddr adAmount secretKey idx = do
  (bbHash, infoValue) <- logFatalOnError =<< withBestBlockHash Nothing (\bbh -> ((bbh, ) <$>) <$> getAccountInfo (Text.pack . show $ senderAddr) bbh)
  case AE.fromJSON infoValue of
    AE.Error err -> logFatal ["Cannot decode account info response from the node: " ++ err]
    AE.Success Nothing -> logFatal [printf "Account %s does not exist on the chain." $ show senderAddr]
    AE.Success (Just AccountInfoResult{airEncryptedAmount=a@Types.AccountEncryptedAmount{..}}) -> do
      globalContext <- logFatalOnError =<< getParseCryptographicParameters bbHash

      let listOfEncryptedAmounts = Types.getIncomingAmountsList a
      taker <- case idx of
        Nothing -> return id
        Just v -> if v < fromIntegral _startIndex
                    || v > fromIntegral _startIndex + length listOfEncryptedAmounts
                 then logFatal ["The index provided must be at least the index of the first incoming amount on the account and at most `start index + number of incoming amounts`"]
                 else return $ take (v - fromIntegral _startIndex)
      -- precomputed table for speeding up decryption
      let table = Enc.computeTable globalContext (2^(16::Int))
          decoder = Enc.decryptAmount table secretKey
          selfDecrypted = decoder _selfAmount
      -- aggregation of all encrypted amounts
          inputEncAmounts = taker listOfEncryptedAmounts
          aggAmounts = foldl' (<>) _selfAmount inputEncAmounts
          totalEncryptedAmount = foldl' (+) selfDecrypted $ fmap decoder inputEncAmounts
      unless (totalEncryptedAmount >= adAmount) $
        logFatal [printf "The requested transfer (%s) is more than the total encrypted balance (%s)." (Types.amountToString adAmount) (Types.amountToString totalEncryptedAmount)]
      -- index indicating which encrypted amounts we used as input
      let aggIndex = case idx of
            Nothing -> Enc.EncryptedAmountAggIndex (Enc.theAggIndex _startIndex + fromIntegral (length listOfEncryptedAmounts))
            Just idx' -> Enc.EncryptedAmountAggIndex (fromIntegral idx')
          aggAmount = Enc.makeAggregatedDecryptedAmount aggAmounts totalEncryptedAmount aggIndex
      liftIO $ Enc.makeSecToPubAmountTransferData globalContext secretKey aggAmount adAmount >>= \case
        Nothing -> logFatal ["Could not create transfer. Likely the provided secret key is incorrect."]
        Just adTransferData -> return adTransferData

-- |Get the cryptographic parameters in a given block, and attempt to parse them.
getParseCryptographicParameters :: Text -> ClientMonad IO (Either String GlobalContext)
getParseCryptographicParameters bHash = runExceptT $ do
  vglobalContext <- liftEither =<< (lift . getCryptographicParameters $ bHash)
  case AE.fromJSON vglobalContext of
    AE.Error err -> throwError err
    AE.Success Nothing -> throwError "The given block does not exist."
    AE.Success (Just Versioned{..}) -> do
      unless (vVersion == 0) $ throwError "Received unsupported version of cryptographic parameters."
      return vValue

-- |Convert transfer transaction config into a valid payload,
-- optionally asking the user for confirmation.
transferTransactionConfirm :: TransferTransactionConfig -> Bool -> IO ()
transferTransactionConfirm ttxCfg confirm = do
  let TransferTransactionConfig
        { ttcTransactionCfg = TransactionConfig
                              { tcEnergy = energy
                              , tcExpiry = expiryTs
                              , tcEncryptedSigningData = EncryptedSigningData { esdAddress = fromAddress } }
        , ttcAmount = amount
        , ttcReceiver = toAddress }
        = ttxCfg

  logSuccess [ printf "sending %s from %s to %s" (showGtu amount) (showNamedAddress fromAddress) (showNamedAddress toAddress)
             , printf "allowing up to %s to be spent as transaction fee" (showNrg energy)
             , printf "transaction expires on %s" (showTimeFormatted $ timeFromTransactionExpiryTime expiryTs) ]
  when confirm $ do
    confirmed <- askConfirmation Nothing
    unless confirmed exitTransactionCancelled

-- |Convert transfer transaction config into a valid payload,
-- optionally asking the user for confirmation.
transferWithScheduleTransactionConfirm :: TransferWithScheduleTransactionConfig -> Bool -> IO ()
transferWithScheduleTransactionConfirm ttxCfg confirm = do
  let TransferWithScheduleTransactionConfig
        { twstcTransactionCfg = TransactionConfig
                              { tcEnergy = energy
                              , tcExpiry = expiryTs
                              , tcEncryptedSigningData = EncryptedSigningData { esdAddress = fromAddress } }
        , twstcSchedule = schedule
        , twstcReceiver = toAddress }
        = ttxCfg

  logSuccess [ printf "sending GTUs from %s to %s" (showNamedAddress fromAddress) (showNamedAddress toAddress)
             , printf "with the following release schedule:\n%swith a total amount of %s" (unlines $ map (\(a, b) -> showTimeFormatted (Time.timestampToUTCTime a) ++ ": " ++ showGtu b) schedule) (showGtu $ foldl' (\acc (_, x) -> acc + x) 0 schedule)
             , printf "allowing up to %s to be spent as transaction fee" (showNrg energy)
             , printf "transaction expires on %s" (showTimeFormatted $ timeFromTransactionExpiryTime expiryTs) ]
  when confirm $ do
    confirmed <- askConfirmation Nothing
    unless confirmed exitTransactionCancelled

encryptedTransferTransactionConfirm :: MonadIO m => EncryptedTransferTransactionConfig -> Bool -> m ()
encryptedTransferTransactionConfirm EncryptedTransferTransactionConfig{..} confirm = do
  let TransactionConfig
        { tcEnergy = energy
        , tcExpiry = expiry
        , tcEncryptedSigningData = EncryptedSigningData { esdAddress = addr } }
        = ettTransactionCfg

  logInfo
    [ printf "transferring %s GTU from encrypted balance of account %s to %s" (Types.amountToString ettAmount) (showNamedAddress addr) (showNamedAddress ettReceiver)
    , printf "allowing up to %s to be spent as transaction fee" (showNrg energy)
    , printf "transaction expires on %s" (showTimeFormatted $ timeFromTransactionExpiryTime expiry) ]

  when confirm $ do
    confirmed <- askConfirmation Nothing
    unless confirmed exitTransactionCancelled

-- |Convert 'baker add' transaction config into a valid payload,
-- optionally asking the user for confirmation.
bakerAddTransaction :: BaseConfig -> TransactionOpts (Maybe Types.Energy)
                    -> FilePath -- ^File with baker keys.
                    -> Types.Amount -- ^How much to stake.
                    -> Bool -- ^Whether to restake earnings.
                    -> Bool -- ^Whether to confirm before sending or not.
                    -> IO (BakerKeys, TransactionConfig, Types.EncodedPayload)
bakerAddTransaction baseCfg txOpts f batcBakingStake batcRestakeEarnings confirm = do
  encSignData <- getAccountCfgFromTxOpts baseCfg txOpts
  bakerKeys <- eitherDecodeFileStrict f >>= getFromJson

  let electionSignKey = bkElectionSignKey bakerKeys
      signatureSignKey = bkSigSignKey bakerKeys
      aggrSignKey = bkAggrSignKey bakerKeys

  let abElectionVerifyKey = bkElectionVerifyKey bakerKeys
      abSignatureVerifyKey = bkSigVerifyKey bakerKeys
      abAggregationVerifyKey = bkAggrVerifyKey bakerKeys

  let senderAddress = naAddr $ esdAddress encSignData

  let challenge = Types.addBakerChallenge senderAddress abElectionVerifyKey abSignatureVerifyKey abAggregationVerifyKey
  abProofElection <- Proofs.proveDlog25519VRF challenge (VRF.KeyPair electionSignKey abElectionVerifyKey) `except` "cannot produce VRF key proof"
  abProofSig <- Proofs.proveDlog25519Block challenge (BlockSig.KeyPair signatureSignKey abSignatureVerifyKey) `except` "cannot produce signature key proof"
  abProofAggregation <- Bls.proveKnowledgeOfSK challenge aggrSignKey

  let payload = Types.encodePayload (Types.AddBaker {abBakingStake = batcBakingStake, abRestakeEarnings = batcRestakeEarnings,..})
      nrgCost _ = return . Just $ bakerAddEnergyCost (Types.payloadSize payload)

  txCfg@TransactionConfig{..} <- getTransactionCfg baseCfg txOpts nrgCost

  logSuccess [ printf "adding baker with account %s" (show (naAddr $ esdAddress tcEncryptedSigningData))
             , printf "initial stake will be %s GTU" (Types.amountToString batcBakingStake)
             , if batcRestakeEarnings then "Rewards will be automatically added to the baking stake." else "Rewards will _not_ be automatically added to the baking stake."
             , printf "allowing up to %s to be spent as transaction fee" (showNrg tcEnergy) ]
  when confirm $ do
    confirmed <- askConfirmation Nothing
    unless confirmed exitTransactionCancelled

  return (bakerKeys, txCfg, payload)

  where except c err = c >>= \case
          Just x -> return x
          Nothing -> logFatal [err]

-- |Convert 'baker remove' transaction config into a valid payload,
-- optionally asking the user for confirmation.
bakerRemoveTransactionConfirm :: BakerRemoveTransactionConfig -> Bool -> IO ()
bakerRemoveTransactionConfirm brtxCfg confirm = do
  let BakerRemoveTransactionConfig
        { brtcTransactionCfg = TransactionConfig
                               { tcEnergy = energy }
        , brtcBakerId = bid }
        = brtxCfg

  logSuccess [ printf "submitting transaction to remove baker with ID '%s'" (show bid)
             , printf "allowing up to %s to be spent as transaction fee" (showNrg energy) ]
  when confirm $ do
    confirmed <- askConfirmation Nothing
    unless confirmed exitTransactionCancelled

bakerUpdateStakeTransactionConfirm :: BakerUpdateStakeTransactionConfig -> Bool -> IO ()
bakerUpdateStakeTransactionConfirm brtxCfg confirm = do
  let BakerUpdateStakeTransactionConfig
        { bustcTransactionCfg = TransactionConfig
                               { tcEnergy = energy }
        , bustcNewAmount = newAmount }
        = brtxCfg

  logSuccess [ printf "submitting transaction to update stake of baker to '%s'" (showGtu newAmount)
             , printf "allowing up to %s to be spent as transaction fee" (showNrg energy) ]
  when confirm $ do
    confirmed <- askConfirmation Nothing
    unless confirmed exitTransactionCancelled

bakerUpdateRestakeTransactionConfirm :: BakerUpdateRestakeTransactionConfig -> Bool -> IO ()
bakerUpdateRestakeTransactionConfirm burtxCfg confirm = do
  let BakerUpdateRestakeTransactionConfig
        { burTransactionCfg = TransactionConfig
                              { tcEnergy = energy }
        , burRestake = newRestake }
        = burtxCfg

  logSuccess [ printf "submitting transaction to change restaking switch of baker to '%s'" (show newRestake)
             , printf "allowing up to %s to be spent as transaction fee" (showNrg energy) ]
  when confirm $ do
    confirmed <- askConfirmation Nothing
    unless confirmed exitTransactionCancelled

credentialUpdateKeysTransactionConfirm :: CredentialUpdateKeysTransactionCfg -> Bool -> IO ()
credentialUpdateKeysTransactionConfirm CredentialUpdateKeysTransactionCfg{..} confirm = do
  let TransactionConfig
        { tcEnergy = energy
        , tcExpiry = expiry
        , tcEncryptedSigningData = EncryptedSigningData { esdAddress = addr } }
        = cuktcTransactionCfg

  let logNewKeys = Map.foldrWithKey (\idx (SigScheme.VerifyKeyEd25519 key) l -> (printf "\t%s: %s" (show idx) (show key)) : l) [] (ID.credKeys cuktcKeys)

  logInfo $
    [ printf "setting the following keys for credential %s on account:" (show cuktcCredId) (showNamedAddress addr) ] ++
    logNewKeys ++
    [ printf "with threshold %s" (show (ID.credThreshold cuktcKeys))] ++
    [ printf "allowing up to %s to be spent as transaction fee" (showNrg energy)
    , printf "transaction expires on %s" (showTimeFormatted $ timeFromTransactionExpiryTime expiry) ]

  when confirm $ do
    confirmed <- askConfirmation Nothing
    unless confirmed exitTransactionCancelled

accountEncryptTransactionConfirm :: AccountEncryptTransactionConfig -> Bool -> IO ()
accountEncryptTransactionConfirm AccountEncryptTransactionConfig{..} confirm = do
  let TransactionConfig
        { tcEnergy = energy
        , tcExpiry = expiry
        , tcEncryptedSigningData = EncryptedSigningData { esdAddress = addr } }
        = aeTransactionCfg


  logInfo $
    [ printf "transferring %s GTU from public to encrypted balance of account %s" (Types.amountToString aeAmount) (showNamedAddress addr)
    , printf "allowing up to %s to be spent as transaction fee" (showNrg energy)
    , printf "transaction expires on %s" (showTimeFormatted $ timeFromTransactionExpiryTime expiry) ]

  when confirm $ do
    confirmed <- askConfirmation Nothing
    unless confirmed exitTransactionCancelled


accountDecryptTransactionConfirm :: MonadIO m => AccountDecryptTransactionConfig -> Bool -> m ()
accountDecryptTransactionConfirm AccountDecryptTransactionConfig{..} confirm = do
  let TransactionConfig
        { tcEnergy = energy
        , tcExpiry = expiry
        , tcEncryptedSigningData = EncryptedSigningData { esdAddress = addr } }
        = adTransactionCfg

  logInfo $
    [ printf "transferring %s GTU from encrypted to public balance of account %s" (Types.amountToString (Enc.stpatdTransferAmount adTransferData)) (showNamedAddress addr)
    , printf "allowing up to %s to be spent as transaction fee" (showNrg energy)
    , printf "transaction expires on %s" (showTimeFormatted $ timeFromTransactionExpiryTime expiry) ]

  when confirm $ do
    confirmed <- askConfirmation Nothing
    unless confirmed exitTransactionCancelled


-- |Encode, sign, and send transaction off to the baker.
-- If confirmNonce is set, the user is asked to confirm using the next nonce
-- if there are pending transactions.
startTransaction :: (MonadFail m, MonadIO m)
  => TransactionConfig
  -> Types.EncodedPayload
  -> Bool
  -> Maybe AccountKeyMap -- ^ The decrypted account signing keys. If not provided, the encrypted keys
                         -- from the 'TransactionConfig' will be used, and for each the password will be queried.
  -> ClientMonad m Types.BareBlockItem
startTransaction txCfg pl confirmNonce maybeAccKeys = do
  let TransactionConfig
        { tcEnergy = energy
        , tcExpiry = expiry
        , tcNonce = n
        , tcEncryptedSigningData = EncryptedSigningData { esdAddress = NamedAddress{..}, .. }
        } = txCfg
  nonce <- getNonce naAddr n confirmNonce
  accountKeyMap <- case maybeAccKeys of
                     Just acKeys' -> return acKeys'
                     Nothing -> liftIO $ failOnError $ decryptAccountKeyMapInteractive esdKeys (Nothing) Nothing
  let tx = signEncodedTransaction pl naAddr energy nonce expiry accountKeyMap

  sendTransactionToBaker tx defaultNetId >>= \case
    Left err -> fail err
    Right False -> fail "transaction not accepted by the baker"
    Right True -> return tx

-- |Fetch next nonces relative to the account's most recently committed and
-- pending transactions, respectively.
-- If they match, the nonce is returned.
-- If they don't match, optionally ask the user to confirm proceeding with the latter nonce.
-- If rejected, the process is cancelled (exit with code 0).
getNonce :: (MonadFail m, MonadIO m) => Types.AccountAddress -> Maybe Types.Nonce -> Bool -> ClientMonad m Types.Nonce
getNonce sender nonce confirm =
  case nonce of
    Nothing -> do
      currentNonce <- getBestBlockHash >>= getAccountNonce sender
      nextNonce <- nanNonce <$> (getNextAccountNonce (Text.pack $ show sender) >>= getFromJson)
      liftIO $ when (currentNonce /= nextNonce) $ do
        logWarn [ printf "there is a pending transaction with nonce %s, but last committed one has %s" (show $ nextNonce-1) (show $ currentNonce-1)
                , printf "this transaction will have nonce %s and might hang if the pending transaction fails" (show nextNonce) ]
        when confirm $ do
          putStrLn "Proceed if you're confident that all currently pending transactions are valid."
          confirmed <- askConfirmation $ Just "proceed"
          unless confirmed exitTransactionCancelled
      return nextNonce
    Just v -> return v

-- |Send a transaction and optionally tail it (see 'tailTransaction' below).
sendAndTailTransaction_ :: (MonadIO m, MonadFail m)
    => TransactionConfig -- ^ Information about the sender, and the context of transaction
    -> Types.EncodedPayload -- ^ Payload of the transaction to send
    -> InteractionOpts -- ^ How interactive should sending and tailing be
    -> ClientMonad m ()
sendAndTailTransaction_ txCfg pl intOpts = void $ sendAndTailTransaction txCfg pl intOpts

-- |Send a transaction and optionally tail it (see 'tailTransaction' below).
-- If tailed, it returns the TransactionStatusResult of the finalized status,
-- otherwise the return value is `Nothing`.
sendAndTailTransaction :: (MonadIO m, MonadFail m)
    => TransactionConfig -- ^ Information about the sender, and the context of transaction
    -> Types.EncodedPayload -- ^ Payload of the transaction to send
    -> InteractionOpts -- ^ How interactive should sending and tailing be
    -> ClientMonad m (Maybe TransactionStatusResult)
sendAndTailTransaction txCfg pl intOpts = do
  tx <- startTransaction txCfg pl (ioConfirm intOpts) Nothing
  let hash = getBlockItemHash tx
  logSuccess [ printf "transaction '%s' sent to the baker" (show hash) ]
  if ioTail intOpts
  then Just <$> tailTransaction hash
  else return Nothing

-- |Continuously query and display transaction status until the transaction is finalized.
tailTransaction_ :: (MonadIO m) => Types.TransactionHash -> ClientMonad m ()
tailTransaction_ hash = void $ tailTransaction hash

-- |Continuously query and display transaction status until the transaction is finalized.
-- Returns the TransactionStatusResult of the finalized status.
tailTransaction :: (MonadIO m) => Types.TransactionHash -> ClientMonad m TransactionStatusResult
tailTransaction hash = do
  logInfo [ "waiting for the transaction to be committed and finalized"
          , "you may skip this step by interrupting the command using Ctrl-C (pass flag '--no-wait' to do this by default)"
          , printf "the transaction will still get processed and may be queried using\n  'concordium-client transaction status %s'" (show hash) ]

  liftIO $ printf "[%s] Waiting for the transaction to be committed..." =<< getLocalTimeOfDayFormatted
  committedStatus <- awaitState 2 Committed hash
  liftIO $ putStrLn ""

  when (tsrState committedStatus == Absent) $
    logFatal [ "transaction failed before it got committed"
             , "most likely because it was invalid" ]

  runPrinter $ printTransactionStatus committedStatus

  -- If the transaction goes back to pending state after being committed
  -- to a branch which gets dropped later on, the command will currently
  -- keep presenting the transaction as committed and awaiting finalization.
  -- As the transaction is still expected to go back to being committed or
  -- (if for instance it expires) become absent, this seems acceptable
  -- from a UX perspective. Also, this is expected to be a very uncommon case.

  liftIO $ printf "[%s] Waiting for the transaction to be finalized..." =<< getLocalTimeOfDayFormatted
  finalizedStatus <- awaitState 5 Finalized hash
  liftIO $ putStrLn ""

  when (tsrState finalizedStatus == Absent) $
    logFatal [ "transaction failed after it was committed"
             , "response:\n" ++ showPrettyJSON committedStatus ]

  -- Print out finalized status if the outcome differs from that of the committed status.
  when (tsrResults committedStatus /= tsrResults finalizedStatus) $
    runPrinter $ printTransactionStatus finalizedStatus

  liftIO $ printf "[%s] Transaction finalized.\n" =<< getLocalTimeOfDayFormatted

  return finalizedStatus
  where
    getLocalTimeOfDayFormatted = showTimeOfDay <$> getLocalTimeOfDay

-- |Process an 'account ...' command.
processAccountCmd :: AccountCmd -> Maybe FilePath -> Verbose -> Backend -> IO ()
processAccountCmd action baseCfgDir verbose backend =
  case action of
    AccountShow address block showEncrypted showDecrypted -> do
      baseCfg <- getBaseConfig baseCfgDir verbose

      na <- getAccountAddressArg (bcAccountNameMap baseCfg) address
      encKey <-
        if showDecrypted
        then do
          encKeys <- (\l -> [ acEncryptionKey v | v <- l, acAddr v == na, isJust (acEncryptionKey v) ] ) <$> getAllAccountConfigs baseCfg
          case encKeys of
            [Just enc] -> do
              decrypted <- decryptAccountEncryptionSecretKeyInteractive enc
              case decrypted of
                Right v -> return (Just v)
                _ -> logFatal [printf "Couldn't decrypt encryption key for account '%s' with the provided password" (show $ naAddr na)]
            _ -> logFatal [printf "Tried to decrypt balance of account '%s' but this account is not present on the local store" (show $ naAddr na)]
        else return Nothing

      when verbose $ do
        runPrinter $ printBaseConfig baseCfg
        putStrLn ""

      (v, dec, f) <- withClient backend $ do
        (bbh, accInfoValue) <- withBestBlockHash block (\bbh -> (bbh,) <$> getAccountInfo (Text.pack $ show $ naAddr na) bbh)
        cs <- getFromJson =<< getConsensusStatus
        accInfo <- getFromJson accInfoValue
        case encKey of
          Nothing -> return (accInfo, Nothing, \e ->  addUTCTime (fromRational ((toInteger e * toInteger (csrEpochDuration cs)) % 1000)) (csrGenesisTime cs))
          Just k -> do
            gc <- logFatalOnError =<< getParseCryptographicParameters bbh
            return (accInfo, Just (k, gc), \e ->  addUTCTime (fromRational ((toInteger e * toInteger (csrEpochDuration cs)) % 1000)) (csrGenesisTime cs))
      case v of
        Nothing -> putStrLn "Account not found."
        Just a -> runPrinter $ printAccountInfo f na a verbose (showEncrypted || showDecrypted) dec

    AccountList block -> do
      baseCfg <- getBaseConfig baseCfgDir verbose
      accs <- withClientJson backend $ withBestBlockHash block getAccountList
      runPrinter $ printAccountList (bcAccountNameMap baseCfg) accs

    AccountUpdateKeys f cid txOpts -> do
      baseCfg <- getBaseConfig baseCfgDir verbose

      when verbose $ do
        runPrinter $ printBaseConfig baseCfg
        putStrLn ""

      accCfg <- liftIO $ getAccountCfgFromTxOpts baseCfg txOpts
      let senderAddress = naAddr $ esdAddress accCfg


      withClient backend $ do
        keys <- liftIO $ getFromJson =<< eitherDecodeFileStrict f
        let pl = Types.encodePayload $ Types.UpdateCredentialKeys cid keys
        
        accInfo <- getAccountInfoOrDie senderAddress
        let numCredentials = Map.size $ airCredentials accInfo
        let numKeys = length $ ID.credKeys keys
        let nrgCost _ = return $ Just $ accountUpdateKeysEnergyCost (Types.payloadSize pl) numCredentials numKeys

        txCfg <- liftIO $ getTransactionCfg baseCfg txOpts nrgCost

        let aukCfg = CredentialUpdateKeysTransactionCfg txCfg keys cid

        -- TODO: Check that the credential exists on the chain before making the update.

        when verbose $ liftIO $ do
          runPrinter $ printSelectedKeyConfig $ tcEncryptedSigningData txCfg
          putStrLn ""

        let intOpts = toInteractionOpts txOpts
        liftIO $ credentialUpdateKeysTransactionConfirm aukCfg (ioConfirm intOpts)
        sendAndTailTransaction_ txCfg pl intOpts

    AccountEncrypt{..} -> do
      baseCfg <- getBaseConfig baseCfgDir verbose
      when verbose $ do
        runPrinter $ printBaseConfig baseCfg
        putStrLn ""

      let pl = Types.encodePayload $ Types.TransferToEncrypted aeAmount

      aetxCfg <- getAccountEncryptTransactionCfg baseCfg aeTransactionOpts aeAmount (Types.payloadSize pl)
      let txCfg = aeTransactionCfg aetxCfg
      when verbose $ do
        runPrinter $ printSelectedKeyConfig $ tcEncryptedSigningData txCfg
        putStrLn ""

      let intOpts = toInteractionOpts aeTransactionOpts
      accountEncryptTransactionConfirm aetxCfg (ioConfirm intOpts)
      withClient backend $ sendAndTailTransaction_ txCfg pl intOpts

    AccountDecrypt{..} -> do
      baseCfg <- getBaseConfig baseCfgDir verbose
      when verbose $ do
        runPrinter $ printBaseConfig baseCfg
        putStrLn ""
      
      accCfg <- getAccountCfgFromTxOpts baseCfg adTransactionOpts
      let senderAddr = esdAddress accCfg

      encryptedSecretKey <- maybe (logFatal ["Missing account encryption secret key for account: " ++ show senderAddr]) return (esdEncryptionKey accCfg)
      secretKey <- either (\e -> logFatal ["Couldn't decrypt account encryption secret key: " ++ e]) return =<< decryptAccountEncryptionSecretKeyInteractive encryptedSecretKey

      withClient backend $ do
        transferData <- getAccountDecryptTransferData (naAddr senderAddr) adAmount secretKey adIndex
        let pl = Types.encodePayload $ Types.TransferToPublic transferData

        let nrgCost _ = return $ Just $ accountDecryptEnergyCost $ Types.payloadSize pl
        txCfg <- liftIO (getTransactionCfg baseCfg adTransactionOpts nrgCost)


        let adtxCfg = AccountDecryptTransactionConfig{
          adTransactionCfg = txCfg,
          adTransferData = transferData
        }

        when verbose $ do
          runPrinter $ printSelectedKeyConfig $ tcEncryptedSigningData txCfg
          liftIO $ putStrLn ""

        let intOpts = toInteractionOpts adTransactionOpts
        accountDecryptTransactionConfirm adtxCfg (ioConfirm intOpts)
        sendAndTailTransaction_ txCfg pl intOpts


-- |Process a 'module ...' command.
processModuleCmd :: ModuleCmd -> Maybe FilePath -> Verbose -> Backend -> IO ()
processModuleCmd action baseCfgDir verbose backend =
  case action of
    ModuleDeploy modFile modName txOpts -> do
      baseCfg <- getBaseConfig baseCfgDir verbose

      mdCfg <- getModuleDeployTransactionCfg baseCfg txOpts modFile
      let txCfg = mdtcTransactionCfg mdCfg

      let nrg = tcEnergy txCfg

      let msgIntro = case modName of
            Nothing -> [i|deploy the module '#{modFile}'|]
            Just modName' -> [i|deploy the module '#{modFile}' and name it '#{modName'}'|]
      logInfo [ msgIntro
              , [i|allowing up to #{showNrg nrg} to be spent as transaction fee|]]

      deployConfirmed <- askConfirmation Nothing

      when deployConfirmed $ do
          logInfo ["deploying module..."]

          let intOpts = toInteractionOpts txOpts
          let pl = moduleDeployTransactionPayload mdCfg

          withClient backend $ do
            mTsr <- sendAndTailTransaction txCfg (Types.encodePayload pl) intOpts
            case extractModRef mTsr of
              Nothing -> return ()
              Just (Left err) -> logFatal ["module deployment failed:", err]
              Just (Right modRef) -> do
                logSuccess [[i|module successfully deployed with reference: '#{modRef}'|]]
                case modName of
                  Nothing -> return ()
                  Just modName' -> do
                    nameAdded <- liftIO $ addModuleNameAndWrite verbose baseCfg modName' modRef
                    logSuccess [[i|module reference #{modRef} was successfully named '#{nameAdded}'|]]

    ModuleList block -> do
      baseCfg <- getBaseConfig baseCfgDir verbose
      (bestBlock, res) <- withClient backend $ withBestBlockHash block $ \bb -> (bb,) <$> getModuleList bb
      v <- getFromJsonAndHandleError (\_ _ -> logFatal ["could not retrieve the list of modules",
                                   "the provided block hash is invalid:", Text.unpack bestBlock]) res
      case v of
        Nothing -> logFatal ["could not retrieve the list of modules",
                               "the provided block does not exist:", Text.unpack bestBlock]
        Just [] -> logInfo ["there are no modules in block " ++ Text.unpack bestBlock]
        Just xs -> runPrinter $ printModuleList (bcModuleNameMap baseCfg) xs

    ModuleShow modRefOrName outFile block -> do
      baseCfg <- getBaseConfig baseCfgDir verbose
      namedModRef <- getNamedModuleRef (bcModuleNameMap baseCfg) modRefOrName
      Wasm.WasmModule{..} <- withClient backend . withBestBlockHash block $ getWasmModule namedModRef
      logInfo [[i|WASM Version of module: #{wasmVersion}|]]
      case outFile of
        -- Write to stdout
        "-" -> BS.putStr . Wasm.moduleSource $ wasmSource
        -- Write to file
        _   -> do
          handleWriteFile BS.writeFile PromptBeforeOverwrite verbose outFile (Wasm.moduleSource wasmSource)
          logSuccess [[i|wrote module source to the file '#{outFile}'|]]

    ModuleInspect modRefOrName schemaFile block -> do
      baseCfg <- getBaseConfig baseCfgDir verbose
      namedModRef <- getNamedModuleRef (bcModuleNameMap baseCfg) modRefOrName
      schema <- withClient backend . withBestBlockHash block $ getSchemaFromFileOrModule schemaFile (Right namedModRef)
      case schema of
        Nothing -> logInfo ["Inspection failed: no schema provided and module does not contain an embedded schema"]
        Just schema' -> runPrinter $ printModuleInspectInfo namedModRef schema'

    ModuleName modRefOrFile modName -> do
      baseCfg <- getBaseConfig baseCfgDir verbose
      modRef <- getModuleRefFromRefOrFile modRefOrFile
      nameAdded <- liftIO $ addModuleNameAndWrite verbose baseCfg modName modRef
      logSuccess [[i|module reference #{modRef} was successfully named '#{nameAdded}'|]]

    ModuleRemoveName name -> do
        baseCfg <- getBaseConfig baseCfgDir verbose
        when verbose $ do
          runPrinter $ printBaseConfig baseCfg
          putStrLn ""

        let nameMap = bcModuleNameMap baseCfg
        case Map.lookup name nameMap of
          Nothing -> logFatal [[i|the name '#{name}' is not in use|]]
          Just currentAddr -> do
            logInfo [[i|removing mapping from '#{name}' to contract address '#{currentAddr}'|]]
            void $ removeModuleNameAndWrite baseCfg name verbose

  where extractModRef = extractFromTsr (\case
                                           Types.ModuleDeployed modRef -> Just modRef
                                           _ -> Nothing)

getModuleDeployTransactionCfg :: BaseConfig -> TransactionOpts (Maybe Types.Energy) -> FilePath -> IO ModuleDeployTransactionCfg
getModuleDeployTransactionCfg baseCfg txOpts moduleFile = do
  wasmModule <- getWasmModuleFromFile moduleFile
  txCfg <- getTransactionCfg baseCfg txOpts $ moduleDeployEnergyCost wasmModule
  return $ ModuleDeployTransactionCfg txCfg wasmModule

-- |Calculate the energy cost of deploying a module.
moduleDeployEnergyCost :: Wasm.WasmModule -> EncryptedSigningData -> IO (Maybe (Int -> Types.Energy))
moduleDeployEnergyCost wasmMod encSignData = pure . Just . const $
  Cost.deployModuleCost (fromIntegral payloadSize) + minimumCost payloadSize signatureCount
  where
        signatureCount = mapNumKeys (esdKeys encSignData)
        payloadSize = Types.payloadSize . Types.encodePayload . Types.DeployModule $ wasmMod

data ModuleDeployTransactionCfg =
  ModuleDeployTransactionCfg
  { -- |Configuration for the transaction.
    mdtcTransactionCfg :: !TransactionConfig
    -- |The WASM module to deploy.
  , mdtcModule :: !Wasm.WasmModule }

moduleDeployTransactionPayload :: ModuleDeployTransactionCfg -> Types.Payload
moduleDeployTransactionPayload ModuleDeployTransactionCfg {..} = Types.DeployModule mdtcModule

-- |Process a 'contract ...' command.
processContractCmd :: ContractCmd -> Maybe FilePath -> Verbose -> Backend -> IO ()
processContractCmd action baseCfgDir verbose backend =
  case action of
    ContractList block -> do
      baseCfg <- getBaseConfig baseCfgDir verbose
      (bestBlock, res) <- withClient backend $ withBestBlockHash block $ \bb -> (bb,) <$> getInstances bb
      v <- getFromJsonAndHandleError (\_ _ -> logFatal ["could not retrieve the list of contracts",
                                   "the provided block hash is invalid:", Text.unpack bestBlock]) res
      case v of
        Nothing -> logFatal ["could not retrieve the list of contracts",
                               "the provided block does not exist:", Text.unpack bestBlock]
        Just [] -> logInfo ["there are no contract instances in block " ++ Text.unpack bestBlock]
        Just xs -> runPrinter $ printContractList (bcContractNameMap baseCfg) xs

    ContractShow indexOrName subindex schemaFile block -> do
      baseCfg <- getBaseConfig baseCfgDir verbose
      namedContrAddr <- getNamedContractAddress (bcContractNameMap baseCfg) indexOrName subindex
      (schema, contrInfo, namedOwner, namedModRef) <- withClient backend . withBestBlockHash block $ \bb -> do
        contrInfo@CI.ContractInfo{..} <- getContractInfo namedContrAddr bb
        let namedModRef = NamedModuleRef {nmrRef = ciSourceModule, nmrNames = findAllNamesFor (bcModuleNameMap baseCfg) ciSourceModule}
        schema <- getSchemaFromFileOrModule schemaFile (Right namedModRef) bb
        let namedOwner = NamedAddress {naAddr = ciOwner, naNames = findAllNamesFor (bcAccountNameMap baseCfg) ciOwner}
        return (schema, contrInfo, namedOwner, namedModRef)
      displayContractInfo schema contrInfo namedOwner namedModRef

    ContractInit modTBD contrName paramsFileJSON paramsFileBinary schemaFile contrAlias isPath amount txOpts -> do
      baseCfg <- getBaseConfig baseCfgDir verbose
      ciCfg <- getContractInitTransactionCfg backend baseCfg txOpts modTBD isPath contrName
                paramsFileJSON paramsFileBinary schemaFile amount
      let txCfg = citcTransactionCfg ciCfg
      let energy = tcEnergy txCfg
      let expiryTs = tcExpiry txCfg

      let minEnergy = contractInitMinimumEnergy ciCfg (tcEncryptedSigningData txCfg)
      when (energy < minEnergy) $ logFatal [ "insufficient energy provided"
                                           , [iii|to verify the transaction signature #{showNrg minEnergy} is needed,
                                                  and additional energy is needed to complete the initialization|]]

      logInfo [ [i|initialize contract '#{contrName}' from module '#{citcModuleRef ciCfg}' with |]
                  ++ paramsMsg paramsFileJSON paramsFileBinary ++ [i| Sending #{Types.amountToString $ citcAmount ciCfg} GTU.|]
              , [i|allowing up to #{showNrg energy} to be spent as transaction fee|]
              , [i|transaction expires on #{showTimeFormatted $ timeFromTransactionExpiryTime expiryTs}|]]

      initConfirmed <- askConfirmation Nothing

      when initConfirmed $ do
        let intOpts = toInteractionOpts txOpts
        let pl = contractInitTransactionPayload ciCfg
        withClient backend $ do
          mTsr <- sendAndTailTransaction txCfg (Types.encodePayload pl) intOpts
          case extractContractAddress mTsr of
            Nothing -> return ()
            Just (Left err) -> logFatal ["contract initialisation failed:", err]
            Just (Right contrAddr) -> do
              logSuccess [[i|contract successfully initialized with address: #{showCompactPrettyJSON contrAddr}|]]
              case contrAlias of
                Nothing -> return ()
                Just contrAlias' -> do
                  nameAdded <- liftIO $ addContractNameAndWrite verbose baseCfg contrAlias' contrAddr
                  logSuccess [[i|contract address #{showCompactPrettyJSON contrAddr} was successfully named '#{nameAdded}'|]]

    ContractUpdate indexOrName subindex receiveName paramsFileJSON paramsFileBinary schemaFile amount txOpts -> do
      baseCfg <- getBaseConfig baseCfgDir verbose
      cuCfg <- getContractUpdateTransactionCfg backend baseCfg txOpts indexOrName subindex
                receiveName paramsFileJSON paramsFileBinary schemaFile amount
      let txCfg = cutcTransactionCfg cuCfg
      let energy = tcEnergy txCfg
      let expiryTs = tcExpiry txCfg

      let minEnergy = contractUpdateMinimumEnergy cuCfg (tcEncryptedSigningData txCfg)
      when (energy < minEnergy) $ logFatal [ "insufficient energy provided"
                                           , [iii|to verify the transaction signature #{showNrg minEnergy} is needed,
                                                  and additional energy is needed to complete the update|]]

      logInfo [ [i|update contract '#{cutcContrName cuCfg}' using the function '#{receiveName}' with |]
                  ++ paramsMsg paramsFileJSON paramsFileBinary ++ [i| Sending #{Types.amountToString $ cutcAmount cuCfg} GTU.|]
              , [i|allowing up to #{showNrg energy} to be spent as transaction fee|]
              , [i|transaction expires on #{showTimeFormatted $ timeFromTransactionExpiryTime expiryTs}|]]

      updateConfirmed <- askConfirmation Nothing

      when updateConfirmed $ do
        let intOpts = toInteractionOpts txOpts
        let pl = contractUpdateTransactionPayload cuCfg
        withClient backend $ do
          mTsr <- sendAndTailTransaction txCfg (Types.encodePayload pl) intOpts
          case extractUpdate mTsr of
            Nothing -> return ()
            Just (Left err) -> logFatal ["updating contract instance failed:", err]
            Just (Right _) -> do
              namedContrAddr <- getNamedContractAddress (bcContractNameMap baseCfg) indexOrName subindex
              logSuccess [[iii|successfully updated contract instance #{showNamedContractAddress namedContrAddr}
                                                using the function '#{receiveName}'|]]

    ContractName index subindex contrName -> do
      baseCfg <- getBaseConfig baseCfgDir verbose
      let contrAddr = mkContractAddress index subindex
      nameAdded <- liftIO $ addContractNameAndWrite verbose baseCfg contrName contrAddr
      logSuccess [[i|contract address #{showCompactPrettyJSON contrAddr} was successfully named '#{nameAdded}'|]]

    ContractRemoveName name -> do
        baseCfg <- getBaseConfig baseCfgDir verbose
        when verbose $ do
          runPrinter $ printBaseConfig baseCfg
          putStrLn ""

        let nameMap = bcContractNameMap baseCfg
        case Map.lookup name nameMap of
          Nothing -> logFatal [[i|the name '#{name}' is not in use|]]
          Just currentAddr -> do
            logInfo [[i|removing mapping from '#{name}' to contract address '#{currentAddr}'|]]
            void $ removeContractNameAndWrite baseCfg name verbose

  where extractContractAddress = extractFromTsr (\case
                                                 Types.ContractInitialized {..} -> Just ecAddress
                                                 _ -> Nothing)
        extractUpdate = extractFromTsr (\case
                                        Types.Updated {} -> Just ()
                                        _ -> Nothing)
        paramsMsg paramsFileJSON paramsFileBinary = case (paramsFileJSON, paramsFileBinary) of
            (Nothing, Nothing) -> "no parameters."
            (Nothing, Just binFile) -> [i|binary parameters from '#{binFile}'.|]
            (Just jsonFile, Nothing) -> [i|JSON parameters from '#{jsonFile}'.|]
            -- This case should already have failed while creating the config.
            _ -> ""

        -- |Calculates the minimum energy required for checking the signature of a contract initialization.
        -- The minimum will not cover the full initialization, but enough of it, so that a potential 'Not enough energy' error
        -- can be shown.
        contractInitMinimumEnergy :: ContractInitTransactionCfg -> EncryptedSigningData -> Types.Energy
        contractInitMinimumEnergy ContractInitTransactionCfg{..} encSignData = minimumCost (fromIntegral payloadSize) signatureCount
          where
            payloadSize =    1 -- tag
                          + 32 -- module ref
                          +  2 + (length $ show citcInitName) -- size length + length of initName
                          +  2 + (BSS.length . Wasm.parameter $ citcParams) -- size length + length of parameter
            signatureCount = mapNumKeys (esdKeys encSignData)

        -- |Calculates the minimum energy required for checking the signature of a contract update.
        -- The minimum will not cover the full update, but enough of it, so that a potential 'Not enough energy' error
        -- can be shown.
        contractUpdateMinimumEnergy :: ContractUpdateTransactionCfg -> EncryptedSigningData -> Types.Energy
        contractUpdateMinimumEnergy ContractUpdateTransactionCfg{..} encSignData = minimumCost (fromIntegral payloadSize) signatureCount
          where
            payloadSize =    1 -- tag
                          + 16 -- contract address
                          +  2 + (length $ show cutcReceiveName) -- size length + length of receiveName
                          +  2 + (BSS.length . Wasm.parameter $ cutcParams) -- size length + length of the parameter
            signatureCount = mapNumKeys (esdKeys encSignData)

-- |Try to fetch info about the contract and deserialize it from JSON.
-- Or, log fatally with appropriate error messages if anything goes wrong.
getContractInfo :: NamedContractAddress -> Text -> ClientMonad IO CI.ContractInfo
getContractInfo namedContrAddr block = do
  res <- getInstanceInfo (Text.pack . showCompactPrettyJSON . ncaAddr $ namedContrAddr) block
  case res of
    Left err -> logFatal ["I/O error:", err]
    -- TODO: Handle nonexisting blocks separately from nonexisting contracts.
    Right AE.Null -> logFatal [[i|the contract instance #{showNamedContractAddress namedContrAddr} does not exist in block #{block}|]]
    Right contrInfo -> case AE.fromJSON contrInfo of
      Error err -> logFatal ["Could not decode contract info:", err]
      Success info -> pure info

-- |Display contract info, optionally using a schema to decode the contract state.
displayContractInfo :: Maybe CS.ModuleSchema -> CI.ContractInfo -> NamedAddress -> NamedModuleRef -> IO ()
displayContractInfo schema contrInfo namedOwner namedModRef = case schema of
  Nothing -> runPrinter $ printContractInfo contrInfo namedOwner namedModRef
  Just schema' -> case CI.decodeContractStateUsingSchema contrInfo schema' of
    Left err' -> logFatal ["Parsing the contract model failed:", err']
    Right infoWithSchema -> runPrinter $ printContractInfo infoWithSchema namedOwner namedModRef

-- |Attempts to acquire the needed parts for updating a contract.
-- The two primary parts are a contract address, which is acquired using `getNamedContractAddress`,
-- and a `Wasm.Parameter` which is acquired using `getWasmParameter`.
-- It will log fatally if one of the two cannot be acquired.
getContractUpdateTransactionCfg :: Backend
                                -> BaseConfig
                                -> TransactionOpts Types.Energy
                                -> Text -- ^ Index of the contract address OR a contract name.
                                -> Maybe Word64 -- ^ Optional subindex.
                                -> Text -- ^ Name of the receive function to use.
                                -> Maybe FilePath -- ^ Optional parameter file in JSON format.
                                -> Maybe FilePath -- ^ Optional parameter file in binary format.
                                -> Maybe FilePath -- ^ Optional schema file.
                                -> Types.Amount   -- ^ `Amount` to send to the contract.
                                -> IO ContractUpdateTransactionCfg
getContractUpdateTransactionCfg backend baseCfg txOpts indexOrName subindex receiveName
                                paramsFileJSON paramsFileBinary schemaFile amount = do
  txCfg <- getRequiredEnergyTransactionCfg baseCfg txOpts
  namedContrAddr <- getNamedContractAddress (bcContractNameMap baseCfg) indexOrName subindex
  CI.ContractInfo{ciSourceModule = moduleRef,..} <- withClient backend . withBestBlockHash Nothing $ getContractInfo namedContrAddr
  let namedModRef = NamedModuleRef {nmrRef = moduleRef, nmrNames = []}
  let contrName = CI.contractNameFromInitName ciName
  params <- getWasmParameter backend paramsFileJSON paramsFileBinary schemaFile (Right namedModRef)
            (CS.ReceiveFuncName contrName receiveName)
  return $ ContractUpdateTransactionCfg txCfg (ncaAddr namedContrAddr)
           contrName (Wasm.ReceiveName [i|#{contrName}.#{receiveName}|]) params amount

contractUpdateTransactionPayload :: ContractUpdateTransactionCfg -> Types.Payload
contractUpdateTransactionPayload ContractUpdateTransactionCfg {..} =
  Types.Update cutcAmount cutcAddress cutcReceiveName cutcParams

data ContractUpdateTransactionCfg =
  ContractUpdateTransactionCfg
  { -- |Configuration for the transaction.
    cutcTransactionCfg :: !TransactionConfig
    -- |The address of the contract to invoke.
  , cutcAddress :: !Types.ContractAddress
    -- |Name of the contract that is being updated.
    -- This is resolved from the chain.
  , cutcContrName :: !Text
    -- |Name of the receive method to invoke.
  , cutcReceiveName :: !Wasm.ReceiveName
    -- |Parameters to the receive method.
  , cutcParams :: !Wasm.Parameter
    -- |Amount to transfer to the contract.
  , cutcAmount :: !Types.Amount
  }

-- |Attempts to acquire the needed parts for initializing a contract.
-- The two primary parts are a module reference, which can be acquired in one of three ways
-- (see the arguments for details), and a `Wasm.Parameter`, which is acquired using `getWasmParameter`.
-- It will log fatally if one of the two cannot be acquired.
getContractInitTransactionCfg :: Backend
                              -> BaseConfig
                              -> TransactionOpts Types.Energy
                              -> String -- ^ Module reference OR module name OR (if isPath == True) path to the module (reference then calculated by hashing).
                              -> Bool   -- ^ isPath: if True, the previous argument is assumed to be a path.
                              -> Text   -- ^ Name of contract to init.
                              -> Maybe FilePath -- ^ Optional parameter file in JSON format.
                              -> Maybe FilePath -- ^ Optional parameter file in binary format.
                              -> Maybe FilePath -- ^ Optional schema file.
                              -> Types.Amount   -- ^ `Amount` to send to the contract.
                              -> IO ContractInitTransactionCfg
getContractInitTransactionCfg backend baseCfg txOpts modTBD isPath contrName paramsFileJSON paramsFileBinary schemaFile amount = do
  namedModRef <- if isPath
            then (\ref -> NamedModuleRef {nmrRef = ref, nmrNames = []}) <$> getModuleRefFromFile modTBD
            else getNamedModuleRef (bcModuleNameMap baseCfg) (Text.pack modTBD)
  txCfg <- getRequiredEnergyTransactionCfg baseCfg txOpts
  params <- getWasmParameter backend paramsFileJSON paramsFileBinary schemaFile (Right namedModRef) (CS.InitFuncName contrName)
  return $ ContractInitTransactionCfg txCfg amount (nmrRef namedModRef) (Wasm.InitName [i|init_#{contrName}|]) params

-- |Query the node for a module reference, and parse the result.
-- Terminate program execution if either the module cannot be obtained,
-- or the result cannot be parsed.
getWasmModule :: NamedModuleRef -- ^On-chain reference of the module.
              -> Text -- ^Hash of the block to query in.
              -> ClientMonad IO Wasm.WasmModule
getWasmModule namedModRef block = do
  res <- getModuleSource (Text.pack . show $ nmrRef namedModRef) block

  case res of
    Left err -> logFatal ["I/O error:", err]
    Right "" -> logFatal [[i|the module reference #{showNamedModuleRef namedModRef} does not exist in block #{block}|]]
    Right unparsedWasmMod -> case S.decode unparsedWasmMod of
      Left err' -> logFatal [[i|could not decode Wasm Module:|], err']
      Right wasmMod -> return wasmMod

data ContractInitTransactionCfg =
  ContractInitTransactionCfg
  { -- |Configuration for the transaction.
    citcTransactionCfg :: !TransactionConfig
    -- |Initial amount on the contract's account.
  , citcAmount :: !Types.Amount
    -- |Reference of the module (on-chain) in which the contract exist.
  , citcModuleRef :: !Types.ModuleRef
    -- |Name of the init method to invoke in that module.
  , citcInitName :: !Wasm.InitName
    -- |Parameters to the init method.
  , citcParams :: !Wasm.Parameter
  }

contractInitTransactionPayload :: ContractInitTransactionCfg -> Types.Payload
contractInitTransactionPayload ContractInitTransactionCfg {..} =
  Types.InitContract citcAmount citcModuleRef citcInitName citcParams

-- |Load a WasmModule from the specified file path.
-- It defaults to our internal wasmVersion of 0, which essentially is the
-- on-chain API version.
getWasmModuleFromFile :: FilePath -> IO Wasm.WasmModule
getWasmModuleFromFile moduleFile = Wasm.WasmModule 0 . Wasm.ModuleSource <$> handleReadFile BS.readFile moduleFile

-- |Load `Wasm.Parameter` through one of several ways, dependent on the arguments:
--   * If binary file provided -> Read the file and wrap its contents in `Wasm.Parameter`.
--   * If JSON file provided   -> Try to get a schema using `getSchemaFromFileOrModule` and use it to encode the parameters
--                                into a `Wasm.Parameter`.
-- If invalid arguments are provided or something fails, appropriate warning or error messages are logged.
getWasmParameter :: Backend
                 -> Maybe FilePath -- ^ Optional parameter file in JSON format.
                 -> Maybe FilePath -- ^ Optional parameter file in binary format.
                 -> Maybe FilePath -- ^ Optional schema file.
                 -> Either Wasm.ModuleSource NamedModuleRef -- ^ Module source OR a `NamedModuleRef`.
                 -> CS.FuncName -- ^ A func name used for finding the func signature in the schema.
                 -> IO Wasm.Parameter
getWasmParameter backend paramsFileJSON paramsFileBinary schemaFile modSourceOrRef funcName =
  case (paramsFileJSON, paramsFileBinary, schemaFile) of
    (Nothing, Nothing, Nothing) -> emptyParams
    (Nothing, Nothing, Just _) -> logWarn ["ignoring the --schema as no --params were provided"] *> emptyParams
    (Nothing, Just binaryFile, Nothing) -> binaryParams binaryFile
    (_, Just binaryFile, Just _) -> logWarn ["ignoring the --schema as --parameter-bin was used"] *> binaryParams binaryFile
    (Just jsonFile', Nothing, _) -> do
      schema <- withClient backend . withBestBlockHash Nothing $ getSchemaFromFileOrModule schemaFile modSourceOrRef
      case schema of
        Nothing -> logFatal [[iii|could not parse the json parameter because the module does not include an embedded schema.
                                  Supply a schema using the --schema flag|]]
        Just schema' -> getFromJSONParams jsonFile' schema'
    (Just _, Just _, _) -> logFatal ["--parameter-json and --parameter-bin cannot be used at the same time"]
  where getFromJSONParams :: FilePath -> CS.ModuleSchema -> IO Wasm.Parameter
        getFromJSONParams jsonFile schema = case CS.lookupSignatureForFunc schema funcName of
          Nothing -> logFatal [[i|the schema did not include the provided function|]]
          Just schemaForParams -> do
            jsonFileContents <- handleReadFile BSL8.readFile jsonFile
            let params = AE.eitherDecode jsonFileContents >>= CP.encodeParameter schemaForParams
            case params of
              Left errParams -> logFatal [[i|Could not decode parameters from file '#{jsonFile}' as JSON:|], errParams]
              Right params' -> pure . Wasm.Parameter . BS.toShort $ params'

        emptyParams = pure . Wasm.Parameter $ BSS.empty
        binaryParams file = Wasm.Parameter . BS.toShort <$> handleReadFile BS.readFile file

-- |Get a schema from a file or, alternatively, try to extract an embedded schema from a module.
-- Logs fatally if an invalid schema is found (either from a file or embedded).
-- Only returns `Nothing` if no schemaFile is provided and no embedded schema was found in the module.
getSchemaFromFileOrModule :: Maybe FilePath -- ^ Optional schema file.
                          -> Either Wasm.ModuleSource NamedModuleRef -- ^ Either a
                          -> Text
                          -> ClientMonad IO (Maybe CS.ModuleSchema)
getSchemaFromFileOrModule schemaFile modSourceOrRef block = case (schemaFile, modSourceOrRef) of
  (Nothing, Left modSource) -> liftIO $ tryGetSchemaFromModuleSource modSource
  (Nothing, Right namedModRef) -> do
    Wasm.WasmModule{..} <- getWasmModule namedModRef block
    liftIO $ tryGetSchemaFromModuleSource wasmSource
  (Just schemaFile', _) -> liftIO (Just <$> getSchemaFromFile schemaFile')
  where tryGetSchemaFromModuleSource (Wasm.ModuleSource modSrc) = case getSchemaFromModule modSrc of
          Left err -> logFatal [[i|Could not parse embedded schema from module:|], err]
          Right schema -> return schema

-- |Load and decode a schema from a file.
getSchemaFromFile :: FilePath -> IO CS.ModuleSchema
getSchemaFromFile schemaFile = do
  schema <- CS.decodeModuleSchema <$> handleReadFile BS.readFile schemaFile
  case schema of
    Left err -> logFatal [[i|Could not decode schema from file '#{schemaFile}':|], err]
    Right schema' -> pure schema'

-- |Try to extract and decode a schema from a module.
getSchemaFromModule :: BS.ByteString -> Either String (Maybe CS.ModuleSchema)
getSchemaFromModule = CS.decodeEmbeddedSchema

-- |Try to parse the input as a module reference and assume it is a path if it fails.
getModuleRefFromRefOrFile :: String -> IO Types.ModuleRef
getModuleRefFromRefOrFile modRefOrFile = case readMaybe modRefOrFile of
  Just modRef -> pure modRef
  Nothing -> getModuleRefFromFile modRefOrFile

-- |Load the module file and compute its hash, which is the reference.
getModuleRefFromFile :: String -> IO Types.ModuleRef
getModuleRefFromFile file = Types.ModuleRef . getHash <$> getWasmModuleFromFile file

-- |Get a NamedContractAddress from either a name or index and an optional subindex.
-- LogWarn if subindex is provided with a contract name.
-- LogFatal if it is neither an index nor a contract name.
getNamedContractAddress :: MonadIO m => ContractNameMap -> Text -> Maybe Word64 -> m NamedContractAddress
getNamedContractAddress nameMap indexOrName subindex = case readMaybe $ Text.unpack indexOrName of
  Just index -> return $ NamedContractAddress {ncaAddr = mkContractAddress index subindex, ncaNames = []}
  Nothing -> do
    when (isJust subindex) $ logWarn ["ignoring the --subindex as it should not be used in combination with a contract name"]
    case Map.lookup indexOrName nameMap of
      Just addr -> return $ NamedContractAddress {ncaAddr = addr, ncaNames = [indexOrName]}
      Nothing -> logFatal [[i|'#{indexOrName}' is neither the address index nor the name of a contract|]]

-- |Get a NamedModuleRef from either a name or a module reference.
-- LogFatal if it is neither a module reference nor a module name.
getNamedModuleRef :: MonadIO m => ModuleNameMap -> Text -> m NamedModuleRef
getNamedModuleRef nameMap modRefOrName = case readMaybe $ Text.unpack modRefOrName of
  Just modRef -> return $ NamedModuleRef {nmrRef = modRef, nmrNames = []}
  Nothing -> case Map.lookup modRefOrName nameMap of
    Just modRef -> return $ NamedModuleRef {nmrRef = modRef, nmrNames = [modRefOrName]}
    Nothing -> logFatal [[i|'#{modRefOrName}' is neither the reference nor the name of a module|]]

-- |Make a contract address from an index and an optional subindex (default: 0).
mkContractAddress :: Word64 -> Maybe Word64 -> Types.ContractAddress
mkContractAddress index subindex = Types.ContractAddress (Types.ContractIndex index) (Types.ContractSubindex subindex')
  where subindex' = fromMaybe 0 subindex

-- |Try to extract event information from a TransactionStatusResult.
-- The Maybe returned by the supplied function is mapped to Either with an error message.
-- 'Nothing' is mapped to 'Nothing'
extractFromTsr :: (Types.Event -> Maybe a) -> Maybe TransactionStatusResult -> Maybe (Either String a)
extractFromTsr _ Nothing = Nothing -- occurs when ioTail is disabled.
extractFromTsr eventMatcher (Just tsr) = Just $ case parseTransactionBlockResult tsr of
  SingleBlock _ tSummary -> getEvents tSummary >>= maybeToRight "transaction not included in any blocks" . findModRef
  NoBlocks -> Left "transaction not included in any blocks"
  _ -> Left "internal server: Finalized chain has split"
  where
    getEvents tSum = case Types.tsResult tSum of
                Types.TxSuccess {..} -> Right vrEvents
                Types.TxReject {..}  -> Left $ showRejectReason True vrRejectReason
    findModRef = foldr (\e _ -> eventMatcher e) Nothing

    maybeToRight _ (Just x) = Right x
    maybeToRight y Nothing  = Left y

-- |Process a 'consensus ...' command.
processConsensusCmd :: ConsensusCmd -> Maybe FilePath -> Verbose -> Backend -> IO ()
processConsensusCmd action _baseCfgDir verbose backend =
  case action of
    ConsensusStatus -> do
      v <- withClientJson backend getConsensusStatus
      runPrinter $ printConsensusStatus v
    ConsensusShowParameters b includeBakers -> do
      baseCfg <- getBaseConfig _baseCfgDir verbose
      v <- withClientJson backend $ withBestBlockHash b getBirkParameters
      case v of
        Nothing -> putStrLn "Block not found."
        Just p -> runPrinter $ printBirkParameters includeBakers p addrmap
                    where
                      addrmap = Map.fromList . map Tuple.swap . Map.toList $ bcAccountNameMap baseCfg

    ConsensusChainUpdate rawUpdateFile keysFiles intOpts -> do
      let
        loadJSON :: (FromJSON a) => FilePath -> IO a
        loadJSON fn = AE.eitherDecodeFileStrict fn >>= \case
          Left err -> logFatal [fn ++ ": " ++ err]
          Right r -> return r
      rawUpdate@Updates.RawUpdateInstruction{..} <- loadJSON rawUpdateFile
      eBlockSummaryJSON <- withClient backend $ withBestBlockHash Nothing getBlockSummary
      keyCollectionStore :: Updates.UpdateKeysCollection <-
        case eBlockSummaryJSON of
          Right v -> case parse (withObject "BlockSummary" $ \o -> (o .: "updates") >>= (.: "keys")) v of
                       AE.Success v' -> return v'
                       AE.Error e -> logFatal [printf "Error parsing a JSON for block summary: '%s'" (show e)]
          Left e -> logFatal [printf "Error getting block summary: '%s'" (show e)]
      keys <- mapM loadJSON keysFiles
      let
        (keySet, th) = Updates.extractKeysIndices ruiPayload keyCollectionStore
        keyLU :: SigScheme.KeyPair -> IO (Word16, SigScheme.KeyPair)
        keyLU key =
          let vk = SigScheme.correspondingVerifyKey key in
            case ruiPayload of
              Updates.RootUpdatePayload{} -> case vk `Vec.elemIndex` (Updates.hlkKeys . Updates.rootKeys $ keyCollectionStore) of
                                               Nothing -> logFatal [printf "Current key collection at best block does not contain public key '%s'" (show vk)]
                                               Just idx -> return (fromIntegral idx, key)
              Updates.Level1UpdatePayload{} -> case vk `Vec.elemIndex` (Updates.hlkKeys . Updates.level1Keys $ keyCollectionStore) of
                                                 Nothing -> logFatal [printf "Current key collection at best block does not contain public key '%s'" (show vk)]
                                                 Just idx -> return (fromIntegral idx, key)
              _ -> case vk `Vec.elemIndex` (Updates.asKeys . Updates.level2Keys $ keyCollectionStore) of
                     Nothing -> logFatal [printf "Current key collection at best block does not contain public key '%s'" (show vk)]
                     Just idx -> do
                       unless (fromIntegral idx `Set.member` keySet) $
                         logWarn [printf "Key with index %u (%s) is not authorized to perform this update type." idx (show vk)]
                       return (fromIntegral idx, key)
      when (length keys < fromIntegral th) $
        logFatal [printf "Not enough keys provided for signing this operation, got %u, need %u" (length keys) (fromIntegral th :: Int)]
      keyMap <- Map.fromList <$> mapM keyLU keys
      let ui = Updates.makeUpdateInstruction rawUpdate keyMap
      when verbose $ logInfo ["Generated update instruction:", show ui]
      now <- getCurrentTimeUnix
      let expiryOK = ruiTimeout > now
      unless expiryOK $
        logWarn [printf "Update timeout (%s) has already expired" (showTimeFormatted $ timeFromTransactionExpiryTime ruiTimeout)]
      let effectiveTimeOK = ruiEffectiveTime == 0 || ruiEffectiveTime > ruiTimeout
      unless effectiveTimeOK $
        logWarn [printf "Update effective time (%s) is not later than expiry time (%s)" (showTimeFormatted $ timeFromTransactionExpiryTime ruiEffectiveTime) (showTimeFormatted $ timeFromTransactionExpiryTime ruiTimeout)]
      let authorized = Updates.checkAuthorizedUpdate keyCollectionStore ui
      unless authorized $ do
        logWarn ["The update instruction is not authorized by the keys used to sign it."]
      when (ioConfirm intOpts) $ unless (expiryOK && effectiveTimeOK && authorized) $ do
        confirmed <- askConfirmation $ Just "Proceed anyway [yN]?"
        unless confirmed exitTransactionCancelled
      withClient backend $ do
        let
          tx = Types.ChainUpdate ui
          hash = getBlockItemHash tx
        sendTransactionToBaker tx defaultNetId >>= \case
          Left err -> fail err
          Right False -> fail "update instruction not accepted by the node"
          Right True -> logSuccess [printf "update instruction '%s' sent to the baker" (show hash)]
        when (ioTail intOpts) $
          tailTransaction_ hash

-- |Process a 'block ...' command.
processBlockCmd :: BlockCmd -> Verbose -> Backend -> IO ()
processBlockCmd action _ backend =
  case action of
    BlockShow b -> do
      when (maybe False (isNothing . parseTransactionHash) b) $
        logFatal [printf "invalid block hash '%s'" (fromJust b)]

      v <- withClientJson backend $ withBestBlockHash b getBlockInfo
      runPrinter $ printBlockInfo v

-- |Generate a fresh set of baker keys.
generateBakerKeys :: IO BakerKeys
generateBakerKeys = do
  -- Aggr/bls keys.
  aggrSk <- Bls.generateSecretKey
  let aggrPk = Bls.derivePublicKey aggrSk
  -- Election keys.
  VRF.KeyPair {privateKey=elSk, publicKey=elPk} <- VRF.newKeyPair
  -- Signature keys.
  BlockSig.KeyPair {signKey=sigSk, verifyKey=sigVk} <- BlockSig.newKeyPair
  return BakerKeys { bkAggrSignKey = aggrSk
                   , bkAggrVerifyKey = aggrPk
                   , bkElectionSignKey = elSk
                   , bkElectionVerifyKey = elPk
                   , bkSigSignKey = sigSk
                   , bkSigVerifyKey = sigVk }

-- |Process a 'baker ...' command.
processBakerCmd :: BakerCmd -> Maybe FilePath -> Verbose -> Backend -> IO ()
processBakerCmd action baseCfgDir verbose backend =
  case action of
    BakerGenerateKeys outputFile -> do
      keys <- generateBakerKeys
      let out = AE.encodePretty keys

      case outputFile of
        Nothing -> do
          -- TODO Store in config.
          BSL8.putStrLn out
          logInfo [ printf "to add a baker to the chain using these keys, store it in a file and use 'concordium-client baker add FILE'" ]
        Just f -> do
          BSL.writeFile f out
          logSuccess [ printf "keys written to file '%s'" f
                     , "DO NOT LOSE THIS FILE"
                     , printf "to add a baker to the chain using these keys, use 'concordium-client baker add %s'" f ]
    BakerAdd accountKeysFile txOpts initialStake autoRestake outputFile -> do
      baseCfg <- getBaseConfig baseCfgDir verbose
      when verbose $ do
        runPrinter $ printBaseConfig baseCfg
        putStrLn ""

      let intOpts = toInteractionOpts txOpts
      (bakerKeys, txCfg, pl) <- bakerAddTransaction baseCfg txOpts accountKeysFile initialStake autoRestake (ioConfirm intOpts)

      when verbose $ do
        runPrinter $ printSelectedKeyConfig $ tcEncryptedSigningData txCfg
        putStrLn ""

      withClient backend $ do
         let senderAddr = naAddr . esdAddress . tcEncryptedSigningData $ txCfg
         AccountInfoResult{..} <- getAccountInfoOrDie senderAddr
         case airBaker of
           Just AccountInfoBakerResult{..} -> logFatal [[i|Account is already a baker with ID #{aibiIdentity abirAccountBakerInfo}.|]]
           Nothing -> do
             -- TODO: this should also take into account the estimated cost for this transaction
             if airAmount < initialStake
             then
               logFatal [[i|Account balance (#{showGtu airAmount}) is lower than the amount requested to be staked (#{showGtu initialStake}).|]]
             else do
               sendAndMaybeOutputCredentials bakerKeys accountKeysFile outputFile txCfg pl intOpts

    BakerSetKeys file txOpts outfile -> do
      baseCfg <- getBaseConfig baseCfgDir verbose
      when verbose $ do
        runPrinter $ printBaseConfig baseCfg
        putStrLn ""

      let intOpts = toInteractionOpts txOpts
      withClient backend $ do
        (bakerKeys, txCfg, pl) <- bakerSetKeysTransaction baseCfg txOpts file (ioConfirm intOpts)
        sendAndMaybeOutputCredentials bakerKeys file outfile txCfg (Types.encodePayload pl) intOpts

    BakerRemove txOpts -> do
      baseCfg <- getBaseConfig baseCfgDir verbose
      when verbose $ do
        runPrinter $ printBaseConfig baseCfg
        putStrLn ""
      let pl = Types.encodePayload Types.RemoveBaker
      let nrgCost _ = return $ Just $ bakerRemoveEnergyCost $ Types.payloadSize pl
      txCfg <- liftIO (getTransactionCfg baseCfg txOpts nrgCost)
<<<<<<< HEAD
      v <- withClientJson backend $ withBestBlockHash Nothing getBlockSummary
      case v of 
        Nothing -> do
          logError ["No Block Found"]
          exitTransactionCancelled
        Just cpr -> do 
          withClient backend $ do
            -- Warn user that stopping a baker incurs the baker cooldown timer
            cooldownDate <- getBakerCooldown cpr
            logWarn ["Stopping a baker that is staking will lock the stake of the baker for a cooldown period before the GTU are made available."]
            logWarn ["During this period it is not possible to update the baker's stake, or restart the baker."]
            logWarn [[i|The current baker cooldown would last until approximately #{cooldownDate}|]]
            confirmed <- askConfirmation $ Just "Confirm that you want to send the transaction to stop this baker"
            unless confirmed exitTransactionCancelled

            brtcCfg <- getBakerRemoveTransactionCfg txCfg
            let intOpts = toInteractionOpts txOpts
            pl <- liftIO $ bakerRemoveTransactionPayload brtcCfg (ioConfirm intOpts)
            sendAndTailTransaction_ txCfg pl intOpts
=======
      withClient backend $ do
        brtcCfg <- getBakerRemoveTransactionCfg txCfg
        let intOpts = toInteractionOpts txOpts
        liftIO $ bakerRemoveTransactionConfirm brtcCfg (ioConfirm intOpts)
        sendAndTailTransaction_ txCfg pl intOpts
>>>>>>> e18d1a24

    BakerUpdateStake newStake txOpts -> do
      baseCfg <- getBaseConfig baseCfgDir verbose
      when verbose $ do
        runPrinter $ printBaseConfig baseCfg
        putStrLn ""
      let pl = Types.encodePayload $ Types.UpdateBakerStake newStake
      let nrgCost _ = return $ Just $ bakerUpdateStakeEnergyCost $ Types.payloadSize pl
      txCfg <- liftIO (getTransactionCfg baseCfg txOpts nrgCost)
<<<<<<< HEAD
      v <- withClientJson backend $ withBestBlockHash Nothing getBlockSummary
      case v of 
        Nothing -> do
          logError ["No Block Found"]
          exitTransactionCancelled
        Just cpr -> do 
          withClient backend $ do
            cooldownDate <- getBakerCooldown cpr
            brtcCfg <- getBakerUpdateStakeTransactionCfg txCfg newStake cooldownDate
            let intOpts = toInteractionOpts txOpts
            pl <- liftIO $ bakerUpdateStakeTransactionPayload brtcCfg (ioConfirm intOpts)
            sendAndTailTransaction_ txCfg pl intOpts
=======
      withClient backend $ do
        brtcCfg <- getBakerUpdateStakeTransactionCfg txCfg newStake
        let intOpts = toInteractionOpts txOpts
        liftIO $ bakerUpdateStakeTransactionConfirm brtcCfg (ioConfirm intOpts)
        sendAndTailTransaction_ txCfg pl intOpts
>>>>>>> e18d1a24

    BakerUpdateRestakeEarnings bureRestake txOpts -> do
      baseCfg <- getBaseConfig baseCfgDir verbose
      when verbose $ do
        runPrinter $ printBaseConfig baseCfg
        putStrLn ""
      
      let pl = Types.encodePayload $ Types.UpdateBakerRestakeEarnings bureRestake
      let nrgCost _ = return $ Just $ bakerUpdateRestakeEnergyCost $ Types.payloadSize pl
      txCfg <- liftIO (getTransactionCfg baseCfg txOpts nrgCost)
      withClient backend $ do
        burtCfg <- getBakerUpdateRestakeTransactionCfg txCfg bureRestake
        let intOpts = toInteractionOpts txOpts
        liftIO $ bakerUpdateRestakeTransactionConfirm burtCfg (ioConfirm intOpts)
        sendAndTailTransaction_ txCfg pl intOpts
  where sendAndMaybeOutputCredentials bakerKeys infile outputFile txCfg pl intOpts = do
          let printToFile ident out = do
                  let credentials = BakerCredentials{
                        bcKeys = bakerKeys,
                        bcIdentity = ident
                      }
                  liftIO $ handleWriteFile BSL.writeFile PromptBeforeOverwrite verbose out (AE.encodePretty credentials)
          result <- sendAndTailTransaction txCfg pl intOpts
          case result of
            Nothing -> return ()
            Just ts -> do
              case tsrState ts of
                Finalized | SingleBlock _ summary <- parseTransactionBlockResult ts ->
                              case Types.tsResult summary of
                                Types.TxSuccess [Types.BakerAdded{..}] ->
                                  case outputFile of
                                    Nothing ->
                                      logInfo ["Baker with ID " ++ show ebaBakerId ++ " added.",
                                               printf "To use it add \"bakerId\": %s to the keys file %s." (show ebaBakerId) infile
                                              ]
                                    Just outFile -> printToFile ebaBakerId outFile
                                Types.TxSuccess [Types.BakerKeysUpdated{..}] ->
                                  case outputFile of
                                    Nothing ->
                                      logInfo ["Keys for baker with ID " ++ show ebkuBakerId ++ " updated.",
                                               printf "To use it add \"bakerId\": %s to the keys file %s." (show ebkuBakerId) infile
                                              ]
                                    Just outFile -> printToFile ebkuBakerId outFile
                                Types.TxReject reason -> do
                                        logWarn [showRejectReason True reason]
                                _ -> logFatal ["Unexpected response for the transaction type."]
                Absent ->
                  logFatal ["Transaction is absent."]
                _ ->
                  logFatal ["Unexpected status."]
-- |Convert 'baker set-keys' transaction config into a valid payload.
bakerSetKeysTransaction :: BaseConfig -> TransactionOpts (Maybe Types.Energy) -> FilePath -> Bool -> ClientMonad IO (BakerKeys, TransactionConfig, Types.Payload)
bakerSetKeysTransaction baseCfg txOpts fp confirm = do
  encSignData <- liftIO $ getAccountCfgFromTxOpts baseCfg txOpts

  let senderAddress = naAddr $ esdAddress encSignData


  AccountInfoResult{..} <- getAccountInfoOrDie senderAddress
  when (isNothing airBaker) $ logFatal [printf "Account %s is not a baker, so cannot set its keys." (show senderAddress)]
  liftIO $ do
    bsktcBakerKeys <- getFromJson =<< eitherDecodeFileStrict fp


    let electionSignKey = bkElectionSignKey bsktcBakerKeys
        signatureSignKey = bkSigSignKey bsktcBakerKeys
        aggrSignKey = bkAggrSignKey bsktcBakerKeys

    let ubkElectionVerifyKey = bkElectionVerifyKey bsktcBakerKeys
        ubkSignatureVerifyKey = bkSigVerifyKey bsktcBakerKeys
        ubkAggregationVerifyKey = bkAggrVerifyKey bsktcBakerKeys

    let challenge = Types.updateBakerKeyChallenge senderAddress ubkElectionVerifyKey ubkSignatureVerifyKey ubkAggregationVerifyKey
    ubkProofElection <- Proofs.proveDlog25519VRF challenge (VRF.KeyPair electionSignKey ubkElectionVerifyKey) `except` "cannot produce VRF key proof"
    ubkProofSig <- Proofs.proveDlog25519Block challenge (BlockSig.KeyPair signatureSignKey ubkSignatureVerifyKey) `except` "cannot produce signature key proof"
    ubkProofAggregation <- Bls.proveKnowledgeOfSK challenge aggrSignKey

    let payload = Types.UpdateBakerKeys{..}

    let nrgCost _ = return . Just $ bakerSetKeysEnergyCost (Types.payloadSize (Types.encodePayload payload))

    txCfg@TransactionConfig{..} <- getTransactionCfg baseCfg txOpts nrgCost

    logSuccess [ printf "setting new keys for baker %s" (show senderAddress)
               , printf "allowing up to %s to be spent as transaction fee" (showNrg tcEnergy)
               , printf "transaction expires on %s" (showTimeFormatted $ timeFromTransactionExpiryTime tcExpiry) ]
    when confirm $ do
      confirmed <- askConfirmation Nothing
      unless confirmed exitTransactionCancelled

    return (bsktcBakerKeys, txCfg, payload)
  where except c err = c >>= \case
          Just x -> return x
          Nothing -> logFatal [err]

processIdentityCmd :: IdentityCmd -> Backend -> IO ()
processIdentityCmd action backend =
  case action of
    IdentityShow c -> processIdentityShowCmd c backend

processIdentityShowCmd :: IdentityShowCmd -> Backend -> IO ()
processIdentityShowCmd action backend =
  case action of
    IdentityShowIPs block -> do
      v <- withClientJson backend $ withBestBlockHash block getIdentityProviders
      case v of
        Nothing -> putStrLn "No response received from the gRPC server."
        Just a -> runPrinter $ printIdentityProviders a
    IdentityShowARs block -> do
      v <- withClientJson backend $ withBestBlockHash block $ getAnonymityRevokers
      case v of
        Nothing -> putStrLn "No response received from the gRPC server."
        Just a -> runPrinter $ printAnonymityRevokers a

-- |Process a "legacy" command.
processLegacyCmd :: LegacyCmd -> Backend -> IO ()
processLegacyCmd action backend =
  case action of
    SendTransaction fname nid -> do
      source <- handleReadFile BSL.readFile fname
      t <- withClient backend $ processTransaction source nid
      putStrLn $ "Transaction sent to the baker. Its hash is " ++
        show (getBlockItemHash t)
    GetConsensusInfo -> withClient backend $ getConsensusStatus >>= printJSON
    GetBlockInfo every block -> withClient backend $ withBestBlockHash block getBlockInfo >>= if every then loop else printJSON
    GetBlockSummary block -> withClient backend $ withBestBlockHash block getBlockSummary >>= printJSON
    GetBlocksAtHeight height -> withClient backend $ getBlocksAtHeight height >>= printJSON
    GetAccountList block -> withClient backend $ withBestBlockHash block getAccountList >>= printJSON
    GetInstances block -> withClient backend $ withBestBlockHash block getInstances >>= printJSON
    GetTransactionStatus txhash -> withClient backend $ getTransactionStatus txhash >>= printJSON
    GetTransactionStatusInBlock txhash block -> withClient backend $ getTransactionStatusInBlock txhash block >>= printJSON
    GetAccountInfo account block ->
      withClient backend $ withBestBlockHash block (getAccountInfo account) >>= printJSON
    GetAccountNonFinalized account ->
      withClient backend $ getAccountNonFinalizedTransactions account >>= printJSON
    GetNextAccountNonce account ->
      withClient backend $ getNextAccountNonce account >>= printJSON
    GetInstanceInfo account block ->
      withClient backend $ withBestBlockHash block (getInstanceInfo account) >>= printJSON
    GetRewardStatus block -> withClient backend $ withBestBlockHash block getRewardStatus >>= printJSON
    GetBirkParameters block ->
      withClient backend $ withBestBlockHash block getBirkParameters >>= printJSON
    GetModuleList block -> withClient backend $ withBestBlockHash block getModuleList >>= printJSON
    GetNodeInfo -> withClient backend $ getNodeInfo >>= printNodeInfo
    GetPeerData bootstrapper -> withClient backend $ getPeerData bootstrapper >>= printPeerData
    StartBaker -> withClient backend $ startBaker >>= printSuccess
    StopBaker -> withClient backend $ stopBaker >>= printSuccess
    PeerConnect ip port -> withClient backend $ peerConnect ip port >>= printSuccess
    GetPeerUptime -> withClient backend $ getPeerUptime >>= (liftIO . print)
    BanNode nodeId nodeIp -> withClient backend $ banNode nodeId nodeIp >>= printSuccess
    UnbanNode nodeId nodeIp -> withClient backend $ unbanNode nodeId nodeIp >>= printSuccess
    JoinNetwork netId -> withClient backend $ joinNetwork netId >>= printSuccess
    LeaveNetwork netId -> withClient backend $ leaveNetwork netId >>= printSuccess
    GetAncestors amount blockHash -> withClient backend $ withBestBlockHash blockHash (getAncestors amount) >>= printJSON
    GetBranches -> withClient backend $ getBranches >>= printJSON
    GetBannedPeers -> withClient backend $ getBannedPeers >>= (liftIO . print)
    Shutdown -> withClient backend $ shutdown >>= printSuccess
    DumpStart -> withClient backend $ dumpStart >>= printSuccess
    DumpStop -> withClient backend $ dumpStop >>= printSuccess
    GetIdentityProviders block -> withClient backend $ withBestBlockHash block getIdentityProviders >>= printJSON
    GetAnonymityRevokers block -> withClient backend $ withBestBlockHash block getAnonymityRevokers >>= printJSON
    GetCryptographicParameters block -> withClient backend $ withBestBlockHash block getCryptographicParameters >>= printJSON
  where
    printSuccess (Left x)  = liftIO . putStrLn $ x
    printSuccess (Right x) = liftIO $ if x then putStrLn "OK" else putStrLn "FAIL"

-- |Look up block infos all the way to genesis.
loop :: Either String Value -> ClientMonad IO ()
loop v =
  case v of
    Left err       -> liftIO $ putStrLn err
    Right (AE.Object m) ->
      case HM.lookup "blockParent" m of
        Just (String parent) -> do
          printJSON v
          case HM.lookup "blockSlot" m of
            Just (AE.Number x) | x > 0 ->
              getBlockInfo parent >>= loop
            _ -> return () -- Genesis block reached.
        _ -> error "Unexpected return value for block parent."
    _ -> error "Unexptected return value for getBlockInfo."

-- |Helper function to specialize the type, avoiding the need for type
-- annotations in many places.
getBlockItemHash :: Types.BareBlockItem -> Types.TransactionHash
getBlockItemHash = getHash

data PeerData = PeerData {
  totalSent     :: Word64,
  totalReceived :: Word64,
  version       :: Text,
  peerStats     :: PeerStatsResponse,
  peerList      :: PeerListResponse
  }

printPeerData :: MonadIO m => Either String PeerData -> m ()
printPeerData epd =
  case epd of
    Left err -> liftIO $ putStrLn err
    Right PeerData{..} -> liftIO $ do
      putStrLn $ "Total packets sent: " ++ show totalSent
      putStrLn $ "Total packets received: " ++ show totalReceived
      putStrLn $ "Peer version: " ++ Text.unpack version
      putStrLn "Peer stats:"
      forM_ (peerStats ^. CF.peerstats) $ \ps -> do
        putStrLn $ "  Peer: " ++ Text.unpack (ps ^. CF.nodeId)
        putStrLn $ "    Packets sent: " ++ show (ps ^. CF.packetsSent)
        putStrLn $ "    Packets received: " ++ show (ps ^. CF.packetsReceived)
        putStrLn $ "    Latency: " ++ show (ps ^. CF.latency)
        putStrLn ""

      putStrLn $ "Peer type: " ++ Text.unpack (peerList ^. CF.peerType)
      putStrLn "Peers:"
      forM_ (peerList ^. CF.peers) $ \pe -> do
        putStrLn $ "  Node id: " ++ Text.unpack (pe ^. CF.nodeId . CF.value)
        putStrLn $ "    Port: " ++ show (pe ^. CF.port . CF.value)
        putStrLn $ "    IP: " ++ Text.unpack (pe ^. CF.ip . CF.value)
        putStrLn $ "    Catchup Status: " ++ showCatchupStatus (pe ^. CF.catchupStatus)
        putStrLn ""
  where showCatchupStatus =
          \case PeerElement'UPTODATE -> "Up to date"
                PeerElement'PENDING -> "Pending"
                PeerElement'CATCHINGUP -> "Catching up"
                _ -> "Unknown" -- this should not happen in well-formed responses


getPeerData :: Bool -> ClientMonad IO (Either String PeerData)
getPeerData bootstrapper = do
  totalSent' <- getPeerTotalSent
  totalReceived' <- getPeerTotalReceived
  version' <- getPeerVersion
  peerStats' <- getPeerStats bootstrapper
  peerList' <- getPeerList bootstrapper
  return $ do
    totalSent <- totalSent'
    totalReceived <- totalReceived'
    version <- version'
    peerStats <- peerStats'
    peerList <- peerList'
    return PeerData{..}

printNodeInfo :: MonadIO m => Either String NodeInfoResponse -> m ()
printNodeInfo mni =
  case mni of
    Left err -> liftIO (putStrLn err)
    Right ni -> liftIO $ do
      putStrLn $ "Node ID: " ++ show (ni ^. CF.nodeId . CF.value)
      putStrLn $ "Current local time: " ++ show (ni ^. CF.currentLocaltime)
      putStrLn $ "Baker ID: " ++ maybe "not a baker" show (ni ^? CF.maybe'consensusBakerId . _Just . CF.value)
      putStrLn $ "Peer type: " ++ show (ni ^. CF.peerType)
      putStrLn $ "Baker running: " ++ show (ni ^. CF.consensusBakerRunning)
      putStrLn $ "Consensus running: " ++ show (ni ^. CF.consensusRunning)
      putStrLn $ "Consensus type: " ++ show (ni ^. CF.consensusType)
      putStrLn $ "Baker committee member: " ++ show (ni ^. CF.consensusBakerCommittee)
      putStrLn $ "Finalization committee member: " ++ show (ni ^. CF.consensusFinalizerCommittee)

-- |FIXME: Move this some other place in refactoring.
data StatusOfPeers = StatusOfPeers {
  -- |How many peers we deem are up-to-date with us.
  numUpToDate :: !Int,
  -- |How many are in limbo, we don't know what the status is with respect to
  -- consensus status of the both of us.
  numPending :: !Int,
  -- |Number of peers we are catching up with.
  numCatchingUp :: !Int
  } deriving(Show, Generic)

instance ToJSON StatusOfPeers
instance FromJSON StatusOfPeers

-- |Get an indication of how caught up the node is in relation to its peers.
getStatusOfPeers :: ClientMonad IO (Either String StatusOfPeers)
getStatusOfPeers = do
  -- False means we don't include the bootstrap nodes here, since they are not running consensus.
  getPeerList False <&> \case
    Left err -> (Left err)
    Right peerList -> Right $
      L.foldl' (\status peerElem ->
                  case peerElem ^. CF.catchupStatus of
                    PeerElement'UPTODATE -> status { numUpToDate = numUpToDate status + 1 }
                    PeerElement'PENDING -> status { numPending = numPending status + 1 }
                    PeerElement'CATCHINGUP -> status { numCatchingUp = numCatchingUp status + 1 }
                    _ -> status -- this should not happen in well-formed responses
               )
          (StatusOfPeers 0 0 0)
          (peerList ^. CF.peers)


-- |Process a transaction from JSON payload given as a byte string
-- and with keys given explicitly.
-- The transaction is signed with all the provided keys.
processTransaction ::
     (MonadFail m, MonadIO m)
  => BSL.ByteString
  -> Int
  -> ClientMonad m Types.BareBlockItem
processTransaction source networkId =
  case AE.eitherDecode source of
    Left err -> fail $ "Error decoding JSON: " ++ err
    Right t  -> processTransaction_ t networkId True

-- |Process a transaction with unencrypted keys given explicitly.
-- The transaction is signed with all the provided keys.
-- This is only for testing purposes and currently used by the middleware.
processTransaction_ ::
     (MonadFail m, MonadIO m)
  => TransactionJSON
  -> Int
  -> Verbose
  -> ClientMonad m Types.BareBlockItem
processTransaction_ transaction networkId _verbose = do
  let accountKeys = CT.keys transaction
  tx <- do
    let header = metadata transaction
        sender = thSenderAddress header
    nonce <-
      case thNonce header of
        Nothing -> getBestBlockHash >>= getAccountNonce sender
        Just nonce -> return nonce
    txPayload <- convertTransactionJsonPayload $ payload transaction
    return $ encodeAndSignTransaction
      txPayload
      sender
      (thEnergyAmount header)
      nonce
      (thExpiry header)
      accountKeys

  sendTransactionToBaker tx networkId >>= \case
    Left err -> fail $ show err
    Right False -> fail "Transaction not accepted by the baker."
    Right True -> return tx

-- |Read a versioned credential from the bytestring, failing if any errors occur.
processCredential ::
     (MonadFail m, MonadIO m)
  => BSL.ByteString
  -> Int
  -> ClientMonad m Types.BareBlockItem
processCredential source networkId =
  case AE.eitherDecode source of
    Left err -> fail $ "Error decoding JSON: " ++ err
    Right vCred
        | vVersion vCred == 0 ->
            case fromJSON (vValue vCred) of
              AE.Success cred ->
                let tx = Types.CredentialDeployment cred
                in sendTransactionToBaker tx networkId >>= \case
                  Left err -> fail err
                  Right False -> fail "Transaction not accepted by the baker."
                  Right True -> return tx
              AE.Error err -> fail $ "Cannot parse credential according to V0: " ++ err
        | otherwise ->
          fail $ "Unsupported credential version: " ++ show (vVersion vCred)

-- |Convert JSON-based transaction type to one which is ready to be encoded, signed and sent.
convertTransactionJsonPayload :: (MonadFail m) => CT.TransactionJSONPayload -> ClientMonad m Types.Payload
convertTransactionJsonPayload = \case
  (CT.DeployModule _) ->
    fail "Use 'concordium-client module deploy' instead."
  CT.InitContract{} ->
    fail "Use 'concordium-client contract init' instead."
  CT.Update{} ->
    fail "Use 'concordium-client contract update' instead."
  (CT.Transfer transferTo transferAmount) ->
    return $ Types.Transfer transferTo transferAmount
  CT.RemoveBaker -> return $ Types.RemoveBaker
  CT.TransferToPublic{..} -> return $ Types.TransferToPublic{..}
  -- FIXME: The following two should have the inputs changed so that they are usable.
  -- They should only specify the amount and the index, and possibly the input encrypted amounts,
  -- but the proofs should be automatically generated here.
  CT.TransferToEncrypted{..} -> return $ Types.TransferToEncrypted{..}
  CT.EncryptedAmountTransfer{..} -> return Types.EncryptedAmountTransfer{..}

-- |Sign a transaction payload and configuration into a "normal" transaction,
-- which is ready to be sent.
encodeAndSignTransaction ::
     Types.Payload
  -> Types.AccountAddress
  -> Types.Energy
  -> Types.Nonce
  -> Types.TransactionExpiryTime
  -> AccountKeyMap
  -> Types.BareBlockItem
encodeAndSignTransaction txPayload = signEncodedTransaction (Types.encodePayload txPayload)

-- |Sign an encoded transaction payload and a configuration into a "normal" transaction,
-- which is ready to be sent.
signEncodedTransaction ::
     Types.EncodedPayload
  -> Types.AccountAddress
  -> Types.Energy
  -> Types.Nonce
  -> Types.TransactionExpiryTime
  -> AccountKeyMap
  -> Types.BareBlockItem
signEncodedTransaction encPayload sender energy nonce expiry accKeys = Types.NormalTransaction $
  let header = Types.TransactionHeader{
        thSender = sender,
        thPayloadSize = Types.payloadSize encPayload,
        thNonce = nonce,
        thEnergyAmount = energy,
        thExpiry = expiry
      }
      keys = Map.toList $ fmap Map.toList accKeys
  in Types.signTransaction keys header encPayload<|MERGE_RESOLUTION|>--- conflicted
+++ resolved
@@ -67,6 +67,7 @@
 import qualified Concordium.Types.Updates            as Updates
 import qualified Concordium.Types.Transactions       as Types
 import           Concordium.Types.HashableTo
+import           Concordium.Types.Parameters
 import qualified Concordium.Cost as Cost
 import qualified Concordium.Types.Execution          as Types
 import qualified Concordium.Types                    as Types
@@ -226,13 +227,8 @@
             Left err -> logFatal [[i|cannot parse #{addr} as an address: #{err}|]]
             Right a -> return a
         nameAdded <- liftIO $ addAccountNameAndWrite verbose baseCfg name checkedAddr
-<<<<<<< HEAD
         logSuccess [[i|Account reference #{addr} was successfully named '#{nameAdded}'|]]
-        
-=======
-        logSuccess [[i|module reference #{addr} was successfully named '#{nameAdded}'|]]
-
->>>>>>> e18d1a24
+
       ConfigAccountRemove account -> do
         baseCfg <- getBaseConfig baseCfgDir verbose
         when verbose $ do
@@ -374,11 +370,11 @@
                           ++ " will be updated on account " ++ Text.unpack addr]
               let accCfg' = accCfg { acKeys = keyDuplicates }
               writeAccountKeys baseCfg' accCfg' verbose
-      
+
       ConfigAccountChangeKeyPassword name cidx keyIndex -> do
         logWarn [printf "Re-encrypting keys under a new password permanently overwrites the previous encrypted keys"
                 , "This is a destructive operation and cannot be undone"]
-        
+
         baseCfg <- getBaseConfig baseCfgDir verbose
         when verbose $ do
           runPrinter $ printBaseConfig baseCfg
@@ -387,7 +383,7 @@
         (baseCfg', accountCfg) <- getAccountConfig (Just name) baseCfg Nothing Nothing Nothing AssumeInitialized
         let keyMap = acKeys accountCfg
         let ckeys = Map.lookup cidx keyMap
-        case ckeys of 
+        case ckeys of
           Nothing -> logError [printf [i|No Credential found at Credential index #{cidx} for account '#{name}'|]]
           Just enckeys -> do
             let encKey = Map.lookup keyIndex enckeys
@@ -400,7 +396,7 @@
                   Left err -> logError [printf err]
                   Right plainKey -> do
                     createpwdresult <- createPasswordInteractive (Just "re-encrypt key under")
-                    case createpwdresult of 
+                    case createpwdresult of
                       Left err -> logError [printf err]
                       Right encPwd -> do
                         encKey2 <- encryptAccountKeyPair encPwd plainKey
@@ -449,7 +445,7 @@
                             ++ showSetIdxs idxsToRemove
                             ++ " will be removed from account " ++ Text.unpack addr]
                   removeAccountKeys baseCfg accCfg cidx (Set.toList idxsToRemove) verbose
-                  
+
       ConfigAccountRemoveName name -> do
         baseCfg <- getBaseConfig baseCfgDir verbose
         when verbose $ do
@@ -540,7 +536,7 @@
       when verbose $ do
         runPrinter $ printBaseConfig baseCfg
         putStrLn ""
-      
+
       receiverAddress <- getAccountAddressArg (bcAccountNameMap baseCfg) $ Just receiver
 
       let pl = Types.encodePayload $ Types.Transfer (naAddr receiverAddress) amount
@@ -600,7 +596,7 @@
           let intOpts = toInteractionOpts txOpts
           transferWithScheduleTransactionConfirm ttxCfg (ioConfirm intOpts)
           withClient backend $ sendAndTailTransaction_ txCfg pl intOpts
-        True -> do 
+        True -> do
           logWarn ["Scheduled transfers from an account to itself are not allowed."]
           logWarn ["Transaction Cancelled"]
 
@@ -915,24 +911,18 @@
 
 -- |Resolve configuration of a 'baker update-stake' transaction based on persisted config and CLI flags.
 -- See the docs for getTransactionCfg for the behavior when no or a wrong amount of energy is allocated.
-<<<<<<< HEAD
 -- Warns the user if they are staking a high proporition of their stake, or doing an action which might activate the baker cooldown
 getBakerUpdateStakeTransactionCfg :: TransactionConfig -> Types.Amount -> UTCTime -> ClientMonad IO BakerUpdateStakeTransactionConfig
 getBakerUpdateStakeTransactionCfg txCfg newAmount cooldownDate = do
-  let senderAddr = acAddress . tcAccountCfg $ txCfg
-=======
-getBakerUpdateStakeTransactionCfg :: TransactionConfig -> Types.Amount -> ClientMonad IO BakerUpdateStakeTransactionConfig
-getBakerUpdateStakeTransactionCfg txCfg newAmount = do
   let senderAddr = naAddr . esdAddress . tcEncryptedSigningData $ txCfg
->>>>>>> e18d1a24
   AccountInfoResult{..} <- getAccountInfoOrDie senderAddr
   case airBaker of
     Nothing -> logFatal [[i|Account #{senderAddr} is not a baker, so cannot update its stake.|]]
     Just aibresult -> do
       when (airAmount < newAmount) $ logFatal [[i|Account balance (#{showGtu airAmount}) is lower than the new amount requested to be staked (#{showGtu newAmount}).|]]
       -- Check if stake is being decreased, ask for confirmation if so if so
-      if (newAmount < abirStakedAmount aibresult) 
-      then do 
+      if (newAmount < abirStakedAmount aibresult)
+      then do
         logWarn ["The new staked value appears to be lower than the amount currently staked on chain by this baker."]
         logWarn ["Decreasing the amount a baker is staking will lock the stake of the baker for a cooldown period before the GTU are made available."]
         logWarn ["During this period it is not possible to update the baker's stake, or stop the baker."]
@@ -949,21 +939,21 @@
         -- Check if staked amount is greater than 95% of total GTU on the account, and warn user if so
         if ((newAmount * 100) > (airAmount * 95))
         then do
-          logWarn ["You are attempting to stake >95% of your total GTU on this account. Staked GTU is not available for spending on sending transactions."]
+          logWarn ["You are attempting to stake >95% of your total GTU on this account. Staked GTU is not available for spending."]
           logWarn ["Be aware that updating or stopping your baker in the future will require some amount of non-staked GTU to pay for the transactions to do so."]
           confirmed <- askConfirmation $ Just "Confirm that you wish to stake this much GTU"
           unless confirmed exitTransactionCancelled
           return BakerUpdateStakeTransactionConfig
             { bustcNewAmount = newAmount
             , bustcTransactionCfg = txCfg }
-        else 
+        else
           return BakerUpdateStakeTransactionConfig
             { bustcNewAmount = newAmount
             , bustcTransactionCfg = txCfg }
 -- |Returns the UTCTime date when the baker cooldown on reducing stake/removing a baker will end, using on chain parameters
 getBakerCooldown :: BlockSummaryResult -> ClientMonad IO UTCTime
 getBakerCooldown cpr = do
-  let cooldownEpochs = toInteger $ cprBakerExtraCooldownEpochs $ bsurChainParameters $ bsrUpdates cpr
+  let cooldownEpochs = toInteger $ (bsurChainParameters $ bsrUpdates cpr) ^. cpBakerExtraCooldownEpochs
   cs <- getFromJson =<< getConsensusStatus
   let epochTime = (toInteger $ csrEpochDuration cs) % 1000
   let cooldownTime = fromRational $ epochTime * ((cooldownEpochs + 2) % 1)
@@ -1455,7 +1445,7 @@
       withClient backend $ do
         keys <- liftIO $ getFromJson =<< eitherDecodeFileStrict f
         let pl = Types.encodePayload $ Types.UpdateCredentialKeys cid keys
-        
+
         accInfo <- getAccountInfoOrDie senderAddress
         let numCredentials = Map.size $ airCredentials accInfo
         let numKeys = length $ ID.credKeys keys
@@ -1498,7 +1488,7 @@
       when verbose $ do
         runPrinter $ printBaseConfig baseCfg
         putStrLn ""
-      
+
       accCfg <- getAccountCfgFromTxOpts baseCfg adTransactionOpts
       let senderAddr = esdAddress accCfg
 
@@ -2218,14 +2208,13 @@
       let pl = Types.encodePayload Types.RemoveBaker
       let nrgCost _ = return $ Just $ bakerRemoveEnergyCost $ Types.payloadSize pl
       txCfg <- liftIO (getTransactionCfg baseCfg txOpts nrgCost)
-<<<<<<< HEAD
-      v <- withClientJson backend $ withBestBlockHash Nothing getBlockSummary
-      case v of 
-        Nothing -> do
-          logError ["No Block Found"]
-          exitTransactionCancelled
-        Just cpr -> do 
-          withClient backend $ do
+      withClient backend $ do
+        blockSummary <- getFromJson =<< withBestBlockHash Nothing getBlockSummary
+        case blockSummary of
+          Nothing -> do
+            logError ["No Block Found"]
+            exitTransactionCancelled
+          Just cpr -> do
             -- Warn user that stopping a baker incurs the baker cooldown timer
             cooldownDate <- getBakerCooldown cpr
             logWarn ["Stopping a baker that is staking will lock the stake of the baker for a cooldown period before the GTU are made available."]
@@ -2236,15 +2225,8 @@
 
             brtcCfg <- getBakerRemoveTransactionCfg txCfg
             let intOpts = toInteractionOpts txOpts
-            pl <- liftIO $ bakerRemoveTransactionPayload brtcCfg (ioConfirm intOpts)
+            () <- liftIO $ bakerRemoveTransactionConfirm brtcCfg (ioConfirm intOpts)
             sendAndTailTransaction_ txCfg pl intOpts
-=======
-      withClient backend $ do
-        brtcCfg <- getBakerRemoveTransactionCfg txCfg
-        let intOpts = toInteractionOpts txOpts
-        liftIO $ bakerRemoveTransactionConfirm brtcCfg (ioConfirm intOpts)
-        sendAndTailTransaction_ txCfg pl intOpts
->>>>>>> e18d1a24
 
     BakerUpdateStake newStake txOpts -> do
       baseCfg <- getBaseConfig baseCfgDir verbose
@@ -2254,33 +2236,25 @@
       let pl = Types.encodePayload $ Types.UpdateBakerStake newStake
       let nrgCost _ = return $ Just $ bakerUpdateStakeEnergyCost $ Types.payloadSize pl
       txCfg <- liftIO (getTransactionCfg baseCfg txOpts nrgCost)
-<<<<<<< HEAD
-      v <- withClientJson backend $ withBestBlockHash Nothing getBlockSummary
-      case v of 
-        Nothing -> do
-          logError ["No Block Found"]
-          exitTransactionCancelled
-        Just cpr -> do 
-          withClient backend $ do
+      withClient backend $ do
+        blockSummary <- getFromJson =<< withBestBlockHash Nothing getBlockSummary
+        case blockSummary of
+          Nothing -> do
+            logError ["No Block Found"]
+            exitTransactionCancelled
+          Just cpr -> do
             cooldownDate <- getBakerCooldown cpr
             brtcCfg <- getBakerUpdateStakeTransactionCfg txCfg newStake cooldownDate
             let intOpts = toInteractionOpts txOpts
-            pl <- liftIO $ bakerUpdateStakeTransactionPayload brtcCfg (ioConfirm intOpts)
+            () <- liftIO $ bakerUpdateStakeTransactionConfirm brtcCfg (ioConfirm intOpts)
             sendAndTailTransaction_ txCfg pl intOpts
-=======
-      withClient backend $ do
-        brtcCfg <- getBakerUpdateStakeTransactionCfg txCfg newStake
-        let intOpts = toInteractionOpts txOpts
-        liftIO $ bakerUpdateStakeTransactionConfirm brtcCfg (ioConfirm intOpts)
-        sendAndTailTransaction_ txCfg pl intOpts
->>>>>>> e18d1a24
 
     BakerUpdateRestakeEarnings bureRestake txOpts -> do
       baseCfg <- getBaseConfig baseCfgDir verbose
       when verbose $ do
         runPrinter $ printBaseConfig baseCfg
         putStrLn ""
-      
+
       let pl = Types.encodePayload $ Types.UpdateBakerRestakeEarnings bureRestake
       let nrgCost _ = return $ Just $ bakerUpdateRestakeEnergyCost $ Types.payloadSize pl
       txCfg <- liftIO (getTransactionCfg baseCfg txOpts nrgCost)
