{-# LANGUAGE OverloadedStrings #-}
{-# LANGUAGE ScopedTypeVariables #-}
{-# LANGUAGE DeriveGeneric #-}
{-# LANGUAGE QuasiQuotes #-}
module Concordium.Client.Runner
  ( process
  , getAccountNonce
  , getBestBlockHash
  , getLastFinalBlockHash
  , PeerData(..)
  , getPeerData
  , getNodeInfo
  , sendTransactionToBaker
  , getConsensusStatus
  , generateBakerKeys
  , generateBakerAddPayload
  , getAccountInfo
  , getModuleSet
  , getStatusOfPeers
  , StatusOfPeers(..)
  , ClientMonad(..)
  , withClient
  , EnvData(..)
  , GrpcConfig
  , processTransaction_
  , awaitState
  -- * For importing support
  , decodeGenesisFormattedAccountExport
  , accountCfgsFromWalletExportAccounts
  , decodeMobileFormattedAccountExport
  -- * For adding baker support
  , startTransaction
  , encodeAndSignTransaction
  , tailTransaction_
  , getBlockItemHash
  -- * For delegation support
  , getAccountDelegateTransactionCfg
  , adtcTransactionCfg
  , accountDelegateTransactionPayload
  , withClientJson
  , getAccountUndelegateTransactionCfg
  , autcTransactionCfg
  , accountUndelegateTransactionPayload
  , TransactionConfig(..)
  , getFromJson
  ) where

import           Concordium.Client.Utils
import           Concordium.Client.Cli
import           Concordium.Client.Config
import           Concordium.Client.Commands          as COM
import           Concordium.Client.Export
import           Concordium.Client.GRPC
import           Concordium.Client.Output
import           Concordium.Client.Parse
import           Concordium.Client.Runner.Helper
import           Concordium.Client.Types.Account
import qualified Concordium.Client.Types.Contract.Info as CI
import qualified Concordium.Client.Types.Contract.Parameter as CP
import qualified Concordium.Client.Types.Contract.Schema as CS
import           Concordium.Client.Types.Transaction as CT
import           Concordium.Client.Types.TransactionStatus
import           Concordium.Common.Version
import qualified Concordium.Crypto.EncryptedTransfers as Enc
import qualified Concordium.Crypto.BlockSignature    as BlockSig
import qualified Concordium.Crypto.BlsSignature      as Bls
import qualified Concordium.Crypto.Proofs            as Proofs
import qualified Concordium.Crypto.SignatureScheme   as SigScheme
import qualified Concordium.Crypto.VRF               as VRF
import qualified Concordium.Client.Encryption        as Password
import qualified Concordium.Types.Updates            as Updates
import qualified Concordium.Types.Transactions       as Types
import           Concordium.Types.HashableTo
import qualified Concordium.Types.Execution          as Types
import qualified Concordium.Types                    as Types
import qualified Concordium.ID.Types                 as ID
import           Concordium.ID.Parameters
import qualified Concordium.Wasm                     as Wasm
import           Proto.ConcordiumP2pRpc
import qualified Proto.ConcordiumP2pRpc_Fields       as CF

import           Control.Exception
import           Control.Monad.Fail
import           Control.Monad.Except
import           Control.Monad.Reader                hiding (fail)
import           GHC.Generics
import           Data.IORef
import           Data.Foldable
import           Data.Aeson                          as AE
import           Data.Aeson.Types
import qualified Data.Aeson.Encode.Pretty            as AE
import qualified Data.ByteString                     as BS
import qualified Data.ByteString.Lazy                as BSL
import qualified Data.ByteString.Lazy.Char8          as BSL8
import qualified Data.ByteString.Short               as BS (toShort)
import qualified Data.ByteString.Short               as BSS
import qualified Data.HashMap.Strict                 as Map
import qualified Data.HashSet                        as HSet
import qualified Data.Map                            as OrdMap
import           Data.Maybe
import           Data.List                           as L
import qualified Data.Serialize                      as S
import qualified Data.Set                            as Set
import           Data.String
import           Data.String.Interpolate (i, iii)
import           Data.Text(Text)
import qualified Data.Tuple                          as Tuple
import qualified Data.Text                           as Text
import qualified Data.Vector                         as Vec
import           Data.Word
import           Lens.Micro.Platform
import           Network.GRPC.Client.Helpers
import           Prelude                             hiding (fail, unlines)
import           System.IO
import           System.Directory
import           Text.Printf
import           Text.Read (readMaybe)

-- |Establish a new connection to the backend and run the provided computation.
-- Close a connection after completion of the computation. Establishing a
-- connection is expensive, and thus if multiple RPC calls are going to be made
-- they should be made in the context of the same 'withClient' so they reuse it.
withClient :: Backend -> ClientMonad IO a -> IO a
withClient bkend comp = do
  let config = GrpcConfig (COM.grpcHost bkend) (COM.grpcPort bkend) (COM.grpcAuthenticationToken bkend) (COM.grpcTarget bkend) (COM.grpcRetryNum bkend) Nothing
  runExceptT (mkGrpcClient config Nothing) >>= \case
      Left err -> logFatal ["Cannot establish connection to the node: " ++ show err]
      Right client -> do
        let body = runExceptT ((runReaderT . _runClientMonad) comp $! client) >>= \case
              Left err -> fail (show err)
              Right x -> return x
        let closeOrFail Nothing = return ()
            closeOrFail (Just ref) =
              runExceptT (close ref) >>= \case
                Left err -> logFatal ["Error closing connection: " ++ show err]
                Right () -> return ()
        let closeConnection = closeOrFail =<< (readIORef $ grpc client)
        finally body closeConnection

withClientJson :: (FromJSON a) => Backend -> ClientMonad IO (Either String Value) -> IO a
withClientJson b c = withClient b c >>= getFromJson

-- |Helper function for parsing JSON Value or fail if the value is missing or cannot be converted correctly.
-- The parameter has the same type as the one returned by e.g. eitherDecode or processJSON,
-- which many of the GRPC commands use.
getFromJson :: (MonadIO m, FromJSON a) => Either String Value -> m a
getFromJson = getFromJsonAndHandleError onError
  where onError val err = logFatal ["cannot convert '" ++ show val ++ "': " ++ err]

-- |Helper function for parsing JSON Value, logFatal if the Either is Left,
-- and use the provided function to handle Error in fromJSON.
getFromJsonAndHandleError :: (MonadIO m, FromJSON a) =>
                         (Value -> String -> m a) -- ^ Takes the JSON being converted and the err string from (Error err) if fromJSON fails.
                         -> Either String Value
                         -> m a
getFromJsonAndHandleError handleError r = do
  s <- case r of
         Left err -> logFatal [printf "I/O error: %s" err]
         Right v -> return v
  case fromJSON s of
    Error err -> handleError s err
    Success v -> return v

-- |Look up account from the provided name or address. If 'Nothing' is given, use the defaultAcccountName.
-- Fail if the name or address cannot be found.
getAccountAddressArg :: AccountNameMap -> Maybe Text -> IO NamedAddress
getAccountAddressArg m input =
  case getAccountAddress m $ fromMaybe defaultAccountName input of
    Left err -> logFatal [err]
    Right v -> return v

-- |Process CLI command.
process :: COM.Options -> IO ()
process Options{optsCmd = command, optsBackend = backend, optsConfigDir = cfgDir, optsVerbose = verbose} = do
  -- Disable output buffering.
  hSetBuffering stdout NoBuffering

  case command of
    LegacyCmd c -> processLegacyCmd c backend
    ConfigCmd c -> processConfigCmd c cfgDir verbose
    TransactionCmd c -> processTransactionCmd c cfgDir verbose backend
    AccountCmd c -> processAccountCmd c cfgDir verbose backend
    ModuleCmd c -> processModuleCmd c cfgDir verbose backend
    ContractCmd c -> processContractCmd c cfgDir verbose backend
    ConsensusCmd c -> processConsensusCmd c cfgDir verbose backend
    BlockCmd c -> processBlockCmd c verbose backend
    BakerCmd c -> processBakerCmd c cfgDir verbose backend
    IdentityCmd c -> processIdentityCmd c backend

-- |Process a 'config ...' command.
processConfigCmd :: ConfigCmd -> Maybe FilePath -> Verbose ->  IO ()
processConfigCmd action baseCfgDir verbose =
  case action of
    ConfigInit -> void $ initBaseConfig baseCfgDir verbose
    ConfigShow -> do
      baseCfg <- getBaseConfig baseCfgDir verbose
      runPrinter $ printBaseConfig baseCfg
      putStrLn ""
      accCfgs <- getAllAccountConfigs baseCfg
      runPrinter $ printAccountConfigList accCfgs
    ConfigBackupExport fileName -> do
      baseCfg <- getBaseConfig baseCfgDir verbose
      pwd <- askPassword "Enter password for encryption of backup (leave blank for no encryption): " 
      allAccounts <- getAllAccountConfigs baseCfg
      backup <- case Password.getPassword pwd of 
        "" -> configExport allAccounts Nothing
        _ -> configExport allAccounts (Just pwd)
      handleWriteFile BS.writeFile PromptBeforeOverwrite verbose fileName backup 

    ConfigBackupImport fileName -> do
      baseCfg <- getBaseConfig baseCfgDir verbose
      ciphertext <- handleReadFile BS.readFile fileName
      accCfgs <- configImport ciphertext (askPassword "The backup file is password protected. Enter password: ")
      case accCfgs of
        Right accCfgs' -> do 
          void $ importAccountConfig baseCfg accCfgs' verbose
        Left err -> logFatal [[i|Failed to import Config Backup, #{err}|]]

    ConfigAccountCmd c -> case c of
      ConfigAccountAdd addr naName -> do
        baseCfg <- getBaseConfig baseCfgDir verbose
        when verbose $ do
          runPrinter $ printBaseConfig baseCfg
          putStrLn ""

        naAddr <-
          case ID.addressFromText addr of
            Left err -> logFatal [printf "cannot parse '%s' as an address: %s" addr err]
            Right a -> return a
        forM_ naName $ logFatalOnError . validateAccountName
        void $ initAccountConfig baseCfg NamedAddress{..} True
      ConfigAccountRemove account -> do
        baseCfg <- getBaseConfig baseCfgDir verbose
        when verbose $ do
          runPrinter $ printBaseConfig baseCfg
          putStrLn ""

        -- look up the name/address and check if account is initialized:
        (_, accountConfig) <- getAccountConfig (Just account) baseCfg Nothing Nothing Nothing AssumeInitialized
        let nameAddr@NamedAddress{..} = acAddr accountConfig

        let descriptor = case naName of
              Nothing -> "the account with address " ++ show naAddr
              Just name -> "the account " ++ show name ++ " with address " ++ show naAddr

        logWarn [descriptor ++ " will be removed and can NOT be recovered"]

        updateConfirmed <- askConfirmation $ Just "confirm that you want to remove the account"

        when updateConfirmed $ do
          logInfo[ descriptor ++ " will be removed"]
          void $ removeAccountConfig baseCfg nameAddr

      ConfigAccountImport file name importFormat -> do
        baseCfg <- getBaseConfig baseCfgDir verbose
        when verbose $ do
          runPrinter $ printBaseConfig baseCfg
          putStrLn ""

        fileExists <- doesFileExist file
        unless fileExists $ logFatal [printf "the given file '%s' does not exist" file]

        -- NB: This also checks whether the name is valid if provided.
        accCfgs <- loadAccountImportFile importFormat file name

        -- fold over all accounts to add adding them to the config, starting from
        -- the base config. Checks for duplicates in the names mapping and prompts
        -- the user to give a new name
        foldM_ f baseCfg accCfgs

        where
          f bCfg aCfg = do
            let NamedAddress { naAddr = addr, naName = nameOpt } = acAddr aCfg
            case nameOpt of
              Just n -> do
                newName <- checkUntilNoCollision n $ bcAccountNameMap bCfg
                (bCfg', _, t) <- initAccountConfig bCfg NamedAddress{naAddr = addr, naName = Just newName} True
                when t $ writeAccountKeys bCfg' aCfg True
                return bCfg'
              Nothing -> do
                -- Currently, all contacts imported from mobile should have a name,
                -- so this case should never be met, but should we be able to encounter
                -- it in the future, it is handled as initializing an account without a
                -- name
                (bCfg', _, t) <- initAccountConfig bCfg (acAddr aCfg) True
                when t $ writeAccountKeys bCfg' aCfg verbose
                return bCfg'
          -- prompt user for a new input until a non-colliding one is given
          checkUntilNoCollision :: Text -> (Map.HashMap Text ID.AccountAddress) -> IO Text
          checkUntilNoCollision key m =
            case Map.lookup key m of
              Just currentAddr -> do
                logWarn [[i|Importing an account with the name '#{key}', but this name is already mapped to the account '#{currentAddr}'|]]
                userInput <- promptAccountName [i|specify a new name to map to this account|]
                checkUntilNoCollision userInput m
              Nothing -> return key
      ConfigAccountAddKeys addr keysFile -> do
        baseCfg <- getBaseConfig baseCfgDir verbose
        when verbose $ do
          runPrinter $ printBaseConfig baseCfg
          putStrLn ""

        keyMapInput <- getKeyMapInput keysFile
        (baseCfg', accCfg) <- getAccountConfigFromAddr addr baseCfg

        let keyMapCurrent = acKeys accCfg
        let keyMapNew = Map.difference keyMapInput keyMapCurrent
        let keyMapDuplicates = Map.intersection keyMapCurrent keyMapInput

        unless (Map.null keyMapDuplicates) $ logWarn
                              [ "the keys with indices "
                                ++ showMapIdxs keyMapDuplicates
                                ++ " can not be added because they already exist",
                                "Use 'config account update-keys' if you want to update them."]

        -- Only write account keys if any non-duplicated keys are added
        case Map.null keyMapNew of
          True -> logInfo ["no keys were added"]
          False -> do
            logInfo ["the keys with indices "
                     ++ showMapIdxs keyMapNew
                     ++ " will be added to account " ++ Text.unpack addr]
            let accCfg' = accCfg { acKeys = keyMapNew }
            writeAccountKeys baseCfg' accCfg' verbose
      
      ConfigAccountUpdateKeys addr keysFile -> do
        baseCfg <- getBaseConfig baseCfgDir verbose
        when verbose $ do
          runPrinter $ printBaseConfig baseCfg
          putStrLn ""

        keyMapInput <- getKeyMapInput keysFile
        (baseCfg', accCfg) <- getAccountConfigFromAddr addr baseCfg

        let keyMapCurrent = acKeys accCfg
        let keyMapNew = Map.difference keyMapInput keyMapCurrent
        let keyMapDuplicates = Map.intersection keyMapCurrent keyMapInput

        unless (Map.null keyMapNew) $ logWarn
                              [ "the keys with indices "
                                ++ showMapIdxs keyMapNew
                                ++ " can not be updated because they do not match existing keys",
                                "Use 'config account add-keys' if you want to add them."]

        case Map.null keyMapDuplicates of
          True -> logInfo ["no keys were updated"]
          False -> do
            logWarn [ "the keys with indices "
                      ++ showMapIdxs keyMapDuplicates
                      ++ " will be updated and can NOT be recovered"]

            updateConfirmed <- askConfirmation $ Just "confirm that you want to update the keys"

            when updateConfirmed $ do
              logInfo [ "the keys with indices "
                        ++ showMapIdxs keyMapDuplicates
                        ++ " will be updated on account " ++ Text.unpack addr]
              let accCfg' = accCfg { acKeys = keyMapDuplicates }
              writeAccountKeys baseCfg' accCfg' verbose
      ConfigAccountRemoveKeys addr idxs threshold -> do
        baseCfg <- getBaseConfig baseCfgDir verbose
        when verbose $ do
          runPrinter $ printBaseConfig baseCfg
          putStrLn ""

        (_, accCfg) <- getAccountConfigFromAddr addr baseCfg

        let idxsInput = HSet.fromList idxs
        let idxsCurrent = Map.keysSet . acKeys $ accCfg

        let idxsToRemove = HSet.intersection idxsCurrent idxsInput
        let idxsNotFound = HSet.difference idxsInput idxsToRemove

        unless (HSet.null idxsNotFound) $ logWarn
                              ["keys with indices "
                               ++ showHSetIdxs idxsNotFound
                               ++ " do not exist and can therefore not be removed"]

        case HSet.null idxsToRemove of
          True -> logInfo ["no keys were removed"]
          False -> do
            logWarn [ "the keys with indices "
                      ++ showHSetIdxs idxsToRemove
                      ++ " will be removed and can NOT be recovered"]

            updateConfirmed <- askConfirmation $ Just "confirm that you want to remove the keys"

            when updateConfirmed $ do
              logInfo [ "the keys with indices "
                        ++ showHSetIdxs idxsToRemove
                        ++ " will be removed from account " ++ Text.unpack addr]

              let accCfg' = accCfg { acThreshold = fromMaybe (acThreshold accCfg) threshold }
              removeAccountKeys baseCfg accCfg' (HSet.toList idxsToRemove) verbose
<<<<<<< HEAD
      ConfigAccountAddName addr name -> do
=======
      ConfigAccountSetThreshold addr threshold -> do
>>>>>>> 2fd26c12
        baseCfg <- getBaseConfig baseCfgDir verbose
        when verbose $ do
          runPrinter $ printBaseConfig baseCfg
          putStrLn ""

<<<<<<< HEAD
        checkedAddr <-
          case ID.addressFromText addr of
            Left err -> logFatal [[i|cannot parse #{addr} as an address: #{err}|]]
            Right a -> return a
        logFatalOnError $ validateAccountName name

        let nameMap = bcAccountNameMap baseCfg
        case Map.lookup name nameMap of
          Nothing -> do
            logInfo [[i|mapping '#{name}' to address '#{checkedAddr}'|]]
            void $ addAccountNameAndWrite baseCfg name checkedAddr verbose
          Just currentAddr -> do
            logWarn [[i|the name '#{name}' is already mapped to the address '#{currentAddr}'|]]

            updateConfirmed <- askConfirmation $ Just "confirm that you want to overwrite the existing mapping"

            when updateConfirmed $ do
              logInfo [[i|mapping '#{name}' to address '#{checkedAddr}'|]]
              void $ addAccountNameAndWrite baseCfg name checkedAddr verbose
      ConfigAccountRemoveName name -> do
        baseCfg <- getBaseConfig baseCfgDir verbose
        when verbose $ do
          runPrinter $ printBaseConfig baseCfg
          putStrLn ""

        let nameMap = bcAccountNameMap baseCfg
        case Map.lookup name nameMap of
          Nothing -> logFatal [[i|the name '#{name}' is not in use|]]
          Just currentAddr -> do
            logInfo [[i|removing mapping from '#{name}' to address '#{currentAddr}'|]]
            void $ removeAccountNameAndWrite baseCfg name verbose
=======
        let accCfgDir = bcAccountCfgDir baseCfg

        (_, accCfg) <- getAccountConfigFromAddr addr baseCfg

        -- A valid threshold is between 1 and the number of keys, both inclusive.
        -- The parser checks that the threshold is at least 1.
        -- Check that the new threshold is at most the amount of keys:
        let numberOfKeys = Map.size (acKeys accCfg)
        if numberOfKeys < fromIntegral threshold then 
          logWarn ["the threshold can at most be the number of keys: " ++ show numberOfKeys]
        else 
          do 
            logWarn ["the threshold will be set to " ++ show (toInteger threshold)]

            let accCfg' = accCfg { acThreshold = threshold }
            updateConfirmed <- askConfirmation $ Just "confirm that you want change the threshold"

            when updateConfirmed (writeThresholdFile accCfgDir accCfg' verbose)

>>>>>>> 2fd26c12

  where showMapIdxs = showIdxs . Map.keys
        showHSetIdxs = showIdxs . HSet.toList
        showIdxs = L.intercalate ", " . map show . L.sort

        getKeyMapInput :: FilePath -> IO EncryptedAccountKeyMap
        getKeyMapInput keysFile = AE.eitherDecodeFileStrict keysFile `withLogFatalIO` ("cannot decode keys: " ++)

        getAccountConfigFromAddr :: Text -> BaseConfig -> IO (BaseConfig, AccountConfig)
        getAccountConfigFromAddr addr baseCfg = getAccountConfig (Just addr) baseCfg Nothing Nothing Nothing AutoInit

-- |Read and parse a file exported from either genesis data or mobile wallet.
-- The format specifier tells which format to expect.
-- If the format is "mobile", the user is prompted for a password which is used to decrypt
-- the exported data. This may result in multiple named accounts. If a name is provided,
-- only the account with that name is being selected for import.
-- The "genesis" format is not encrypted and only contains a single account which is not named.
-- If a name is provided in this case, this will become the account name.
loadAccountImportFile :: AccountExportFormat -> FilePath -> Maybe Text -> IO [AccountConfig]
loadAccountImportFile format file name = do
  contents <- handleReadFile BS.readFile file
  case format of
    FormatMobile -> do
      pwd <- askPassword "Enter encryption password: "
      accCfgs <- decodeMobileFormattedAccountExport contents name pwd `withLogFatalIO` ("cannot import accounts: " ++)

      logInfo ["loaded account(s):"]
      forM_ accCfgs $ \AccountConfig{acAddr=NamedAddress{..}} -> logInfo [printf "- %s (%s)" (show naAddr) (fromMaybe (Text.pack "-") naName)]
      logInfo ["all signing keys have been encrypted with the password used for this import."]

      when (null accCfgs) $ logWarn ["no accounts selected for import"]
      return accCfgs
    FormatGenesis -> do
     pwd <- createPasswordInteractive (Just "encrypt all signing keys with") `withLogFatalIO` id
     accCfg <- decodeGenesisFormattedAccountExport contents name pwd `withLogFatalIO` ("cannot import account: " ++)
     return [accCfg]


-- |Process a 'transaction ...' command.
processTransactionCmd :: TransactionCmd -> Maybe FilePath -> Verbose -> Backend -> IO ()
processTransactionCmd action baseCfgDir verbose backend =
  case action of
    TransactionSubmit fname intOpts -> do
      -- TODO Ensure that the "nonce" field is optional in the payload.
      source <- handleReadFile BSL.readFile fname

      -- TODO Print transaction details and ask for confirmation if (ioConfirm intOpts)

      withClient backend $ do
        tx <- processTransaction source defaultNetId
        let hash = getBlockItemHash tx
        logSuccess [ printf "transaction '%s' sent to the baker" (show hash) ]
        when (ioTail intOpts) $ do
          tailTransaction_ hash
--          logSuccess [ "transaction successfully completed" ]
    TransactionDeployCredential fname intOpts -> do
      source <- handleReadFile BSL.readFile fname
      withClient backend $ do
        tx <- processCredential source defaultNetId
        let hash = getBlockItemHash tx
        logSuccess [ printf "transaction '%s' sent to the baker" (show hash) ]
        when (ioTail intOpts) $ do
          tailTransaction_ hash
--          logSuccess [ "credential deployed successfully" ]
    TransactionStatus h -> do
      hash <- case parseTransactionHash h of
        Nothing -> logFatal [printf "invalid transaction hash '%s'" h]
        Just hash -> return hash
      status <- withClient backend $ queryTransactionStatus hash
      when verbose $ logInfo [printf "Response: %s" (show status)]
      runPrinter $ printTransactionStatus status
      -- TODO This works but output doesn't make sense if transaction is already committed/finalized.
      --      It should skip already completed steps.
      -- withClient backend $ tailTransaction_ hash
    TransactionSendGtu receiver amount txOpts -> do
      baseCfg <- getBaseConfig baseCfgDir verbose
      when verbose $ do
        runPrinter $ printBaseConfig baseCfg
        putStrLn ""
      ttxCfg <- getTransferTransactionCfg baseCfg txOpts receiver amount
      let txCfg = ttcTransactionCfg ttxCfg
      when verbose $ do
        runPrinter $ printAccountConfig $ tcAccountCfg txCfg
        putStrLn ""

      let intOpts = toInteractionOpts txOpts
      pl <- transferTransactionPayload ttxCfg (ioConfirm intOpts)
      withClient backend $ sendAndTailTransaction_ txCfg pl intOpts

    TransactionSendWithSchedule receiver schedule txOpts -> do
      baseCfg <- getBaseConfig baseCfgDir verbose
      when verbose $ do
        runPrinter $ printBaseConfig baseCfg
        putStrLn ""
      ttxCfg <- getTransferWithScheduleTransactionCfg baseCfg txOpts receiver schedule
      let txCfg = twstcTransactionCfg ttxCfg
      when verbose $ do
        runPrinter $ printAccountConfig $ tcAccountCfg txCfg
        putStrLn ""

      let intOpts = toInteractionOpts txOpts
      pl <- transferWithScheduleTransactionPayload ttxCfg (ioConfirm intOpts)
      withClient backend $ sendAndTailTransaction_ txCfg pl intOpts

    TransactionEncryptedTransfer txOpts receiver amount index -> do
      baseCfg <- getBaseConfig baseCfgDir verbose
      when verbose $ do
        runPrinter $ printBaseConfig baseCfg
        putStrLn ""

      -- the 11+ is because the size of the transfer is 2584 bytes (+ header)
      let nrgCost _ = return $ Just $ (11+) . encryptedTransferEnergyCost
      txCfg <- liftIO (getTransactionCfg baseCfg txOpts nrgCost)

      encryptedSecretKey <-
          case acEncryptionKey . tcAccountCfg $ txCfg of
            Nothing ->
              logFatal ["Missing account encryption secret key for account: " ++ show (acAddr . tcAccountCfg $ txCfg)]
            Just x -> return x
      secretKey <- decryptAccountEncryptionSecretKeyInteractive encryptedSecretKey `withLogFatalIO` ("Couldn't decrypt account encryption secret key: " ++)

      receiverAcc <- getAccountAddressArg (bcAccountNameMap baseCfg) (Just receiver)

      withClient backend $ do
        ttxCfg <- getEncryptedTransferTransactionCfg txCfg receiverAcc amount index secretKey
        liftIO $ when verbose $ do
          runPrinter $ printAccountConfig $ tcAccountCfg txCfg
          putStrLn ""

        let intOpts = toInteractionOpts txOpts
        pl <- encryptedTransferTransactionPayload ttxCfg (ioConfirm intOpts)
        sendAndTailTransaction_ txCfg pl intOpts

-- |Poll the transaction state continuously until it is "at least" the provided one.
-- Note that the "absent" state is considered the "highest" state,
-- so the loop will break if, for instance, the transaction state goes from "committed" to "absent".
awaitState :: (TransactionStatusQuery m) => Int -> TransactionState -> Types.TransactionHash -> m TransactionStatusResult
awaitState t s hash = do
  status <- queryTransactionStatus hash
  if tsrState status >= s then
    return status
  else do
    wait t
    awaitState t s hash

-- |Function type for computing the transaction energy cost for a given number of keys.
-- Returns Nothing if the cost cannot be computed.
type ComputeEnergyCost = Int -> Types.Energy

-- |Function for computing a cost function based on the resolved account config.
type GetComputeEnergyCost = AccountConfig -> IO (Maybe ComputeEnergyCost)

-- |Resolved configuration common to all transaction types.
data TransactionConfig =
  TransactionConfig
  { tcAccountCfg :: AccountConfig
  , tcNonce :: Maybe Types.Nonce
  , tcEnergy :: Types.Energy
  , tcExpiry :: Types.TransactionExpiryTime }

-- |Resolve transaction config based on persisted config and CLI flags.
-- If an energy cost function is provided and it returns a value which
-- is different from the specified energy allocation, a warning is logged.
-- If the energy allocation is too low, the user is prompted to increase it.
getTransactionCfg :: BaseConfig -> TransactionOpts (Maybe Types.Energy) -> GetComputeEnergyCost -> IO TransactionConfig
getTransactionCfg baseCfg txOpts getEnergyCostFunc = do
  accCfg <- getAccountCfgFromTxOpts baseCfg txOpts
  energyCostFunc <- getEnergyCostFunc accCfg
  let computedCost = case energyCostFunc of
                       Nothing -> Nothing
                       Just ec -> Just $ ec (length $ acKeys accCfg)
  energy <- case (toMaxEnergyAmount txOpts, computedCost) of
              (Nothing, Nothing) -> logFatal ["energy amount not specified"]
              (Nothing, Just c) -> do
                logInfo [printf "using default energy amount of %s" (showNrg c)]
                return c
              (Just maxCost, Nothing) -> return maxCost
              (Just maxCost, Just c) -> promptEnergyUpdate maxCost c

  now <- getCurrentTimeUnix
  expiry <- getExpiryArg "expiry" now $ toExpiration txOpts
  warnSuspiciousExpiry expiry now

  return TransactionConfig
    { tcAccountCfg = accCfg
    , tcNonce = toNonce txOpts
    , tcEnergy = energy
    , tcExpiry = expiry }
  where
    promptEnergyUpdate energy actualFee
      | energy < actualFee = do
          logWarn [ "insufficient energy allocated to the transaction"
                  , printf "transaction fee will be %s, but only %s has been allocated" (showNrg actualFee) (showNrg energy) ]
          confirmed <- askConfirmation $ Just $ printf "Do you want to increase the energy allocation to %s?" (showNrg actualFee)
          return $ if confirmed then actualFee else energy
      | actualFee < energy = do
          logInfo [printf "%s allocated to the transaction, but only %s is needed" (showNrg energy) (showNrg actualFee)]
          return energy
      | otherwise = return energy

-- |Resolve transaction config based on persisted config and CLI flags.
-- Used for transactions where a specification of maxEnergy is required.
getRequiredEnergyTransactionCfg :: BaseConfig -> TransactionOpts Types.Energy -> IO TransactionConfig
getRequiredEnergyTransactionCfg baseCfg txOpts = do
  accCfg <- getAccountCfgFromTxOpts baseCfg txOpts
  let energy = toMaxEnergyAmount txOpts
  now <- getCurrentTimeUnix
  expiry <- getExpiryArg "expiry" now $ toExpiration txOpts
  warnSuspiciousExpiry expiry now

  return TransactionConfig
    { tcAccountCfg = accCfg
    , tcNonce = toNonce txOpts
    , tcEnergy = energy
    , tcExpiry = expiry }

-- |Warn if expiry is in the past or very near or distant future.
-- As the timestamps are unsigned, taking the simple difference might cause underflow.
warnSuspiciousExpiry :: Types.TransactionExpiryTime -> Types.TransactionExpiryTime -> IO ()
warnSuspiciousExpiry expiryArg now
  | expiryArg < now =
    logWarn [ "expiration time is in the past"
            , "the transaction will not be committed" ]
  | expiryArg < now + 30 =
    logWarn [ printf "expiration time is in just %s seconds" (show $ now - expiryArg)
            , "this may not be enough time for the transaction to be committed" ]
  | expiryArg > now + 3600 =
    logWarn [ "expiration time is in more than one hour" ]
  | otherwise = return ()

-- |Get accountCfg from the config folder or logFatal if the keys are not provided in txOpts.
getAccountCfgFromTxOpts :: BaseConfig -> TransactionOpts energyOrMaybe -> IO AccountConfig
getAccountCfgFromTxOpts baseCfg txOpts = do
  keysArg <- case toKeys txOpts of
               Nothing -> return Nothing
               Just filePath -> AE.eitherDecodeFileStrict filePath `withLogFatalIO` ("cannot decode keys: " ++)
  snd <$> getAccountConfig (toSender txOpts) baseCfg Nothing keysArg Nothing AssumeInitialized

-- |Resolved configuration for a transfer transaction.
data TransferTransactionConfig =
  TransferTransactionConfig
  { ttcTransactionCfg :: TransactionConfig
  , ttcReceiver :: NamedAddress
  , ttcAmount :: Types.Amount }

-- |Resolve configuration of a transfer transaction based on persisted config and CLI flags.
-- See the docs for getTransactionCfg for the behavior when no or a wrong amount of energy is allocated.
getTransferTransactionCfg :: BaseConfig -> TransactionOpts (Maybe Types.Energy) -> Text -> Types.Amount -> IO TransferTransactionConfig
getTransferTransactionCfg baseCfg txOpts receiver amount = do
  txCfg <- getTransactionCfg baseCfg txOpts nrgCost

  receiverAddress <- getAccountAddressArg (bcAccountNameMap baseCfg) $ Just receiver

  return TransferTransactionConfig
    { ttcTransactionCfg = txCfg
    , ttcReceiver = receiverAddress
    , ttcAmount = amount }
  where nrgCost _ = return $ Just simpleTransferEnergyCost

-- |Resolved configuration for a transfer transaction.
data TransferWithScheduleTransactionConfig =
  TransferWithScheduleTransactionConfig
  { twstcTransactionCfg :: TransactionConfig
  , twstcReceiver :: NamedAddress
  , twstcSchedule :: [(Types.Timestamp, Types.Amount)]}

-- |Resolve configuration of a transfer with schedule transaction based on persisted config and CLI flags.
-- See the docs for getTransactionCfg for the behavior when no or a wrong amount of energy is allocated.
getTransferWithScheduleTransactionCfg :: BaseConfig -> TransactionOpts (Maybe Types.Energy) -> Text -> Either (Types.Amount, COM.Interval, Int, Types.Timestamp) [(Types.Timestamp, Types.Amount)] -> IO TransferWithScheduleTransactionConfig
getTransferWithScheduleTransactionCfg baseCfg txOpts receiver preSchedule = do
  let realSchedule = case preSchedule of
                       Right val -> val
                       Left (total, interval, numIntervals, start) ->
                         let chunks = total `div` fromIntegral numIntervals
                             lastChunk = total `mod` fromIntegral numIntervals
                             diff = case interval of
                               COM.Minute -> 60 * 1000
                               COM.Hour -> 60 * 60 * 1000
                               COM.Day -> 24 * 60 * 60 * 1000
                               COM.Week -> 7 * 24 * 60 * 60 * 1000
                               COM.Month -> 30 * 24 * 60 * 60 * 1000
                               COM.Year -> 365 * 24 * 60 * 60 * 1000
                         in
                           zip (iterate (+ diff) start) (replicate (numIntervals - 1) chunks ++ [chunks + lastChunk])
  let nrgCost _ = return $ Just $ transferWithScheduleEnergyCost (length realSchedule)
  txCfg <- getTransactionCfg baseCfg txOpts nrgCost

  receiverAddress <- getAccountAddressArg (bcAccountNameMap baseCfg) $ Just receiver

  return TransferWithScheduleTransactionConfig
    { twstcTransactionCfg = txCfg
    , twstcReceiver = receiverAddress
    , twstcSchedule = realSchedule }
  where

data EncryptedTransferTransactionConfig =
  EncryptedTransferTransactionConfig
  { ettTransactionCfg :: TransactionConfig
  , ettReceiver :: NamedAddress
  , ettAmount :: Types.Amount
  , ettTransferData :: !Enc.EncryptedAmountTransferData }

getEncryptedTransferTransactionCfg :: TransactionConfig -> NamedAddress -> Types.Amount -> Maybe Int -> ElgamalSecretKey -> ClientMonad IO EncryptedTransferTransactionConfig
getEncryptedTransferTransactionCfg ettTransactionCfg ettReceiver ettAmount idx secretKey = do
  let senderAddr = acAddress . tcAccountCfg $ ettTransactionCfg

  -- get encrypted amounts for the sender
  (bbHash, infoValue) <- logFatalOnError =<< withBestBlockHash Nothing (\bbHash -> ((bbHash,) <$>) <$> getAccountInfo (Text.pack . show $ senderAddr) bbHash)
  case AE.fromJSON infoValue of
    AE.Error err -> logFatal ["Cannot decode account info response from the node: " ++ err]
    AE.Success Nothing -> logFatal [printf "Account %s does not exist on the chain." $ show senderAddr]
    AE.Success (Just AccountInfoResult{airEncryptedAmount=a@Types.AccountEncryptedAmount{..}}) -> do
      let listOfEncryptedAmounts = Types.getIncomingAmountsList a
      taker <- case idx of
                Nothing -> return id
                Just v ->
                  if v < fromIntegral _startIndex
                     || v > fromIntegral _startIndex + length listOfEncryptedAmounts
                  then logFatal ["The index provided must be at least the index of the first incoming amount on the account and at most `start index + number of incoming amounts`"]
                  else return $ take (v - fromIntegral _startIndex)
      -- get receiver's public encryption key
      infoValueReceiver <- logFatalOnError =<< withBestBlockHash Nothing (getAccountInfo (Text.pack . show $ naAddr ettReceiver))
      case AE.fromJSON infoValueReceiver of
        AE.Error err -> logFatal ["Cannot decode account info response from the node: " ++ err]
        AE.Success Nothing -> logFatal [printf "Account %s does not exist on the chain." $ show $ naAddr ettReceiver]
        AE.Success (Just air) -> do
          globalContext <- logFatalOnError =<< getParseCryptographicParameters bbHash

          let receiverPk = ID._elgamalPublicKey $ airEncryptionKey air
          -- precomputed table for speeding up decryption
          let table = Enc.computeTable globalContext (2^(16::Int))
              decoder = Enc.decryptAmount table secretKey
              selfDecrypted = decoder _selfAmount
          -- aggregation of idx encrypted amounts
              inputEncAmounts = taker listOfEncryptedAmounts
              aggAmounts = foldl' (<>) _selfAmount inputEncAmounts
              totalEncryptedAmount = foldl' (+) selfDecrypted $ fmap decoder inputEncAmounts
          unless (totalEncryptedAmount >= ettAmount) $
            logFatal [printf "The requested transfer (%s) is more than the total encrypted balance (%s)." (show ettAmount) (show totalEncryptedAmount)]
          -- index indicating which encrypted amounts we used as input
          let aggIndex = case idx of
                Nothing -> Enc.EncryptedAmountAggIndex (Enc.theAggIndex _startIndex + fromIntegral (length listOfEncryptedAmounts))
                Just idx' -> Enc.EncryptedAmountAggIndex (fromIntegral idx')
                -- we use the supplied index if given. We already checked above that it is within bounds.
              aggAmount = Enc.makeAggregatedDecryptedAmount aggAmounts totalEncryptedAmount aggIndex
          liftIO $ Enc.makeEncryptedAmountTransferData globalContext receiverPk secretKey aggAmount ettAmount >>= \case
            Nothing -> logFatal ["Could not create transfer. Likely the provided secret key is incorrect."]
            Just ettTransferData -> return EncryptedTransferTransactionConfig{..}

-- |Resolved configuration for a 'baker add' transaction.
data BakerAddTransactionConfig =
  BakerAddTransactionConfig
  { batcTransactionCfg :: TransactionConfig
  , batcBakerKeys :: BakerKeys }

-- |Resolved configuration for a 'baker remove' transaction.
data BakerRemoveTransactionConfig =
  BakerRemoveTransactionConfig
  { brtcTransactionCfg :: TransactionConfig
  , brtcBakerId :: Types.BakerId }

-- |Resolved configuration for a 'baker set-account' transaction.
data BakerSetAccountTransactionConfig =
  BakerSetAccountTransactionConfig
  { bsatcTransactionCfg :: TransactionConfig
  , bsatcBakerId :: Types.BakerId
  , bsatcAccountSigningData :: AccountSigningData }

-- |Resolved configuration for a 'baker set-key' transaction.
data BakerSetKeyTransactionConfig =
  BakerSetKeyTransactionConfig
  { bsktcTransactionCfg :: TransactionConfig
  , bsktcBakerId :: Types.BakerId
  , bsktcKeyPair :: BlockSig.KeyPair }

data BakerSetAggregationKeyTransactionConfig =
  BakerSetAggregationKeyTransactionConfig
  { bsakTransactionCfg :: TransactionConfig
  , bsakBakerId :: Types.BakerId
  , bsakSecretKey :: Types.BakerAggregationPrivateKey
  , bsakPublicKey :: Types.BakerAggregationVerifyKey }

-- |Resolved configuration for an account delegation transaction.
data AccountDelegateTransactionConfig =
  AccountDelegateTransactionConfig
  { adtcTransactionCfg :: TransactionConfig
  , adtcBakerId :: Types.BakerId }

-- |Resolved configuration for an account undelegation transaction.
data AccountUndelegateTransactionConfig =
  AccountUndelegateTransactionConfig
  { autcTransactionCfg :: TransactionConfig }

data AccountUpdateKeysTransactionCfg =
  AccountUpdateKeysTransactionCfg
  { auktcTransactionCfg :: TransactionConfig
  , auktcKeys :: OrdMap.Map ID.KeyIndex Types.AccountVerificationKey }

data AccountAddKeysTransactionCfg =
  AccountAddKeysTransactionCfg
  { aaktcTransactionCfg :: TransactionConfig
  , aaktcKeys :: OrdMap.Map ID.KeyIndex Types.AccountVerificationKey
  , aaktcThreshold :: Maybe ID.SignatureThreshold }

data AccountRemoveKeysTransactionCfg =
  AccountRemoveKeysTransactionCfg
  { arktcTransactionCfg :: TransactionConfig
  , arktcIndices :: Set.Set ID.KeyIndex
  , arktcThreshold :: Maybe ID.SignatureThreshold }

-- |Resolved configuration for a baker set-election-key transaction
data BakerSetElectionKeyTransactionConfig =
  BakerSetElectionKeyTransactionConfig
  { bsekTransactionCfg :: TransactionConfig
  , bsekBakerId :: Types.BakerId
  , bsekKeyPair :: VRF.KeyPair }

-- |Resolved configuration for transferring from public to encrypted balance.
data AccountEncryptTransactionConfig =
  AccountEncryptTransactionConfig
  { aeTransactionCfg :: TransactionConfig,
    aeAmount :: Types.Amount
  }

-- |Resolved configuration for transferring from encrypted to public balance.
data AccountDecryptTransactionConfig =
  AccountDecryptTransactionConfig
  { adTransactionCfg :: TransactionConfig,
    adTransferData :: Enc.SecToPubAmountTransferData
  }

-- |Resolve configuration of a 'baker add' transaction based on persisted config and CLI flags.
-- See the docs for getTransactionCfg for the behavior when no or a wrong amount of energy is allocated.
getBakerAddTransactionCfg :: BaseConfig -> TransactionOpts (Maybe Types.Energy) -> FilePath -> IO BakerAddTransactionConfig
getBakerAddTransactionCfg baseCfg txOpts f = do
  txCfg <- getTransactionCfg baseCfg txOpts nrgCost
  bakerKeys <- eitherDecodeFileStrict f >>= getFromJson
  return BakerAddTransactionConfig
    { batcTransactionCfg = txCfg
    , batcBakerKeys = bakerKeys }
  where nrgCost _ = return $ Just bakerAddEnergyCost

-- |Resolve configuration of a 'baker add' transaction based on persisted config and CLI flags.
-- See the docs for getTransactionCfg for the behavior when no or a wrong amount of energy is allocated.
getBakerRemoveTransactionCfg :: BaseConfig -> TransactionOpts (Maybe Types.Energy) -> Types.BakerId -> IO BakerRemoveTransactionConfig
getBakerRemoveTransactionCfg baseCfg txOpts bid = do
  txCfg <- getTransactionCfg baseCfg txOpts nrgCost
  return BakerRemoveTransactionConfig
    { brtcTransactionCfg = txCfg
    , brtcBakerId = bid }
  where nrgCost _ = return $ Just bakerRemoveEnergyCost

-- |Resolve configuration for an 'account delegate' transaction.
getAccountDelegateTransactionCfg :: BaseConfig -> TransactionOpts (Maybe Types.Energy) -> Types.BakerId -> GetComputeEnergyCost -> IO AccountDelegateTransactionConfig
getAccountDelegateTransactionCfg baseCfg txOpts bakerId nrgCost = do
  txCfg <- getTransactionCfg baseCfg txOpts nrgCost
  return AccountDelegateTransactionConfig
    { adtcTransactionCfg = txCfg
    , adtcBakerId = bakerId }

-- |Resolve configuration for an 'account undelegate' transaction.
getAccountUndelegateTransactionCfg :: BaseConfig -> TransactionOpts (Maybe Types.Energy) -> GetComputeEnergyCost -> IO AccountUndelegateTransactionConfig
getAccountUndelegateTransactionCfg baseCfg txOpts nrgCost = do
  txCfg <- getTransactionCfg baseCfg txOpts nrgCost
  return AccountUndelegateTransactionConfig
    { autcTransactionCfg = txCfg }

-- |Resolve configuration for an 'update keys' transaction
getAccountUpdateKeysTransactionCfg :: BaseConfig -> TransactionOpts (Maybe Types.Energy) -> FilePath -> IO AccountUpdateKeysTransactionCfg
getAccountUpdateKeysTransactionCfg baseCfg txOpts f = do
  keys <- getFromJson =<< eitherDecodeFileStrict f
  txCfg <- getTransactionCfg baseCfg txOpts (nrgCost $ length keys)
  return $ AccountUpdateKeysTransactionCfg txCfg keys
  where nrgCost numKeys _ = return $ Just $ accountUpdateKeysEnergyCost numKeys

getAccountAddKeysTransactionCfg :: BaseConfig -> TransactionOpts (Maybe Types.Energy) -> FilePath -> Maybe ID.SignatureThreshold -> IO AccountAddKeysTransactionCfg
getAccountAddKeysTransactionCfg baseCfg txOps f threshold = do
  keys <- getFromJson =<< eitherDecodeFileStrict f
  txCfg <- getTransactionCfg baseCfg txOps (nrgCost $ length keys)
  return $ AccountAddKeysTransactionCfg txCfg keys threshold
  where nrgCost numKeys _ = return $ Just $ accountAddKeysEnergyCost numKeys

getAccountRemoveKeysTransactionCfg :: BaseConfig -> TransactionOpts (Maybe Types.Energy) -> [ID.KeyIndex] -> Maybe ID.SignatureThreshold -> IO AccountRemoveKeysTransactionCfg
getAccountRemoveKeysTransactionCfg baseCfg txOpts idxs threshold = do
  txCfg <- getTransactionCfg baseCfg txOpts nrgCost
  indexSet <- Types.safeSetFromAscList $ L.sort idxs
  return $ AccountRemoveKeysTransactionCfg txCfg indexSet threshold
  where
      nrgCost _ = return $ Just accountRemoveKeysEnergyCost

-- |Resolve configuration for transferring an amount from public to encrypted
-- balance of an account.
getAccountEncryptTransactionCfg :: BaseConfig -> TransactionOpts (Maybe Types.Energy) -> Types.Amount -> IO AccountEncryptTransactionConfig
getAccountEncryptTransactionCfg baseCfg txOpts aeAmount = do
  aeTransactionCfg <- getTransactionCfg baseCfg txOpts nrgCost
  return AccountEncryptTransactionConfig{..}
  where nrgCost _ = return $ Just accountEncryptEnergyCost

-- |Resolve configuration for transferring an amount from encrypted to public
-- balance of an account.
getAccountDecryptTransactionCfg :: TransactionConfig -> Types.Amount -> ElgamalSecretKey -> Maybe Int -> ClientMonad IO AccountDecryptTransactionConfig
getAccountDecryptTransactionCfg adTransactionCfg adAmount secretKey idx = do
  let senderAddr = acAddress . tcAccountCfg $ adTransactionCfg
  (bbHash, infoValue) <- logFatalOnError =<< withBestBlockHash Nothing (\bbh -> ((bbh, ) <$>) <$> getAccountInfo (Text.pack . show $ senderAddr) bbh)
  case AE.fromJSON infoValue of
    AE.Error err -> logFatal ["Cannot decode account info response from the node: " ++ err]
    AE.Success Nothing -> logFatal [printf "Account %s does not exist on the chain." $ show senderAddr]
    AE.Success (Just AccountInfoResult{airEncryptedAmount=a@Types.AccountEncryptedAmount{..}}) -> do
      globalContext <- logFatalOnError =<< getParseCryptographicParameters bbHash

      let listOfEncryptedAmounts = Types.getIncomingAmountsList a
      taker <- case idx of
        Nothing -> return id
        Just v -> if v < fromIntegral _startIndex
                    || v > fromIntegral _startIndex + length listOfEncryptedAmounts
                 then logFatal ["The index provided must be at least the index of the first incoming amount on the account and at most `start index + number of incoming amounts`"]
                 else return $ take (v - fromIntegral _startIndex)
      -- precomputed table for speeding up decryption
      let table = Enc.computeTable globalContext (2^(16::Int))
          decoder = Enc.decryptAmount table secretKey
          selfDecrypted = decoder _selfAmount
      -- aggregation of all encrypted amounts
          inputEncAmounts = taker listOfEncryptedAmounts
          aggAmounts = foldl' (<>) _selfAmount inputEncAmounts
          totalEncryptedAmount = foldl' (+) selfDecrypted $ fmap decoder inputEncAmounts
      unless (totalEncryptedAmount >= adAmount) $
        logFatal [printf "The requested transfer (%s) is more than the total encrypted balance (%s)." (show adAmount) (show totalEncryptedAmount)]
      -- index indicating which encrypted amounts we used as input
      let aggIndex = case idx of
            Nothing -> Enc.EncryptedAmountAggIndex (Enc.theAggIndex _startIndex + fromIntegral (length listOfEncryptedAmounts))
            Just idx' -> Enc.EncryptedAmountAggIndex (fromIntegral idx')
          aggAmount = Enc.makeAggregatedDecryptedAmount aggAmounts totalEncryptedAmount aggIndex
      liftIO $ Enc.makeSecToPubAmountTransferData globalContext secretKey aggAmount adAmount >>= \case
        Nothing -> logFatal ["Could not create transfer. Likely the provided secret key is incorrect."]
        Just adTransferData -> return AccountDecryptTransactionConfig{..}

-- |Get the cryptographic parameters in a given block, and attempt to parse them.
getParseCryptographicParameters :: Text -> ClientMonad IO (Either String GlobalContext)
getParseCryptographicParameters bHash = runExceptT $ do
  vglobalContext <- liftEither =<< (lift . getCryptographicParameters $ bHash)
  case AE.fromJSON vglobalContext of
    AE.Error err -> throwError err
    AE.Success Nothing -> throwError "The given block does not exist."
    AE.Success (Just Versioned{..}) -> do
      unless (vVersion == 0) $ throwError "Received unsupported version of cryptographi parameters."
      return vValue

-- |Convert transfer transaction config into a valid payload,
-- optionally asking the user for confirmation.
transferTransactionPayload :: TransferTransactionConfig -> Bool -> IO Types.Payload
transferTransactionPayload ttxCfg confirm = do
  let TransferTransactionConfig
        { ttcTransactionCfg = TransactionConfig
                              { tcEnergy = energy
                              , tcExpiry = expiryTs
                              , tcAccountCfg = AccountConfig { acAddr = fromAddress } }
        , ttcAmount = amount
        , ttcReceiver = toAddress }
        = ttxCfg

  logSuccess [ printf "sending %s from %s to %s" (showGtu amount) (showNamedAddress fromAddress) (showNamedAddress toAddress)
             , printf "allowing up to %s to be spent as transaction fee" (showNrg energy)
             , printf "transaction expires at %s" (showTimeFormatted $ timeFromTransactionExpiryTime expiryTs) ]
  when confirm $ do
    confirmed <- askConfirmation Nothing
    unless confirmed exitTransactionCancelled

  return Types.Transfer { tToAddress = naAddr toAddress, tAmount = amount }

-- |Convert transfer transaction config into a valid payload,
-- optionally asking the user for confirmation.
transferWithScheduleTransactionPayload :: TransferWithScheduleTransactionConfig -> Bool -> IO Types.Payload
transferWithScheduleTransactionPayload ttxCfg confirm = do
  let TransferWithScheduleTransactionConfig
        { twstcTransactionCfg = TransactionConfig
                              { tcEnergy = energy
                              , tcExpiry = expiryTs
                              , tcAccountCfg = AccountConfig { acAddr = fromAddress } }
        , twstcSchedule = schedule
        , twstcReceiver = toAddress }
        = ttxCfg

  logSuccess [ printf "sending GTUs from %s to %s" (showNamedAddress fromAddress) (showNamedAddress toAddress)
             , printf "with the following release schedule:\n%swith a total amount of %s" (unlines $ map (\(a, b) -> showTimeFormatted (Types.timestampToUTCTime a) ++ ": " ++ showGtu b) schedule) (showGtu $ foldl' (\acc (_, x) -> acc + x) 0 schedule)
             , printf "allowing up to %s to be spent as transaction fee" (showNrg energy)
             , printf "transaction expires at %s" (showTimeFormatted $ timeFromTransactionExpiryTime expiryTs) ]
  when confirm $ do
    confirmed <- askConfirmation Nothing
    unless confirmed exitTransactionCancelled

  return Types.TransferWithSchedule { twsTo = naAddr toAddress, twsSchedule = schedule }

encryptedTransferTransactionPayload :: MonadIO m => EncryptedTransferTransactionConfig -> Bool -> m Types.Payload
encryptedTransferTransactionPayload EncryptedTransferTransactionConfig{..} confirm = do
  let TransactionConfig
        { tcEnergy = energy
        , tcExpiry = expiry
        , tcAccountCfg = AccountConfig { acAddr = addr } }
        = ettTransactionCfg

  logInfo $
    [ printf "transferring %s GTU from encrypted balance of account %s to %s" (Types.amountToString ettAmount) (showNamedAddress addr) (showNamedAddress ettReceiver)
    , printf "allowing up to %s to be spent as transaction fee" (showNrg energy)
    , printf "transaction expires at %s" (showTimeFormatted $ timeFromTransactionExpiryTime expiry) ]

  when confirm $ do
    confirmed <- askConfirmation Nothing
    unless confirmed exitTransactionCancelled

  return $ Types.EncryptedAmountTransfer (naAddr ettReceiver) ettTransferData

-- |Convert 'baker add' transaction config into a valid payload,
-- optionally asking the user for confirmation.
bakerAddTransactionPayload :: BakerAddTransactionConfig -> FilePath -> Bool -> AccountKeyMap -> IO Types.Payload
bakerAddTransactionPayload batxCfg accountKeysFile confirm accKeys = do
  let BakerAddTransactionConfig
        { batcTransactionCfg = TransactionConfig{..}
        , batcBakerKeys = bakerKeys }
        = batxCfg

  logSuccess [ printf "submitting transaction to add baker using keys from file '%s'" accountKeysFile
             , printf "allowing up to %s to be spent as transaction fee" (showNrg tcEnergy) ]
  when confirm $ do
    confirmed <- askConfirmation Nothing
    unless confirmed exitTransactionCancelled

  generateBakerAddPayload bakerKeys $ accountSigningDataFromConfig tcAccountCfg accKeys

-- |Convert 'baker remove' transaction config into a valid payload,
-- optionally asking the user for confirmation.
bakerRemoveTransactionPayload :: BakerRemoveTransactionConfig -> Bool -> IO Types.Payload
bakerRemoveTransactionPayload brtxCfg confirm = do
  let BakerRemoveTransactionConfig
        { brtcTransactionCfg = TransactionConfig
                               { tcEnergy = energy }
        , brtcBakerId = bid }
        = brtxCfg

  logSuccess [ printf "submitting transaction to remove baker with ID '%s'" (show bid)
             , printf "allowing up to %s to be spent as transaction fee" (showNrg energy) ]
  when confirm $ do
    confirmed <- askConfirmation Nothing
    unless confirmed exitTransactionCancelled

  return Types.RemoveBaker { rbId = bid }

-- |Convert 'account delegate' transaction config into a valid payload,
-- optionally asking the user for confirmation.
accountDelegateTransactionPayload :: AccountDelegateTransactionConfig -> Bool -> IO Types.Payload
accountDelegateTransactionPayload adtxCfg confirm = do
  let AccountDelegateTransactionConfig
        { adtcTransactionCfg = TransactionConfig
                              { tcEnergy = energy
                              , tcExpiry = expiry
                              , tcAccountCfg = AccountConfig { acAddr = addr } }
        , adtcBakerId = bakerId }
        = adtxCfg

  logInfo [ printf "delegating stake from account %s to baker %s" (showNamedAddress addr) (show bakerId)
          , printf "allowing up to %s to be spent as transaction fee" (showNrg energy)
          , printf "transaction expires at %s" (showTimeFormatted $ timeFromTransactionExpiryTime expiry) ]

  when confirm $ do
    confirmed <- askConfirmation Nothing
    unless confirmed exitTransactionCancelled

  return Types.DelegateStake { dsID = bakerId }

-- |Convert 'account undelegate' transaction config into a valid payload,
-- optionally asking the user for confirmation.
accountUndelegateTransactionPayload :: AccountUndelegateTransactionConfig -> Bool -> IO Types.Payload
accountUndelegateTransactionPayload autxCfg confirm = do
  let TransactionConfig
        { tcEnergy = energy
        , tcExpiry = expiry
        , tcAccountCfg = AccountConfig { acAddr = addr } }
        = autcTransactionCfg autxCfg

  logInfo [ printf "undelegating stake from account %s" (showNamedAddress addr)
          , printf "allowing up to %s to be spent as transaction fee" (showNrg energy)
          , printf "transaction expires at %s" (showTimeFormatted $ timeFromTransactionExpiryTime expiry) ]

  when confirm $ do
    confirmed <- askConfirmation Nothing
    unless confirmed exitTransactionCancelled

  return Types.UndelegateStake

accountUpdateKeysTransactionPayload :: AccountUpdateKeysTransactionCfg -> Bool -> IO Types.Payload
accountUpdateKeysTransactionPayload AccountUpdateKeysTransactionCfg{..} confirm = do
  let TransactionConfig
        { tcEnergy = energy
        , tcExpiry = expiry
        , tcAccountCfg = AccountConfig { acAddr = addr } }
        = auktcTransactionCfg

  let logKeyChanges = OrdMap.foldrWithKey (\idx (SigScheme.VerifyKeyEd25519 key) l -> (printf "\t%s: %s" (show idx) (show key)) : l) [] auktcKeys

  logInfo $
    [ printf "updating the following keys for account %s:" (showNamedAddress addr) ] ++
    logKeyChanges ++
    [ printf "allowing up to %s to be spent as transaction fee" (showNrg energy)
    , printf "transaction expires at %s" (showTimeFormatted $ timeFromTransactionExpiryTime expiry) ]

  when confirm $ do
    confirmed <- askConfirmation Nothing
    unless confirmed exitTransactionCancelled

  return $ Types.UpdateAccountKeys auktcKeys


accountAddKeysTransactionPayload :: AccountAddKeysTransactionCfg -> Bool -> IO Types.Payload
accountAddKeysTransactionPayload AccountAddKeysTransactionCfg{..} confirm = do
  let TransactionConfig
        { tcEnergy = energy
        , tcExpiry = expiry
        , tcAccountCfg = AccountConfig { acAddr = addr } }
        = aaktcTransactionCfg

  let logKeyChanges = OrdMap.foldrWithKey (\idx (SigScheme.VerifyKeyEd25519 key) l -> (printf "\t%s: %s" (show idx) (show key)) : l) [] aaktcKeys
      logThresholdChange = case aaktcThreshold of
          Nothing -> []
          Just v -> [ printf "updating signature threshold for account to %d" (toInteger v) ]

  logInfo $
    [ printf "adding the following keys to account %s:" (showNamedAddress addr) ] ++
    logKeyChanges ++
    logThresholdChange ++
    [ printf "allowing up to %s to be spent as transaction fee" (showNrg energy)
    , printf "transaction expires at %s" (showTimeFormatted $ timeFromTransactionExpiryTime expiry) ]

  when confirm $ do
    confirmed <- askConfirmation Nothing
    unless confirmed exitTransactionCancelled

  return $ Types.AddAccountKeys aaktcKeys aaktcThreshold

accountRemoveKeysTransactionPayload :: AccountRemoveKeysTransactionCfg -> Bool -> IO Types.Payload
accountRemoveKeysTransactionPayload AccountRemoveKeysTransactionCfg{..} confirm = do
  let TransactionConfig
        { tcEnergy = energy
        , tcExpiry = expiry
        , tcAccountCfg = AccountConfig { acAddr = addr } }
        = arktcTransactionCfg

  let logThresholdChange = case arktcThreshold of
        Nothing -> []
        Just v -> [ printf "updating signature threshold for account to %d" (toInteger v) ]

  logInfo $
    [ printf "removing keys at indices %s from account %s" (show $ Set.toList arktcIndices) (showNamedAddress addr) ] ++
    logThresholdChange ++
    [ printf "allowing up to %s to be spent as transaction fee" (showNrg energy)
    , printf "transaction expires at %s" (showTimeFormatted $ timeFromTransactionExpiryTime expiry) ]

  when confirm $ do
    confirmed <- askConfirmation Nothing
    unless confirmed exitTransactionCancelled

  return $ Types.RemoveAccountKeys arktcIndices arktcThreshold

accountEncryptTransactionPayload :: AccountEncryptTransactionConfig -> Bool -> IO Types.Payload
accountEncryptTransactionPayload AccountEncryptTransactionConfig{..} confirm = do
  let TransactionConfig
        { tcEnergy = energy
        , tcExpiry = expiry
        , tcAccountCfg = AccountConfig { acAddr = addr } }
        = aeTransactionCfg


  logInfo $
    [ printf "transferring %s GTU from public to encrypted balance of account %s" (Types.amountToString aeAmount) (showNamedAddress addr)
    , printf "allowing up to %s to be spent as transaction fee" (showNrg energy)
    , printf "transaction expires at %s" (showTimeFormatted $ timeFromTransactionExpiryTime expiry) ]

  when confirm $ do
    confirmed <- askConfirmation Nothing
    unless confirmed exitTransactionCancelled

  return $ Types.TransferToEncrypted aeAmount

accountDecryptTransactionPayload :: MonadIO m => AccountDecryptTransactionConfig -> Bool -> m Types.Payload
accountDecryptTransactionPayload AccountDecryptTransactionConfig{..} confirm = do
  let TransactionConfig
        { tcEnergy = energy
        , tcExpiry = expiry
        , tcAccountCfg = AccountConfig { acAddr = addr } }
        = adTransactionCfg

  logInfo $
    [ printf "transferring %s GTU from encrypted to public balance of account %s" (Types.amountToString (Enc.stpatdTransferAmount adTransferData)) (showNamedAddress addr)
    , printf "allowing up to %s to be spent as transaction fee" (showNrg energy)
    , printf "transaction expires at %s" (showTimeFormatted $ timeFromTransactionExpiryTime expiry) ]

  when confirm $ do
    confirmed <- askConfirmation Nothing
    unless confirmed exitTransactionCancelled

  return $ Types.TransferToPublic adTransferData


-- |Encode, sign, and send transaction off to the baker.
-- If confirmNonce is set, the user is asked to confirm using the next nonce
-- if there are pending transactions.
startTransaction :: (MonadFail m, MonadIO m)
  => TransactionConfig
  -> Types.Payload
  -> Bool
  -> Maybe AccountKeyMap -- ^ The decrypted account signing keys. If not provided, the encrypted keys
                         -- from the 'TransactionConfig' will be used, and for each the password will be queried.
  -> ClientMonad m Types.BareBlockItem
startTransaction txCfg pl confirmNonce maybeAccKeys = do
  let TransactionConfig
        { tcEnergy = energy
        , tcExpiry = expiry
        , tcNonce = n
        , tcAccountCfg = AccountConfig { acAddr = NamedAddress { .. }, .. }
        , ..
        } = txCfg
  nonce <- getNonce naAddr n confirmNonce
  accountKeyMap <- case maybeAccKeys of
                     Just acKeys' -> return acKeys'
                     Nothing -> liftIO $ failOnError $ decryptAccountKeyMapInteractive acKeys (Just acThreshold) Nothing
  let tx = encodeAndSignTransaction pl naAddr energy nonce expiry accountKeyMap acThreshold

  sendTransactionToBaker tx defaultNetId >>= \case
    Left err -> fail err
    Right False -> fail "transaction not accepted by the baker"
    Right True -> return tx

-- |Fetch next nonces relative to the account's most recently committed and
-- pending transactions, respectively.
-- If they match, the nonce is returned.
-- If they don't match, optionally ask the user to confirm proceeding with the latter nonce.
-- If rejected, the process is cancelled (exit with code 0).
getNonce :: (MonadFail m, MonadIO m) => Types.AccountAddress -> Maybe Types.Nonce -> Bool -> ClientMonad m Types.Nonce
getNonce sender nonce confirm =
  case nonce of
    Nothing -> do
      currentNonce <- getBestBlockHash >>= getAccountNonce sender
      nextNonce <- nanNonce <$> (getNextAccountNonce (Text.pack $ show sender) >>= getFromJson)
      liftIO $ when (currentNonce /= nextNonce) $ do
        logWarn [ printf "there is a pending transaction with nonce %s, but last committed one has %s" (show $ nextNonce-1) (show $ currentNonce-1)
                , printf "this transaction will have nonce %s and might hang if the pending transaction fails" (show nextNonce) ]
        when confirm $ do
          putStrLn "Proceed if you're confident that all currently pending transactions are valid."
          confirmed <- askConfirmation $ Just "proceed"
          unless confirmed exitTransactionCancelled
      return nextNonce
    Just v -> return v

-- |Send a transaction and optionally tail it (see 'tailTransaction' below).
sendAndTailTransaction_ :: (MonadIO m, MonadFail m)
    => TransactionConfig -- ^ Information about the sender, and the context of transaction
    -> Types.Payload -- ^ Payload of the transaction to send
    -> InteractionOpts -- ^ How interactive should sending and tailing be
    -> ClientMonad m ()
sendAndTailTransaction_ txCfg pl intOpts = void $ sendAndTailTransaction txCfg pl intOpts

-- |Send a transaction and optionally tail it (see 'tailTransaction' below).
-- If tailed, it returns the TransactionStatusResult of the finalized status,
-- otherwise the return value is `Nothing`.
sendAndTailTransaction :: (MonadIO m, MonadFail m)
    => TransactionConfig -- ^ Information about the sender, and the context of transaction
    -> Types.Payload -- ^ Payload of the transaction to send
    -> InteractionOpts -- ^ How interactive should sending and tailing be
    -> ClientMonad m (Maybe TransactionStatusResult)
sendAndTailTransaction txCfg pl intOpts = do
  tx <- startTransaction txCfg pl (ioConfirm intOpts) Nothing
  let hash = getBlockItemHash tx
  logSuccess [ printf "transaction '%s' sent to the baker" (show hash) ]
  if ioTail intOpts
  then Just <$> tailTransaction hash
  else return Nothing

-- |Continuously query and display transaction status until the transaction is finalized.
tailTransaction_ :: (MonadIO m) => Types.TransactionHash -> ClientMonad m ()
tailTransaction_ hash = void $ tailTransaction hash

-- |Continuously query and display transaction status until the transaction is finalized.
-- Returns the TransactionStatusResult of the finalized status.
tailTransaction :: (MonadIO m) => Types.TransactionHash -> ClientMonad m TransactionStatusResult
tailTransaction hash = do
  logInfo [ "waiting for the transaction to be committed and finalized"
          , "you may skip this step by interrupting the command using Ctrl-C (pass flag '--no-wait' to do this by default)"
          , printf "the transaction will still get processed and may be queried using\n  'transaction status %s'" (show hash) ]

  liftIO $ printf "[%s] Waiting for the transaction to be committed..." =<< getLocalTimeOfDayFormatted
  committedStatus <- awaitState 2 Committed hash
  liftIO $ putStrLn ""

  when (tsrState committedStatus == Absent) $
    logFatal [ "transaction failed before it got committed"
             , "most likely because it was invalid" ]

  runPrinter $ printTransactionStatus committedStatus

  -- If the transaction goes back to pending state after being committed
  -- to a branch which gets dropped later on, the command will currently
  -- keep presenting the transaction as committed and awaiting finalization.
  -- As the transaction is still expected to go back to being committed or
  -- (if for instance it expires) become absent, this seems acceptable
  -- from a UX perspective. Also, this is expected to be a very uncommon case.

  liftIO $ printf "[%s] Waiting for the transaction to be finalized..." =<< getLocalTimeOfDayFormatted
  finalizedStatus <- awaitState 5 Finalized hash
  liftIO $ putStrLn ""

  when (tsrState finalizedStatus == Absent) $
    logFatal [ "transaction failed after it was committed"
             , "response:\n" ++ showPrettyJSON committedStatus ]

  -- Print out finalized status if the outcome differs from that of the committed status.
  when (tsrResults committedStatus /= tsrResults finalizedStatus) $
    runPrinter $ printTransactionStatus finalizedStatus

  liftIO $ printf "[%s] Transaction finalized.\n" =<< getLocalTimeOfDayFormatted

  return finalizedStatus
  where
    getLocalTimeOfDayFormatted = showTimeOfDay <$> getLocalTimeOfDay

-- |Process an 'account ...' command.
processAccountCmd :: AccountCmd -> Maybe FilePath -> Verbose -> Backend -> IO ()
processAccountCmd action baseCfgDir verbose backend =
  case action of
    AccountShow address block showEncrypted showDecrypted -> do
      baseCfg <- getBaseConfig baseCfgDir verbose

      na <- getAccountAddressArg (bcAccountNameMap baseCfg) address
      encKey <-
        if showDecrypted
        then do
          encKeys <- (\l -> [ acEncryptionKey v | v <- l, acAddr v == na, isJust (acEncryptionKey v) ] ) <$> getAllAccountConfigs baseCfg
          case encKeys of
            [Just enc] -> do
              decrypted <- decryptAccountEncryptionSecretKeyInteractive enc
              case decrypted of
                Right v -> return (Just v)
                _ -> logFatal [printf "Couldn't decrypt encryption key for account '%s' with the provided password" (show $ naAddr na)]
            _ -> logFatal [printf "Tried to decrypt balance of account '%s' but this account is not present on the local store" (show $ naAddr na)]
        else return Nothing

      when verbose $ do
        runPrinter $ printBaseConfig baseCfg
        putStrLn ""

      (v, dec) <- withClient backend $ do
        (bbh, accInfoValue) <- withBestBlockHash block $ (\bbh -> (bbh,) <$> getAccountInfo (Text.pack $ show $ naAddr na) bbh)
        accInfo <- getFromJson accInfoValue
        case encKey of
          Nothing -> return (accInfo, Nothing)
          Just k -> do
            gc <- logFatalOnError =<< getParseCryptographicParameters bbh
            return (accInfo, Just (k, gc))
      case v of
        Nothing -> putStrLn "Account not found."
        Just a -> runPrinter $ printAccountInfo na a verbose (showEncrypted || showDecrypted) dec

    AccountList block -> do
      baseCfg <- getBaseConfig baseCfgDir verbose
      v <- withClientJson backend $ withBestBlockHash block getAccountList
      let addrmap = Map.fromList . map Tuple.swap . Map.toList $ bcAccountNameMap baseCfg
      let addname :: ID.AccountAddress -> NamedAddress
          addname addr = NamedAddress (Map.lookup addr addrmap) addr
      runPrinter $ printAccountList (map addname v)

    AccountDelegate bakerId txOpts -> do
      baseCfg <- getBaseConfig baseCfgDir verbose

      when verbose $ do
        runPrinter $ printBaseConfig baseCfg
        putStrLn ""

      adtxCfg <- getAccountDelegateTransactionCfg baseCfg txOpts bakerId getDelegateCostFunc
      let txCfg = adtcTransactionCfg adtxCfg
      when verbose $ do
        runPrinter $ printAccountConfig $ tcAccountCfg txCfg
        putStrLn ""

      let intOpts = toInteractionOpts txOpts
      pl <- accountDelegateTransactionPayload adtxCfg (ioConfirm intOpts)
      withClient backend $ sendAndTailTransaction_ txCfg pl intOpts

    AccountUndelegate txOpts -> do
      baseCfg <- getBaseConfig baseCfgDir verbose

      when verbose $ do
        runPrinter $ printBaseConfig baseCfg
        putStrLn ""

      autxCfg <- getAccountUndelegateTransactionCfg baseCfg txOpts getDelegateCostFunc
      let txCfg = autcTransactionCfg autxCfg
      when verbose $ do
        runPrinter $ printAccountConfig $ tcAccountCfg txCfg
        putStrLn ""

      let intOpts = toInteractionOpts txOpts
      pl <- accountUndelegateTransactionPayload autxCfg (ioConfirm intOpts)
      withClient backend $ sendAndTailTransaction_ txCfg pl intOpts

    AccountUpdateKeys f txOpts -> do
      baseCfg <- getBaseConfig baseCfgDir verbose

      when verbose $ do
        runPrinter $ printBaseConfig baseCfg
        putStrLn ""

      aukCfg <- getAccountUpdateKeysTransactionCfg baseCfg txOpts f
      let txCfg = auktcTransactionCfg aukCfg
      when verbose $ do
        runPrinter $ printAccountConfig $ tcAccountCfg txCfg
        putStrLn ""

      let intOpts = toInteractionOpts txOpts
      pl <- accountUpdateKeysTransactionPayload aukCfg (ioConfirm intOpts)
      withClient backend $ sendAndTailTransaction_ txCfg pl intOpts

    AccountAddKeys f thresh txOpts -> do
      baseCfg <- getBaseConfig baseCfgDir verbose

      when verbose $ do
        runPrinter $ printBaseConfig baseCfg
        putStrLn ""

      aakCfg <- getAccountAddKeysTransactionCfg baseCfg txOpts f thresh
      let txCfg = aaktcTransactionCfg aakCfg
      when verbose $ do
        runPrinter $ printAccountConfig $ tcAccountCfg txCfg
        putStrLn ""

      let intOpts = toInteractionOpts txOpts
      pl <- accountAddKeysTransactionPayload aakCfg (ioConfirm intOpts)
      withClient backend $ sendAndTailTransaction_ txCfg pl intOpts

    AccountRemoveKeys idxs thresh txOpts -> do
      baseCfg <- getBaseConfig baseCfgDir verbose

      when verbose $ do
        runPrinter $ printBaseConfig baseCfg
        putStrLn ""

      arkCfg <- getAccountRemoveKeysTransactionCfg baseCfg txOpts idxs thresh
      let txCfg = arktcTransactionCfg arkCfg
      when verbose $ do
        runPrinter $ printAccountConfig $ tcAccountCfg txCfg
        putStrLn ""

      let intOpts = toInteractionOpts txOpts
      pl <- accountRemoveKeysTransactionPayload arkCfg (ioConfirm intOpts)
      withClient backend $ sendAndTailTransaction_ txCfg pl intOpts

    AccountEncrypt{..} -> do
      baseCfg <- getBaseConfig baseCfgDir verbose
      when verbose $ do
        runPrinter $ printBaseConfig baseCfg
        putStrLn ""

      aetxCfg <- getAccountEncryptTransactionCfg baseCfg aeTransactionOpts aeAmount
      let txCfg = aeTransactionCfg aetxCfg
      when verbose $ do
        runPrinter $ printAccountConfig $ tcAccountCfg txCfg
        putStrLn ""

      let intOpts = toInteractionOpts aeTransactionOpts
      pl <- accountEncryptTransactionPayload aetxCfg (ioConfirm intOpts)
      withClient backend $ sendAndTailTransaction_ txCfg pl intOpts

    AccountDecrypt{..} -> do
      baseCfg <- getBaseConfig baseCfgDir verbose
      when verbose $ do
        runPrinter $ printBaseConfig baseCfg
        putStrLn ""

      -- The (6+) is because the size of the transaction is 1404 bytes (+header size)
      -- and we need to account for transaction size since we charge for it.
      let nrgCost _ = return $ Just $ (6+) . accountDecryptEnergyCost
      txCfg <- liftIO (getTransactionCfg baseCfg adTransactionOpts nrgCost)

      encryptedSecretKey <- maybe (logFatal ["Missing account encryption secret key for account: " ++ show (acAddr . tcAccountCfg $ txCfg)]) return (acEncryptionKey . tcAccountCfg $ txCfg)
      secretKey <- either (\e -> logFatal ["Couldn't decrypt account encryption secret key: " ++ e]) return =<< decryptAccountEncryptionSecretKeyInteractive encryptedSecretKey

      withClient backend $ do
        adtxCfg <- getAccountDecryptTransactionCfg txCfg adAmount secretKey adIndex
        when verbose $ do
          runPrinter $ printAccountConfig $ tcAccountCfg txCfg
          liftIO $ putStrLn ""

        let intOpts = toInteractionOpts adTransactionOpts
        pl <- accountDecryptTransactionPayload adtxCfg (ioConfirm intOpts)
        sendAndTailTransaction_ txCfg pl intOpts


  where getDelegateCostFunc acc = withClient backend $ do
          when verbose $ logInfo ["retrieving instances"]
          info <- getBestBlockHash >>=
                  getAccountInfo (Text.pack $ show $ naAddr $ acAddr acc) >>=
                  getFromJson
          let is = length $ airInstances info
          when verbose $ logInfo [printf "retrieved %d instances" is]
          return $ Just $ accountDelegateEnergyCost is

-- |Process a 'module ...' command.
processModuleCmd :: ModuleCmd -> Maybe FilePath -> Verbose -> Backend -> IO ()
processModuleCmd action baseCfgDir verbose backend =
  case action of
    ModuleDeploy modFile modName txOpts -> do
      baseCfg <- getBaseConfig baseCfgDir verbose

      mdCfg <- getModuleDeployTransactionCfg baseCfg txOpts modFile
      let txCfg = mdtcTransactionCfg mdCfg

      let nrg = tcEnergy txCfg

      let msgIntro = case modName of
            Nothing -> [i|deploy the module '#{modFile}'|]
            Just modName' -> [i|deploy the module '#{modFile}' and name it '#{modName'}'|]
      logInfo [ msgIntro
              , [i|allowing up to #{showNrg nrg} to be spent as transaction fee|]]

      deployConfirmed <- askConfirmation Nothing

      when deployConfirmed $ do
          logInfo ["deploying module..."]

          let intOpts = toInteractionOpts txOpts
          let pl = moduleDeployTransactionPayload mdCfg

          withClient backend $ do
            mTsr <- sendAndTailTransaction txCfg pl intOpts
            case extractModRef mTsr of
              Left "ioTail disabled" -> return ()
              Left err -> logFatal ["module deployment failed:", err]
              Right modRef -> do
                case modName of
                  Nothing -> return ()
                  Just modName' -> addModuleNameAndWrite verbose baseCfg modName' modRef
                let namedModRef = NamedModuleRef {nmrRef = modRef, nmrName = modName}
                logSuccess [[i|module successfully deployed with reference: #{namedModRef}|]]

    ModuleList block -> do
      baseCfg <- getBaseConfig baseCfgDir verbose
      (bestBlock, res) <- withClient backend $ withBestBlockHash block $ \bb -> (bb,) <$> getModuleList bb
      v <- getFromJsonAndHandleError (\_ _ -> logFatal ["could not retrieve the list of modules",
                                   "the provided block hash is invalid:", Text.unpack bestBlock]) res
      case v of
        Nothing -> logFatal ["could not retrieve the list of modules",
                               "the provided block does not exist:", Text.unpack bestBlock]
        Just [] -> logInfo ["there are no modules in block " ++ Text.unpack bestBlock]
        Just xs -> runPrinter $ printModuleList (bcModuleNameMap baseCfg) xs

    ModuleShow modRefOrName outFile block -> do
      baseCfg <- getBaseConfig baseCfgDir verbose
      namedModRef <- getNamedModuleRef (bcModuleNameMap baseCfg) modRefOrName
      Wasm.WasmModule{..} <- withClient backend . withBestBlockHash block $ getWasmModule namedModRef
      logInfo [[i|WASM Version of module: #{wasmVersion}|]]
      case outFile of
        -- Write to stdout
        "-" -> BS.putStr wasmSource
        -- Write to file
        _   -> do
          handleWriteFile BS.writeFile PromptBeforeOverwrite verbose outFile wasmSource
          logSuccess [[i|wrote module source to the file '#{outFile}'|]]

    ModuleInspect modRefOrName schemaFile block -> do
      baseCfg <- getBaseConfig baseCfgDir verbose
      namedModRef <- getNamedModuleRef (bcModuleNameMap baseCfg) modRefOrName
      schema <- withClient backend . withBestBlockHash block $ getSchemaFromFileOrModule schemaFile (Right namedModRef)
      case schema of
        Nothing -> logInfo ["Inspection failed: no schema provided and module does not contain an embedded schema"]
        Just schema' -> logInfo [[i|Functions for module #{namedModRef}:|], showPrettyJSON schema']

    ModuleName modRefOrFile modName -> do
      baseCfg <- getBaseConfig baseCfgDir verbose
      modRef <- getModuleRefFromRefOrFile modRefOrFile
      addModuleNameAndWrite verbose baseCfg modName modRef
      logSuccess [[i|module reference #{modRef} was successfully named '#{modName}'|]]

  where extractModRef = extractFromTsr (\case
                                           Types.ModuleDeployed modRef -> Just modRef
                                           _ -> Nothing)

getModuleDeployTransactionCfg :: BaseConfig -> TransactionOpts (Maybe Types.Energy) -> FilePath -> IO ModuleDeployTransactionCfg
getModuleDeployTransactionCfg baseCfg txOpts moduleFile = do
  wasmModule <- getWasmModuleFromFile moduleFile
  txCfg <- getTransactionCfg baseCfg txOpts $ moduleDeployEnergyCost wasmModule
  return $ ModuleDeployTransactionCfg txCfg wasmModule

-- |Calcuate the energy cost of deploying a module. Uses an ad hoc implementation from Concordium.Scheduler.Cost.
moduleDeployEnergyCost :: Wasm.WasmModule -> AccountConfig -> IO (Maybe (Int -> Types.Energy))
moduleDeployEnergyCost wasmMod accCfg = pure . Just . const $
  deployModuleCost payloadSize + headerCost signatureCount payloadSize
  where
        -- Ad hoc cost implementation from Concordium.Scheduler.Cost
        headerCost :: Int -> Int -> Types.Energy
        headerCost signatureCnt psize = Types.Energy . fromIntegral $ 6 + ((psize + headerSize) `div` 232) + signatureCnt * 53

        -- Ad hoc cost implementation from Concordium.Scheduler.Cost
        deployModuleCost :: Int -> Types.Energy
        deployModuleCost psize = Types.Energy . fromIntegral $
                                  (psize `div` 30)
                                  + (5 + 2 * ((psize + 99) `div` 100) * 50) -- storeModule

        signatureCount = fromIntegral . acThreshold $ accCfg
        payloadSize = (+ tagSize) . BS.length . S.encode . Wasm.wasmSource $ wasmMod
        headerSize = fromIntegral Types.transactionHeaderSize
        tagSize = 1

data ModuleDeployTransactionCfg =
  ModuleDeployTransactionCfg
  { -- |Configuration for the transaction.
    mdtcTransactionCfg :: !TransactionConfig
    -- |The WASM module to deploy.
  , mdtcModule :: !Wasm.WasmModule }

moduleDeployTransactionPayload :: ModuleDeployTransactionCfg -> Types.Payload
moduleDeployTransactionPayload ModuleDeployTransactionCfg {..} = Types.DeployModule mdtcModule

-- |Process a 'contract ...' command.
processContractCmd :: ContractCmd -> Maybe FilePath -> Verbose -> Backend -> IO ()
processContractCmd action baseCfgDir verbose backend =
  case action of
    ContractList block -> do
      baseCfg <- getBaseConfig baseCfgDir verbose
      (bestBlock, res) <- withClient backend $ withBestBlockHash block $ \bb -> (bb,) <$> getInstances bb
      v <- getFromJsonAndHandleError (\_ _ -> logFatal ["could not retrieve the list of contracts",
                                   "the provided block hash is invalid:", Text.unpack bestBlock]) res
      case v of
        Nothing -> logFatal ["could not retrieve the list of contracts",
                               "the provided block does not exist:", Text.unpack bestBlock]
        Just [] -> logInfo ["there are no contract instances in block " ++ Text.unpack bestBlock]
        Just xs -> runPrinter $ printContractList (bcContractNameMap baseCfg) xs

    ContractShow indexOrName subindex schemaFile block -> do
      baseCfg <- getBaseConfig baseCfgDir verbose
      namedContrAddr <- getNamedContractAddress (bcContractNameMap baseCfg) indexOrName subindex
      (schema, contrInfo, namedOwner, namedModRef) <- withClient backend . withBestBlockHash block $ \bb -> do
        contrInfo@CI.ContractInfo{..} <- getContractInfo namedContrAddr bb
        let namedModRef = NamedModuleRef {nmrRef = ciSourceModule, nmrName = lookupByValue (bcModuleNameMap baseCfg) ciSourceModule}
        schema <- getSchemaFromFileOrModule schemaFile (Right namedModRef) bb
        let namedOwner = NamedAddress {naAddr = ciOwner, naName = lookupByValue (bcAccountNameMap baseCfg) ciOwner}
        return (schema, contrInfo, namedOwner, namedModRef)
      displayContractInfo schema contrInfo namedOwner namedModRef

    ContractInit modTBD contrName paramsFileJSON paramsFileBinary schemaFile contrAlias isPath amount txOpts -> do
      baseCfg <- getBaseConfig baseCfgDir verbose
      ciCfg <- getContractInitTransactionCfg backend baseCfg txOpts modTBD isPath contrName
                paramsFileJSON paramsFileBinary schemaFile amount
      let txCfg = citcTransactionCfg ciCfg
      let energy = tcEnergy txCfg
      let expiryTs = tcExpiry txCfg

      logInfo [ [i|initialize contract '#{contrName}' from module '#{citcModuleRef ciCfg}' with |]
                  ++ paramsMsg paramsFileJSON paramsFileBinary ++ [i| Sending #{citcAmount ciCfg} GTU.|]
              , [i|allowing up to #{showNrg energy} to be spent as transaction fee|]
              , [i|transaction expires at #{showTimeFormatted $ timeFromTransactionExpiryTime expiryTs}|]]

      initConfirmed <- askConfirmation Nothing

      when initConfirmed $ do
        let intOpts = toInteractionOpts txOpts
        let pl = contractInitTransactionPayload ciCfg
        withClient backend $ do
          mTsr <- sendAndTailTransaction txCfg pl intOpts
          case extractContractAddress mTsr of
            Left "ioTail disabled" -> return ()
            Left err -> logFatal ["contract initialisation failed:", err]
            Right contrAddr -> do
              case contrAlias of
                Nothing -> return ()
                Just contrAlias' -> addContractNameAndWrite verbose baseCfg contrAlias' contrAddr
              let namedContrAddr = NamedContractAddress {ncaAddr = contrAddr, ncaName = contrAlias}
              logSuccess [[i|contract successfully initialized with address: #{namedContrAddr}|]]

    ContractUpdate indexOrName subindex receiveName paramsFileJSON paramsFileBinary schemaFile amount txOpts -> do
      baseCfg <- getBaseConfig baseCfgDir verbose
      cuCfg <- getContractUpdateTransactionCfg backend baseCfg txOpts indexOrName subindex
                receiveName paramsFileJSON paramsFileBinary schemaFile amount
      let txCfg = cutcTransactionCfg cuCfg
      let energy = tcEnergy txCfg
      let expiryTs = tcExpiry txCfg

      logInfo [ [i|update contract '#{cutcContrName cuCfg}' using the function '#{receiveName}' with |]
                  ++ paramsMsg paramsFileJSON paramsFileBinary ++ [i| Sending #{cutcAmount cuCfg} GTU.|]
              , [i|allowing up to #{showNrg energy} to be spent as transaction fee|]
              , [i|transaction expires at #{showTimeFormatted $ timeFromTransactionExpiryTime expiryTs}|]]

      updateConfirmed <- askConfirmation Nothing

      when updateConfirmed $ do
        let intOpts = toInteractionOpts txOpts
        let pl = contractUpdateTransactionPayload cuCfg
        withClient backend $ sendAndTailTransaction_ txCfg pl intOpts

    ContractName index subindex contrName block -> do
      baseCfg <- getBaseConfig baseCfgDir verbose
      let contrAddr = mkContractAddress index subindex
      (bestBlock, res) <- withClient backend $ withBestBlockHash block $
        \bb -> (bb,) <$> getInstanceInfo (Text.pack . showCompactPrettyJSON $ contrAddr) bb

      case res of
        Left err -> logFatal ["I/O error:", err]
        -- TODO: Handle nonexisting blocks separately from nonexisting contracts.
        Right AE.Null -> logInfo [[i|the contract instance #{showCompactPrettyJSON contrAddr} does not exist in block #{bestBlock}|]]
        Right _ -> do
          addContractNameAndWrite verbose baseCfg contrName contrAddr
          logSuccess [[i|contract address #{showCompactPrettyJSON contrAddr} was successfully named '#{contrName}'|]]
  where extractContractAddress = extractFromTsr (\case
                                                 Types.ContractInitialized {..} -> Just ecAddress
                                                 _ -> Nothing)
        paramsMsg paramsFileJSON paramsFileBinary = case (paramsFileJSON, paramsFileBinary) of
            (Nothing, Nothing) -> "no parameters."
            (Nothing, Just binFile) -> [i|binary parameters from '#{binFile}'.|]
            (Just jsonFile, Nothing) -> [i|JSON parameters from '#{jsonFile}'.|]
            -- This case should already have failed while creating the config.
            _ -> ""

-- |Try to fetch info about the contract and deserialize it from JSON.
-- Or, log fatally with appropriate error messages if anything goes wrong.
getContractInfo :: NamedContractAddress -> Text -> ClientMonad IO CI.ContractInfo
getContractInfo namedContrAddr block = do
  res <- getInstanceInfo (Text.pack . showCompactPrettyJSON . ncaAddr $ namedContrAddr) block
  case res of
    Left err -> logFatal ["I/O error:", err]
    -- TODO: Handle nonexisting blocks separately from nonexisting contracts.
    Right AE.Null -> logFatal [[i|the contract instance #{namedContrAddr} does not exist in block #{block}|]]
    Right contrInfo -> case AE.fromJSON contrInfo of
      Error err -> logFatal ["Could not decode contract info:", err]
      Success info -> pure info

-- |Display contract info, optionally using a schema to decode the contract state.
displayContractInfo :: Maybe CS.ModuleSchema -> CI.ContractInfo -> NamedAddress -> NamedModuleRef -> IO ()
displayContractInfo schema contrInfo namedOwner namedModRef = case schema of
  Nothing -> runPrinter $ printContractInfo contrInfo namedOwner namedModRef
  Just schema' -> case CI.decodeContractStateUsingSchema contrInfo schema' of
    Left err' -> logFatal ["Parsing the contract model failed:", err']
    Right infoWithSchema -> runPrinter $ printContractInfo infoWithSchema namedOwner namedModRef

-- |Attempts to acquire the needed parts for updating a contract.
-- The two primary parts are a contract address, which is acquired using `getNamedContractAddress`,
-- and a `Wasm.Parameter` which is acquired using `getWasmParameter`.
-- It will log fatally if one of the two cannot be acquired.
getContractUpdateTransactionCfg :: Backend
                                -> BaseConfig
                                -> TransactionOpts Types.Energy
                                -> Text -- ^ Index of the contract address OR a contract name.
                                -> Maybe Word64 -- ^ Optional subindex.
                                -> Text -- ^ Name of the receive function to use.
                                -> Maybe FilePath -- ^ Optional parameter file in JSON format.
                                -> Maybe FilePath -- ^ Optional parameter file in binary format.
                                -> Maybe FilePath -- ^ Optional schema file.
                                -> Types.Amount   -- ^ `Amount` to send to the contract.
                                -> IO ContractUpdateTransactionCfg
getContractUpdateTransactionCfg backend baseCfg txOpts indexOrName subindex receiveName
                                paramsFileJSON paramsFileBinary schemaFile amount = do
  txCfg <- getRequiredEnergyTransactionCfg baseCfg txOpts
  namedContrAddr <- getNamedContractAddress (bcContractNameMap baseCfg) indexOrName subindex
  CI.ContractInfo{ciSourceModule = moduleRef,..} <- withClient backend . withBestBlockHash Nothing $ getContractInfo namedContrAddr
  let namedModRef = NamedModuleRef {nmrRef = moduleRef, nmrName = Nothing}
  let contrName = CI.contractNameFromInitName ciName
  params <- getWasmParameter backend paramsFileJSON paramsFileBinary schemaFile (Right namedModRef)
            (CS.ReceiveName contrName receiveName)
  return $ ContractUpdateTransactionCfg txCfg (ncaAddr namedContrAddr)
           contrName (Wasm.ReceiveName [i|#{contrName}.#{receiveName}|]) params amount

contractUpdateTransactionPayload :: ContractUpdateTransactionCfg -> Types.Payload
contractUpdateTransactionPayload ContractUpdateTransactionCfg {..} =
  Types.Update cutcAmount cutcAddress cutcReceiveName cutcParams

data ContractUpdateTransactionCfg =
  ContractUpdateTransactionCfg
  { -- |Configuration for the transaction.
    cutcTransactionCfg :: !TransactionConfig
    -- |The address of the contract to invoke.
  , cutcAddress :: !Types.ContractAddress
    -- |Name of the contract that is being updated.
    -- This is resolved from the chain.
  , cutcContrName :: !Text
    -- |Name of the receive method to invoke.
  , cutcReceiveName :: !Wasm.ReceiveName
    -- |Parameters to the receive method.
  , cutcParams :: !Wasm.Parameter
    -- |Amount to transfer to the contract.
  , cutcAmount :: !Types.Amount
  }

-- |Attempts to acquire the needed parts for initializing a contract.
-- The two primary parts are a module reference, which can be acquired in one of three ways
-- (see the arguments for details), and a `Wasm.Parameter`, which is acquired using `getWasmParameter`.
-- It will log fatally if one of the two cannot be acquired.
getContractInitTransactionCfg :: Backend
                              -> BaseConfig
                              -> TransactionOpts Types.Energy
                              -> String -- ^ Module reference OR module name OR (if isPath == True) path to the module (reference then calculated by hashing).
                              -> Bool   -- ^ isPath: if True, the previous argument is assumed to be a path.
                              -> Text   -- ^ Name of contract to init.
                              -> Maybe FilePath -- ^ Optional parameter file in JSON format.
                              -> Maybe FilePath -- ^ Optional parameter file in binary format.
                              -> Maybe FilePath -- ^ Optional schema file.
                              -> Types.Amount   -- ^ `Amount` to send to the contract.
                              -> IO ContractInitTransactionCfg
getContractInitTransactionCfg backend baseCfg txOpts modTBD isPath contrName paramsFileJSON paramsFileBinary schemaFile amount = do
  namedModRef <- if isPath
            then (\ref -> NamedModuleRef {nmrRef = ref, nmrName = Nothing}) <$> getModuleRefFromFile modTBD
            else getNamedModuleRef (bcModuleNameMap baseCfg) (Text.pack modTBD)
  txCfg <- getRequiredEnergyTransactionCfg baseCfg txOpts
  params <- getWasmParameter backend paramsFileJSON paramsFileBinary schemaFile (Right namedModRef) (CS.InitName contrName)
  return $ ContractInitTransactionCfg txCfg amount (nmrRef namedModRef) (Wasm.InitName [i|init_#{contrName}|]) params

-- |Query the node for a module reference, and parse the result.
-- Terminate program execution if either the module cannot be obtained,
-- or the result cannot be parsed.
getWasmModule :: NamedModuleRef -- ^On-chain reference of the module.
              -> Text -- ^Hash of the block to query in.
              -> ClientMonad IO Wasm.WasmModule
getWasmModule namedModRef block = do
  res <- getModuleSource (Text.pack . show $ nmrRef namedModRef) block

  case res of
    Left err -> logFatal ["I/O error:", err]
    Right "" -> logFatal [[i|the module reference #{namedModRef} does not exist in block #{block}|]]
    Right unparsedWasmMod -> case S.decode unparsedWasmMod of
      Left err' -> logFatal [[i|could not decode Wasm Module:|], err']
      Right wasmMod -> return wasmMod

data ContractInitTransactionCfg =
  ContractInitTransactionCfg
  { -- |Configuration for the transaction.
    citcTransactionCfg :: !TransactionConfig
    -- |Initial amount on the contract's account.
  , citcAmount :: !Types.Amount
    -- |Reference of the module (on-chain) in which the contract exist.
  , citcModuleRef :: !Types.ModuleRef
    -- |Name of the init method to invoke in that module.
  , citcInitName :: !Wasm.InitName
    -- |Parameters to the init method.
  , citcParams :: !Wasm.Parameter
  }

contractInitTransactionPayload :: ContractInitTransactionCfg -> Types.Payload
contractInitTransactionPayload ContractInitTransactionCfg {..} =
  Types.InitContract citcAmount citcModuleRef citcInitName citcParams

-- |Load a WasmModule from the specified file path.
-- It defaults to our internal wasmVersion of 0, which essentially is the
-- on-chain API version.
getWasmModuleFromFile :: FilePath -> IO Wasm.WasmModule
getWasmModuleFromFile moduleFile = Wasm.WasmModule 0 <$> handleReadFile BS.readFile moduleFile

-- |Load `Wasm.Parameter` through one of several ways, dependent on the arguments:
--   * If binary file provided -> Read the file and wrap its contents in `Wasm.Parameter`.
--   * If JSON file provided   -> Try to get a schema using `getSchemaFromFileOrModule` and use it to encode the parameters
--                                into a `Wasm.Parameter`.
-- If invalid arguments are provided or something fails, appropriate warning or error messages are logged.
getWasmParameter :: Backend
                 -> Maybe FilePath -- ^ Optional parameter file in JSON format.
                 -> Maybe FilePath -- ^ Optional parameter file in binary format.
                 -> Maybe FilePath -- ^ Optional schema file.
                 -> Either BS.ByteString NamedModuleRef -- ^ Module source OR a `NamedModuleRef`.
                 -> CS.FuncName -- ^ A func name used for finding the func signature in the schema.
                 -> IO Wasm.Parameter
getWasmParameter backend paramsFileJSON paramsFileBinary schemaFile modSourceOrRef funcName =
  case (paramsFileJSON, paramsFileBinary, schemaFile) of
    (Nothing, Nothing, Nothing) -> emptyParams
    (Nothing, Nothing, Just _) -> logWarn ["ignoring the --schema as no --params were provided"] *> emptyParams
    (Nothing, Just binaryFile, Nothing) -> binaryParams binaryFile
    (_, Just binaryFile, Just _) -> logWarn ["ignoring the --schema as --parameter-bin was used"] *> binaryParams binaryFile
    (Just jsonFile', Nothing, _) -> do
      schema <- withClient backend . withBestBlockHash Nothing $ getSchemaFromFileOrModule schemaFile modSourceOrRef
      case schema of
        Nothing -> logFatal [[iii|could not parse the json parameter because the module does not include an embedded schema.
                                  Supply a schema using the --schema flag|]]
        Just schema' -> getFromJSONParams jsonFile' schema'
    (Just _, Just _, _) -> logFatal ["--parameter-json and --parameter-bin cannot be used at the same time"]
  where getFromJSONParams :: FilePath -> CS.ModuleSchema -> IO Wasm.Parameter
        getFromJSONParams jsonFile schema = case CS.lookupSignatureForFunc schema funcName of
          Nothing -> logFatal [[i|the schema did not include the provided function|]]
          Just schemaForParams -> do
            jsonFileContents <- handleReadFile BSL8.readFile jsonFile
            let params = AE.eitherDecode jsonFileContents >>= CP.encodeParameter schemaForParams
            case params of
              Left errParams -> logFatal [[i|Could not decode parameters from file '#{jsonFile}' as JSON:|], errParams]
              Right params' -> pure . Wasm.Parameter . BS.toShort $ params'

        emptyParams = pure . Wasm.Parameter $ BSS.empty
        binaryParams file = Wasm.Parameter . BS.toShort <$> handleReadFile BS.readFile file

-- |Get a schema from a file or, alternatively, try to extract an embedded schema from a module.
-- Logs fatally if an invalid schema is found (either from a file or embedded).
-- Only returns `Nothing` if no schemaFile is provided and no embedded schema was found in the module.
getSchemaFromFileOrModule :: Maybe FilePath -- ^ Optional schema file.
                          -> Either BS.ByteString NamedModuleRef -- ^ Either a
                          -> Text
                          -> ClientMonad IO (Maybe CS.ModuleSchema)
getSchemaFromFileOrModule schemaFile modSourceOrRef block = case (schemaFile, modSourceOrRef) of
  (Nothing, Left modSource) -> liftIO $ tryGetSchemaFromModuleSource modSource
  (Nothing, Right namedModRef) -> do
    Wasm.WasmModule{..} <- getWasmModule namedModRef block
    liftIO $ tryGetSchemaFromModuleSource wasmSource
  (Just schemaFile', _) -> liftIO (Just <$> getSchemaFromFile schemaFile')
  where tryGetSchemaFromModuleSource modSrc = case getSchemaFromModule modSrc of
          Left err -> logFatal [[i|Could not parse embedded schema from module:|], err]
          Right schema -> return schema

-- |Load and decode a schema from a file.
getSchemaFromFile :: FilePath -> IO CS.ModuleSchema
getSchemaFromFile schemaFile = do
  schema <- CS.decodeModuleSchema <$> handleReadFile BS.readFile schemaFile
  case schema of
    Left err -> logFatal [[i|Could not decode schema from file '#{schemaFile}':|], err]
    Right schema' -> pure schema'

-- |Try to extract and decode a schema from a module.
getSchemaFromModule :: BS.ByteString -> Either String (Maybe CS.ModuleSchema)
getSchemaFromModule = CS.decodeEmbeddedSchema

-- |Try to parse the input as a module reference and assume it is a path if it fails.
getModuleRefFromRefOrFile :: String -> IO Types.ModuleRef
getModuleRefFromRefOrFile modRefOrFile = case readMaybe modRefOrFile of
  Just modRef -> pure modRef
  Nothing -> getModuleRefFromFile modRefOrFile

-- |Load the module file and compute its hash, which is the reference.
getModuleRefFromFile :: String -> IO Types.ModuleRef
getModuleRefFromFile file = Types.ModuleRef . getHash <$> getWasmModuleFromFile file

-- |Get a NamedContractAddress from either a name or index and an optional subindex.
-- LogWarn if subindex is provided with a contract name.
-- LogFatal if it is neither an index nor a contract name.
getNamedContractAddress :: MonadIO m => ContractNameMap -> Text -> Maybe Word64 -> m NamedContractAddress
getNamedContractAddress nameMap indexOrName subindex = case readMaybe $ Text.unpack indexOrName of
  Just index -> return $ NamedContractAddress {ncaAddr = mkContractAddress index subindex, ncaName = Nothing}
  Nothing -> do
    when (isJust subindex) $ logWarn ["ignoring the --subindex as it should not be used in combination with a contract name"]
    case Map.lookup indexOrName nameMap of
      Just addr -> return $ NamedContractAddress {ncaAddr = addr, ncaName = Just indexOrName}
      Nothing -> logFatal [[i|'#{indexOrName}' is neither the address index nor the name of a contract|]]

-- |Get a NamedModuleRef from either a name or a module reference.
-- LogFatal if it is neither a module reference nor a module name.
getNamedModuleRef :: MonadIO m => ModuleNameMap -> Text -> m NamedModuleRef
getNamedModuleRef nameMap modRefOrName = case readMaybe $ Text.unpack modRefOrName of
  Just modRef -> return $ NamedModuleRef {nmrRef = modRef, nmrName = Nothing}
  Nothing -> case Map.lookup modRefOrName nameMap of
    Just modRef -> return $ NamedModuleRef {nmrRef = modRef, nmrName = Just modRefOrName}
    Nothing -> logFatal [[i|'#{modRefOrName}' is neither the reference nor the name of a module|]]

-- |Make a contract address from an index and an optional subindex (default: 0).
mkContractAddress :: Word64 -> Maybe Word64 -> Types.ContractAddress
mkContractAddress index subindex = Types.ContractAddress (Types.ContractIndex index) (Types.ContractSubindex subindex')
  where subindex' = fromMaybe 0 subindex

-- |Try to extract event information from a TransactionStatusResult.
-- The Maybe returned by the supplied function is mapped to Either with an error message.
extractFromTsr :: (Types.Event -> Maybe a) -> Maybe TransactionStatusResult -> Either String a
extractFromTsr _ Nothing = Left "ioTail disabled" -- occurs when ioTail is disabled.
extractFromTsr eventMatcher (Just tsr) = case parseTransactionBlockResult tsr of
  SingleBlock _ tSummary -> getEvents tSummary >>= maybeToRight "transaction not included in any blocks" . findModRef
  NoBlocks -> Left "transaction not included in any blocks"
  _ -> Left "internal server: Finalized chain has split"
  where
    getEvents tSum = case Types.tsResult tSum of
                Types.TxSuccess {..} -> Right vrEvents
                Types.TxReject {..}  -> Left $ showRejectReason True vrRejectReason
    findModRef = foldr (\e _ -> eventMatcher e) Nothing

    maybeToRight _ (Just x) = Right x
    maybeToRight y Nothing  = Left y

-- |Process a 'consensus ...' command.
processConsensusCmd :: ConsensusCmd -> Maybe FilePath -> Verbose -> Backend -> IO ()
processConsensusCmd action _baseCfgDir verbose backend =
  case action of
    ConsensusStatus -> do
      v <- withClientJson backend getConsensusStatus
      runPrinter $ printConsensusStatus v
    ConsensusShowParameters b includeBakers -> do
      baseCfg <- getBaseConfig _baseCfgDir verbose
      v <- withClientJson backend $ withBestBlockHash b getBirkParameters
      case v of
        Nothing -> putStrLn "Block not found."
        Just p -> runPrinter $ printBirkParameters includeBakers p addrmap
                    where
                      addrmap = Map.fromList . map Tuple.swap . Map.toList $ bcAccountNameMap baseCfg

    ConsensusChainUpdate rawUpdateFile authsFile keysFiles intOpts -> do
      let
        loadJSON :: (FromJSON a) => FilePath -> IO a
        loadJSON fn = AE.eitherDecodeFileStrict fn >>= \case
          Left err -> logFatal [fn ++ ": " ++ err]
          Right r -> return r
      rawUpdate@Updates.RawUpdateInstruction{..} <- loadJSON rawUpdateFile
      auths <- loadJSON authsFile
      keys <- mapM loadJSON keysFiles
      let
        keySet = Updates.accessPublicKeys $ (case ruiPayload of
            Updates.AuthorizationUpdatePayload{} -> Updates.asAuthorization
            Updates.ProtocolUpdatePayload{} -> Updates.asProtocol
            Updates.ElectionDifficultyUpdatePayload{} -> Updates.asParamElectionDifficulty
            Updates.EuroPerEnergyUpdatePayload{} -> Updates.asParamEuroPerEnergy
            Updates.MicroGTUPerEuroUpdatePayload{} -> Updates.asParamMicroGTUPerEuro)
          auths
        keyLU key = let vk = SigScheme.correspondingVerifyKey key in
          case vk `Vec.elemIndex` Updates.asKeys auths of
            Nothing -> logFatal [printf "Authorizations file does not contain public key '%s'" (show vk)]
            Just idx -> do
              unless (fromIntegral idx `Set.member` keySet) $
                logWarn [printf "Key with index %u (%s) is not authorized to perform this update type." idx (show vk)]
              return (fromIntegral idx, key)
      keyMap <- OrdMap.fromList <$> mapM keyLU keys
      let ui = Updates.makeUpdateInstruction rawUpdate keyMap
      when verbose $ logInfo ["Generated update instruction:", show ui]
      now <- getCurrentTimeUnix
      let expiryOK = ruiTimeout > now
      unless expiryOK $
        logWarn [printf "Update timeout (%s) has already expired" (showTimeFormatted $ timeFromTransactionExpiryTime ruiTimeout)]
      let effectiveTimeOK = ruiEffectiveTime == 0 || ruiEffectiveTime > ruiTimeout
      unless effectiveTimeOK $
        logWarn [printf "Update effective time (%s) is not later than expiry time (%s)" (showTimeFormatted $ timeFromTransactionExpiryTime ruiEffectiveTime) (showTimeFormatted $ timeFromTransactionExpiryTime ruiTimeout)]
      let authorized = Updates.checkAuthorizedUpdate auths ui
      unless authorized $ do
        logWarn ["The update instruction is not authorized by the keys used to sign it."]
      when (ioConfirm intOpts) $ unless (expiryOK && effectiveTimeOK && authorized) $ do
        confirmed <- askConfirmation $ Just "Proceed anyway [yN]?"
        unless confirmed exitTransactionCancelled
      withClient backend $ do
        let
          tx = Types.ChainUpdate ui
          hash = getBlockItemHash tx
        sendTransactionToBaker tx defaultNetId >>= \case
          Left err -> fail err
          Right False -> fail "update instruction not accepted by the node"
          Right True -> logSuccess [printf "update instruction '%s' sent to the baker" (show hash)]
        when (ioTail intOpts) $
          tailTransaction_ hash

-- |Process a 'block ...' command.
processBlockCmd :: BlockCmd -> Verbose -> Backend -> IO ()
processBlockCmd action _ backend =
  case action of
    BlockShow b -> do
      when (maybe False (isNothing . parseTransactionHash) b) $
        logFatal [printf "invalid block hash '%s'" (fromJust b)]

      v <- withClientJson backend $ withBestBlockHash b getBlockInfo
      runPrinter $ printBlockInfo v

-- |Generate a fresh set of baker keys.
generateBakerKeys :: IO BakerKeys
generateBakerKeys = do
  -- Aggr/bls keys.
  aggrSk <- Bls.generateSecretKey
  let aggrPk = Bls.derivePublicKey aggrSk
  -- Election keys.
  VRF.KeyPair {privateKey=elSk, publicKey=elPk} <- VRF.newKeyPair
  -- Signature keys.
  BlockSig.KeyPair {signKey=sigSk, verifyKey=sigVk} <- BlockSig.newKeyPair
  return BakerKeys { bkAggrSignKey = aggrSk
                   , bkAggrVerifyKey = aggrPk
                   , bkElectionSignKey = elSk
                   , bkElectionVerifyKey = elPk
                   , bkSigSignKey = sigSk
                   , bkSigVerifyKey = sigVk }

-- |Process a 'baker ...' command.
processBakerCmd :: BakerCmd -> Maybe FilePath -> Verbose -> Backend -> IO ()
processBakerCmd action baseCfgDir verbose backend =
  case action of
    BakerGenerateKeys outputFile -> do
      keys <- generateBakerKeys
      let out = AE.encodePretty keys

      case outputFile of
        Nothing -> do
          -- TODO Store in config.
          BSL8.putStrLn out
          logInfo [ printf "to add a baker to the chain using these keys, store it in a file and use 'baker add FILE'" ]
        Just f -> do
          BSL.writeFile f out
          logSuccess [ printf "keys written to file '%s'" f
                     , "DO NOT LOSE THIS FILE"
                     , printf "to add a baker to the chain using these keys, use 'baker add %s'" f ]
    BakerAdd accountKeysFile txOpts -> do
      baseCfg <- getBaseConfig baseCfgDir verbose
      when verbose $ do
        runPrinter $ printBaseConfig baseCfg
        putStrLn ""

      batxCfg <- getBakerAddTransactionCfg baseCfg txOpts accountKeysFile
      let txCfg = batcTransactionCfg batxCfg
      when verbose $ do
        runPrinter $ printAccountConfig $ tcAccountCfg txCfg
        putStrLn ""

      -- We already need the account keys to construct the proofs to be included in the transaction.
      accountKeys <- failOnError $ decryptAccountKeyMapInteractive (acKeys $ tcAccountCfg txCfg) Nothing Nothing

      let intOpts = toInteractionOpts txOpts
      pl <- bakerAddTransactionPayload batxCfg accountKeysFile (ioConfirm intOpts) accountKeys
      withClient backend $ do
        tx <- startTransaction txCfg pl (ioConfirm intOpts) (Just accountKeys)
        let hash = getBlockItemHash tx
        logSuccess [ printf "transaction '%s' sent to the baker" (show hash) ]
        when (ioTail intOpts) $ do
          tailTransaction_ hash
--          logSuccess [ "baker successfully added" ]
    BakerSetAccount bid accRef txOpts -> do
      baseCfg <- getBaseConfig baseCfgDir verbose
      (_, rewardAccCfg) <- getAccountConfig (Just accRef) baseCfg Nothing Nothing Nothing AssumeInitialized
      when verbose $ do
        runPrinter $ printBaseConfig baseCfg
        putStrLn ""

      rewardAccountKeys <- failOnError $ decryptAccountKeyMapInteractive (acKeys rewardAccCfg) Nothing (Just "reward account")
      let rewardAccountSigningData = accountSigningDataFromConfig rewardAccCfg rewardAccountKeys

      bsatcCfg <- getBakerSetAccountTransactionCfg baseCfg txOpts bid rewardAccountSigningData
      let txCfg = bsatcTransactionCfg bsatcCfg

      let intOpts = toInteractionOpts txOpts
      pl <- bakerSetAccountTransactionPayload bsatcCfg (ioConfirm intOpts) rewardAccountKeys
      withClient backend $ do
        -- We still have to ask for the password of the account keys for signing the transaction.
        -- Possible improvement: check if reward account and transaction signing account are the same,
        -- and in that case do not ask twice.
        tx <- startTransaction txCfg pl (ioConfirm intOpts) Nothing
        let hash = getBlockItemHash tx
        logSuccess [ printf "transaction '%s' sent to the baker" (show hash) ]
        when (ioTail intOpts) $ do
          tailTransaction_ hash
--          logSuccess [ "baker reward account successfully updated" ]
    BakerSetKey bid file txOpts -> do
      baseCfg <- getBaseConfig baseCfgDir verbose
      when verbose $ do
        runPrinter $ printBaseConfig baseCfg
        putStrLn ""

      bsktcCfg <- getBakerSetKeyTransactionCfg baseCfg txOpts bid file
      let txCfg = bsktcTransactionCfg bsktcCfg

      let intOpts = toInteractionOpts txOpts
      pl <- bakerSetKeyTransactionPayload bsktcCfg (ioConfirm intOpts)
      withClient backend $ sendAndTailTransaction_ txCfg pl intOpts

    BakerRemove bid txOpts -> do
      baseCfg <- getBaseConfig baseCfgDir verbose
      when verbose $ do
        runPrinter $ printBaseConfig baseCfg
        putStrLn ""

      brtcCfg <- getBakerRemoveTransactionCfg baseCfg txOpts bid
      let txCfg = brtcTransactionCfg brtcCfg

      let intOpts = toInteractionOpts txOpts
      pl <- bakerRemoveTransactionPayload brtcCfg (ioConfirm intOpts)
      withClient backend $ sendAndTailTransaction_ txCfg pl intOpts

    BakerSetAggregationKey bid file txOpts -> do
      baseCfg <- getBaseConfig baseCfgDir verbose
      when verbose $ do
        runPrinter $ printBaseConfig baseCfg
        putStrLn ""

      bsaktCfg <- getBakerSetAggregationKeyCfg baseCfg txOpts bid file
      let intOpts = toInteractionOpts txOpts
      let txCfg = bsakTransactionCfg bsaktCfg

      pl <- bakerSetAggregationKeyTransactionPayload bsaktCfg (ioConfirm intOpts)
      withClient backend $ sendAndTailTransaction_ txCfg pl intOpts

    BakerSetElectionKey bid file txOpts -> do
      baseCfg <- getBaseConfig baseCfgDir verbose
      let intOpts = toInteractionOpts txOpts
      when verbose $ do
        runPrinter $ printBaseConfig baseCfg
        putStrLn ""

      bsektCfg <- getBakerSetElectionKeyCfg baseCfg txOpts bid file
      pl <- bakerSetElectionKeyTransactionPayload bsektCfg (ioConfirm intOpts)

      withClient backend $ do
        tx <- startTransaction (bsekTransactionCfg bsektCfg) pl (ioConfirm intOpts) Nothing
        tailTransaction_ $ getBlockItemHash tx
--          logSuccess [ "baker election key successfully updated" ]


-- |Resolve configuration of a 'baker update' transaction based on persisted config and CLI flags.
-- See the docs for getTransactionCfg for the behavior when no or a wrong amount of energy is allocated.
getBakerSetAccountTransactionCfg :: BaseConfig -> TransactionOpts (Maybe Types.Energy) -> Types.BakerId -> AccountSigningData -> IO BakerSetAccountTransactionConfig
getBakerSetAccountTransactionCfg baseCfg txOpts bid asd = do
  txCfg <- getTransactionCfg baseCfg txOpts nrgCost
  return BakerSetAccountTransactionConfig
    { bsatcTransactionCfg = txCfg
    , bsatcBakerId = bid
    , bsatcAccountSigningData = asd }
  where nrgCost _ = return $ Just bakerSetAccountEnergyCost

getBakerSetKeyTransactionCfg :: BaseConfig -> TransactionOpts (Maybe Types.Energy) -> Types.BakerId -> FilePath -> IO BakerSetKeyTransactionConfig
getBakerSetKeyTransactionCfg baseCfg txOpts bid f = do
  kp <- eitherDecodeFileStrict f >>= getFromJson
  txCfg <- getTransactionCfg baseCfg txOpts nrgCost
  return BakerSetKeyTransactionConfig
    { bsktcTransactionCfg = txCfg
    , bsktcBakerId = bid
    , bsktcKeyPair = kp }
  where nrgCost _ = return $ Just bakerSetKeyEnergyCost

getBakerSetAggregationKeyCfg :: BaseConfig -> TransactionOpts (Maybe Types.Energy) -> Types.BakerId -> FilePath -> IO BakerSetAggregationKeyTransactionConfig
getBakerSetAggregationKeyCfg baseCfg txOpts bid file = do
  eitherDecodeFileStrict file >>= \case
    Left err -> logFatal [printf "Cannot read supplied file: %s" err]
    Right v -> do
      let parser =
            withObject "Baker aggregation keys:" $ \obj -> do
              aggSignKey <- obj .: "aggregationSignKey"
              aggVerifyKey <- obj .: "aggregationVerifyKey"
              return (aggSignKey, aggVerifyKey)
      case parse parser v of
        AE.Error err -> logFatal [printf "Cannot read aggregation keys: %s" err]
        AE.Success (bsakSecretKey, bsakPublicKey) -> do
          txCfg <- getTransactionCfg baseCfg txOpts nrgCost
          return BakerSetAggregationKeyTransactionConfig
              { bsakTransactionCfg = txCfg
              , bsakBakerId = bid
              , ..
              }
  where nrgCost _ = return $ Just bakerSetAggregationKeyEnergyCost

getBakerSetElectionKeyCfg :: BaseConfig -> TransactionOpts (Maybe Types.Energy) -> Types.BakerId -> FilePath -> IO BakerSetElectionKeyTransactionConfig
getBakerSetElectionKeyCfg baseCfg txOpts bid file = do
  kp :: VRF.KeyPair <- eitherDecodeFileStrict file >>= getFromJson
  txCfg <- getTransactionCfg baseCfg txOpts nrgCost
  return BakerSetElectionKeyTransactionConfig
    { bsekTransactionCfg = txCfg
    , bsekBakerId = bid
    , bsekKeyPair = kp }
  where nrgCost _ = return $ Just bakerSetElectionKeyEnergyCost

generateBakerSetAccountChallenge :: Types.BakerId -> Types.AccountAddress -> BS.ByteString
generateBakerSetAccountChallenge bid add = S.runPut (S.put bid <> S.put add)

generateBakerSetKeyChallenge :: Types.BakerId -> Types.BakerSignVerifyKey -> BS.ByteString
generateBakerSetKeyChallenge bid key= S.runPut (S.put bid <> S.put key)

generateBakerSetAggregationKeyCallenge :: Types.BakerId -> Types.BakerAggregationVerifyKey -> BS.ByteString
generateBakerSetAggregationKeyCallenge bid key = S.runPut (S.put bid <> S.put key)

generateBakerSetElectionKeyChallenge :: Types.BakerId -> Types.BakerElectionVerifyKey -> BS.ByteString
generateBakerSetElectionKeyChallenge bid key = S.runPut (S.put bid <> S.put key)

-- |Convert 'baker set-account' transaction config into a valid payload,
-- optionally asking the user for confirmation.
bakerSetAccountTransactionPayload :: BakerSetAccountTransactionConfig -> Bool -> AccountKeyMap -> IO Types.Payload
bakerSetAccountTransactionPayload bsatcCfg confirm accKeys = do
  let BakerSetAccountTransactionConfig
        { bsatcTransactionCfg = TransactionConfig
                                { tcEnergy = energy
                                , tcExpiry = expiry }
        , bsatcAccountSigningData = AccountSigningData{..}
        , bsatcBakerId = bid }
        = bsatcCfg
      challenge = generateBakerSetAccountChallenge bid asdAddress

  logSuccess [ printf "setting reward account for baker %s to '%s'"  (show bid) (show asdAddress)
             , printf "allowing up to %s to be spent as transaction fee" (showNrg energy)
             , printf "transaction expires at %s" (showTimeFormatted $ timeFromTransactionExpiryTime expiry) ]
  when confirm $ do
    confirmed <- askConfirmation Nothing
    unless confirmed exitTransactionCancelled

  proofAccount <- forM accKeys (\key -> Proofs.proveDlog25519KP challenge key `except` "cannot produce account keys proof")
  return Types.UpdateBakerAccount
    { ubaId = bid
    , ubaAddress = asdAddress
    , ubaProof = Types.AccountOwnershipProof (Map.toList proofAccount) }
  where except c err = c >>= \case
          Just x -> return x
          Nothing -> logFatal [err]

-- |Convert 'baker set-key' transaction config into a valid payload.
bakerSetKeyTransactionPayload :: BakerSetKeyTransactionConfig -> Bool -> IO Types.Payload
bakerSetKeyTransactionPayload bsktcCfg confirm = do
  let BakerSetKeyTransactionConfig
        { bsktcTransactionCfg = TransactionConfig
                                { tcEnergy = energy
                                , tcExpiry = expiry }
        , bsktcBakerId = bid
        , bsktcKeyPair = kp }
        = bsktcCfg

  logSuccess [ printf "setting key pair %s for baker %s" (show kp) (show bid)
             , printf "allowing up to %s to be spent as transaction fee" (showNrg energy)
             , printf "transaction expires at %s" (showTimeFormatted $ timeFromTransactionExpiryTime expiry) ]
  when confirm $ do
    confirmed <- askConfirmation Nothing
    unless confirmed exitTransactionCancelled

  let ubsId = bsktcBakerId bsktcCfg
      BlockSig.KeyPair { signKey=sk, verifyKey=ubsKey } = kp
      challenge = generateBakerSetKeyChallenge ubsId ubsKey

  ubsProof <- Proofs.proveDlog25519Block challenge (BlockSig.KeyPair sk ubsKey) `except` "cannot produce signature key proof"

  return Types.UpdateBakerSignKey {..}
  where except c err = c >>= \case
          Just x -> return x
          Nothing -> logFatal [err]

-- |Convert 'baker set-aggregation-key' transaction config into a valid payload
bakerSetAggregationKeyTransactionPayload :: BakerSetAggregationKeyTransactionConfig -> Bool -> IO Types.Payload
bakerSetAggregationKeyTransactionPayload bsaktCfg confirm = do
  let BakerSetAggregationKeyTransactionConfig
        { bsakTransactionCfg = TransactionConfig
                                { tcEnergy = energy
                                , tcExpiry = expiry }
        , bsakBakerId = bid
        , bsakSecretKey = secretKey
        , bsakPublicKey = ubavkKey }
        = bsaktCfg

  logSuccess [ printf "setting aggregation key pair %s for baker %s" (show (secretKey, ubavkKey)) (show bid)
             , printf "allowing up to %s to be spent as transaction fee" (showNrg energy)
             , printf "transaction expires at %s" (showTimeFormatted $ timeFromTransactionExpiryTime expiry) ]
  when confirm $ do
    confirmed <- askConfirmation Nothing
    unless confirmed exitTransactionCancelled

  let ubavkId = bid
      challenge = generateBakerSetAggregationKeyCallenge bid ubavkKey
      ubavkProof = Bls.proveKnowledgeOfSK challenge secretKey

  return Types.UpdateBakerAggregationVerifyKey {..}

-- |Conver 'baker set-election-key' transaction config into a valid payload
bakerSetElectionKeyTransactionPayload :: BakerSetElectionKeyTransactionConfig -> Bool -> IO Types.Payload
bakerSetElectionKeyTransactionPayload bsektCfg confirm = do
  let BakerSetElectionKeyTransactionConfig
        { bsekTransactionCfg = TransactionConfig
                                { tcEnergy = energy
                                , tcExpiry = expiry }
        , bsekBakerId = bid
        , bsekKeyPair = kp } = bsektCfg

  logSuccess [ printf "setting election key pair (private: %s, public: %s) for baker %s"
                          (show $ VRF.privateKey kp) (show $ VRF.publicKey kp)  (show bid)
             , printf "allowing up to %s to be spent as transaction fee" (showNrg energy)
             , printf "transaction expires at %s" (showTimeFormatted $ timeFromTransactionExpiryTime expiry) ]
  when confirm $ do
    confirmed <- askConfirmation Nothing
    unless confirmed exitTransactionCancelled

  let ubekId = bid
      ubekKey = VRF.publicKey kp
      challenge = generateBakerSetElectionKeyChallenge bid ubekKey

  ubekProof <- Proofs.proveDlog25519VRF challenge kp `except` "cannot produce VRF key proof"

  return Types.UpdateBakerElectionKey {..}
    where
      except c err = c >>= \case
        Just x -> return x
        Nothing -> logFatal [err]

processIdentityCmd :: IdentityCmd -> Backend -> IO ()
processIdentityCmd action backend =
  case action of
    IdentityShow c -> processIdentityShowCmd c backend

processIdentityShowCmd :: IdentityShowCmd -> Backend -> IO ()
processIdentityShowCmd action backend =
  case action of
    IdentityShowIPs block -> do
      v <- withClientJson backend $ withBestBlockHash block $ getIdentityProviders
      case v of
        Nothing -> putStrLn "No response received from the gRPC server."
        Just a -> runPrinter $ printIdentityProviders a
    IdentityShowARs block -> do
      v <- withClientJson backend $ withBestBlockHash block $ getAnonymityRevokers
      case v of
        Nothing -> putStrLn "No response received from the gRPC server."
        Just a -> runPrinter $ printAnonymityRevokers a

-- |Process a "legacy" command.
processLegacyCmd :: LegacyCmd -> Backend -> IO ()
processLegacyCmd action backend =
  case action of
    SendTransaction fname nid -> do
      source <- handleReadFile BSL.readFile fname
      t <- withClient backend $ processTransaction source nid
      putStrLn $ "Transaction sent to the baker. Its hash is " ++
        show (getBlockItemHash t)
    GetConsensusInfo -> withClient backend $ getConsensusStatus >>= printJSON
    GetBlockInfo every block -> withClient backend $ withBestBlockHash block getBlockInfo >>= if every then loop else printJSON
    GetBlockSummary block -> withClient backend $ withBestBlockHash block getBlockSummary >>= printJSON
    GetBlocksAtHeight height -> withClient backend $ getBlocksAtHeight height >>= printJSON
    GetAccountList block -> withClient backend $ withBestBlockHash block getAccountList >>= printJSON
    GetInstances block -> withClient backend $ withBestBlockHash block getInstances >>= printJSON
    GetTransactionStatus txhash -> withClient backend $ getTransactionStatus txhash >>= printJSON
    GetTransactionStatusInBlock txhash block -> withClient backend $ getTransactionStatusInBlock txhash block >>= printJSON
    GetAccountInfo account block ->
      withClient backend $ withBestBlockHash block (getAccountInfo account) >>= printJSON
    GetAccountNonFinalized account ->
      withClient backend $ getAccountNonFinalizedTransactions account >>= printJSON
    GetNextAccountNonce account ->
      withClient backend $ getNextAccountNonce account >>= printJSON
    GetInstanceInfo account block ->
      withClient backend $ withBestBlockHash block (getInstanceInfo account) >>= printJSON
    GetRewardStatus block -> withClient backend $ withBestBlockHash block getRewardStatus >>= printJSON
    GetBirkParameters block ->
      withClient backend $ withBestBlockHash block getBirkParameters >>= printJSON
    GetModuleList block -> withClient backend $ withBestBlockHash block getModuleList >>= printJSON
    GetNodeInfo -> withClient backend $ getNodeInfo >>= printNodeInfo
    GetPeerData bootstrapper -> withClient backend $ getPeerData bootstrapper >>= printPeerData
    StartBaker -> withClient backend $ startBaker >>= printSuccess
    StopBaker -> withClient backend $ stopBaker >>= printSuccess
    PeerConnect ip port -> withClient backend $ peerConnect ip port >>= printSuccess
    GetPeerUptime -> withClient backend $ getPeerUptime >>= (liftIO . print)
    BanNode nodeId nodePort nodeIp -> withClient backend $ banNode nodeId nodePort nodeIp >>= printSuccess
    UnbanNode nodeId nodePort nodeIp -> withClient backend $ unbanNode nodeId nodePort nodeIp >>= printSuccess
    JoinNetwork netId -> withClient backend $ joinNetwork netId >>= printSuccess
    LeaveNetwork netId -> withClient backend $ leaveNetwork netId >>= printSuccess
    GetAncestors amount blockHash -> withClient backend $ withBestBlockHash blockHash (getAncestors amount) >>= printJSON
    GetBranches -> withClient backend $ getBranches >>= printJSON
    GetBannedPeers -> withClient backend $ getBannedPeers >>= (liftIO . print)
    Shutdown -> withClient backend $ shutdown >>= printSuccess
    DumpStart -> withClient backend $ dumpStart >>= printSuccess
    DumpStop -> withClient backend $ dumpStop >>= printSuccess
    GetIdentityProviders block -> withClient backend $ withBestBlockHash block getIdentityProviders >>= printJSON
    GetAnonymityRevokers block -> withClient backend $ withBestBlockHash block getAnonymityRevokers >>= printJSON
    GetCryptographicParameters block -> withClient backend $ withBestBlockHash block getCryptographicParameters >>= printJSON
  where
    printSuccess (Left x)  = liftIO . putStrLn $ x
    printSuccess (Right x) = liftIO $ if x then putStrLn "OK" else putStrLn "FAIL"

-- |Look up block infos all the way to genesis.
loop :: Either String Value -> ClientMonad IO ()
loop v =
  case v of
    Left err       -> liftIO $ putStrLn err
    Right (AE.Object m) ->
      case Map.lookup "blockParent" m of
        Just (String parent) -> do
          printJSON v
          case Map.lookup "blockSlot" m of
            Just (AE.Number x) | x > 0 ->
              getBlockInfo parent >>= loop
            _ -> return () -- Genesis block reached.
        _ -> error "Unexpected return value for block parent."
    _ -> error "Unexptected return value for getBlockInfo."

-- |Helper function to specialize the type, avoiding the need for type
-- annotations in many places.
getBlockItemHash :: Types.BareBlockItem -> Types.TransactionHash
getBlockItemHash = getHash

data PeerData = PeerData {
  totalSent     :: Word64,
  totalReceived :: Word64,
  version       :: Text,
  peerStats     :: PeerStatsResponse,
  peerList      :: PeerListResponse
  }

generateBakerAddChallenge :: Types.BakerElectionVerifyKey -> Types.BakerSignVerifyKey -> Types.BakerAggregationVerifyKey -> Types.AccountAddress -> BS.ByteString
generateBakerAddChallenge electionVerifyKey sigVerifyKey aggrVerifyKey accountAddr =
  S.runPut (S.put electionVerifyKey <> S.put sigVerifyKey <> S.put aggrVerifyKey <> S.put accountAddr)

-- | Generate a 'Types.AddBaker' payload. This needs the account keys to create proofs.
generateBakerAddPayload :: BakerKeys -> AccountSigningData -> IO Types.Payload
generateBakerAddPayload bk AccountSigningData{..} = do
  let electionSignKey = bkElectionSignKey bk
      signatureSignKey = bkSigSignKey bk
      aggrSignKey = bkAggrSignKey bk

  let abElectionVerifyKey = bkElectionVerifyKey bk
      abSignatureVerifyKey = bkSigVerifyKey bk
      abAggregationVerifyKey = bkAggrVerifyKey bk

  let abAccount = asdAddress
      keyMap = asdKeys

  let challenge = generateBakerAddChallenge abElectionVerifyKey abSignatureVerifyKey abAggregationVerifyKey abAccount
  abProofElection <- Proofs.proveDlog25519VRF challenge (VRF.KeyPair electionSignKey abElectionVerifyKey) `except` "cannot produce VRF key proof"
  abProofSig <- Proofs.proveDlog25519Block challenge (BlockSig.KeyPair signatureSignKey abSignatureVerifyKey) `except` "cannot produce signature key proof"
  proofAccount <- forM keyMap (\key -> Proofs.proveDlog25519KP challenge key `except` "cannot produce account keys proof")
  let abProofAggregation = Bls.proveKnowledgeOfSK challenge aggrSignKey
      abProofAccount = Types.AccountOwnershipProof (Map.toList proofAccount)
  return Types.AddBaker {..}

  where except c err = c >>= \case
          Just x -> return x
          Nothing -> logFatal [err]

printPeerData :: MonadIO m => Either String PeerData -> m ()
printPeerData epd =
  case epd of
    Left err -> liftIO $ putStrLn err
    Right PeerData{..} -> liftIO $ do
      putStrLn $ "Total packets sent: " ++ show totalSent
      putStrLn $ "Total packets received: " ++ show totalReceived
      putStrLn $ "Peer version: " ++ Text.unpack version
      putStrLn "Peer stats:"
      forM_ (peerStats ^. CF.peerstats) $ \ps -> do
        putStrLn $ "  Peer: " ++ Text.unpack (ps ^. CF.nodeId)
        putStrLn $ "    Packets sent: " ++ show (ps ^. CF.packetsSent)
        putStrLn $ "    Packets received: " ++ show (ps ^. CF.packetsReceived)
        putStrLn $ "    Latency: " ++ show (ps ^. CF.latency)
        putStrLn ""

      putStrLn $ "Peer type: " ++ Text.unpack (peerList ^. CF.peerType)
      putStrLn "Peers:"
      forM_ (peerList ^. CF.peers) $ \pe -> do
        putStrLn $ "  Node id: " ++ Text.unpack (pe ^. CF.nodeId . CF.value)
        putStrLn $ "    Port: " ++ show (pe ^. CF.port . CF.value)
        putStrLn $ "    IP: " ++ Text.unpack (pe ^. CF.ip . CF.value)
        putStrLn $ "    Catchup Status: " ++ showCatchupStatus (pe ^. CF.catchupStatus)
        putStrLn ""
  where showCatchupStatus =
          \case PeerElement'UPTODATE -> "Up to date"
                PeerElement'PENDING -> "Pending"
                PeerElement'CATCHINGUP -> "Catching up"
                _ -> "Unknown" -- this should not happen in well-formed responses


getPeerData :: Bool -> ClientMonad IO (Either String PeerData)
getPeerData bootstrapper = do
  totalSent' <- getPeerTotalSent
  totalReceived' <- getPeerTotalReceived
  version' <- getPeerVersion
  peerStats' <- getPeerStats bootstrapper
  peerList' <- getPeerList bootstrapper
  return $ do
    totalSent <- totalSent'
    totalReceived <- totalReceived'
    version <- version'
    peerStats <- peerStats'
    peerList <- peerList'
    return PeerData{..}

printNodeInfo :: MonadIO m => Either String NodeInfoResponse -> m ()
printNodeInfo mni =
  case mni of
    Left err -> liftIO (putStrLn err)
    Right ni -> liftIO $ do
      putStrLn $ "Node ID: " ++ show (ni ^. CF.nodeId . CF.value)
      putStrLn $ "Current local time: " ++ show (ni ^. CF.currentLocaltime)
      putStrLn $ "Baker ID: " ++ maybe "not a baker" show (ni ^? CF.maybe'consensusBakerId . _Just . CF.value)
      putStrLn $ "Peer type: " ++ show (ni ^. CF.peerType)
      putStrLn $ "Baker running: " ++ show (ni ^. CF.consensusBakerRunning)
      putStrLn $ "Consensus running: " ++ show (ni ^. CF.consensusRunning)
      putStrLn $ "Consensus type: " ++ show (ni ^. CF.consensusType)
      putStrLn $ "Baker committee member: " ++ show (ni ^. CF.consensusBakerCommittee)
      putStrLn $ "Finalization committee member: " ++ show (ni ^. CF.consensusFinalizerCommittee)

-- |FIXME: Move this some other place in refactoring.
data StatusOfPeers = StatusOfPeers {
  -- |How many peers we deem are up-to-date with us.
  numUpToDate :: !Int,
  -- |How many are in limbo, we don't know what the status is with respect to
  -- consensus status of the both of us.
  numPending :: !Int,
  -- |Number of peers we are catching up with.
  numCatchingUp :: !Int
  } deriving(Show, Generic)

instance ToJSON StatusOfPeers
instance FromJSON StatusOfPeers

-- |Get an indication of how caught up the node is in relation to its peers.
getStatusOfPeers :: ClientMonad IO (Either String StatusOfPeers)
getStatusOfPeers = do
  -- False means we don't include the bootstrap nodes here, since they are not running consensus.
  getPeerList False <&> \case
    Left err -> (Left err)
    Right peerList -> Right $
      L.foldl' (\status peerElem ->
                  case peerElem ^. CF.catchupStatus of
                    PeerElement'UPTODATE -> status { numUpToDate = numUpToDate status + 1 }
                    PeerElement'PENDING -> status { numPending = numPending status + 1 }
                    PeerElement'CATCHINGUP -> status { numCatchingUp = numCatchingUp status + 1 }
                    _ -> status -- this should not happen in well-formed responses
               )
          (StatusOfPeers 0 0 0)
          (peerList ^. CF.peers)


-- |Process a transaction from JSON payload given as a byte string
-- and with keys given explicitly.
-- The transaction is signed with all the provided keys.
processTransaction ::
     (MonadFail m, MonadIO m)
  => BSL.ByteString
  -> Int
  -> ClientMonad m Types.BareBlockItem
processTransaction source networkId =
  case AE.eitherDecode source of
    Left err -> fail $ "Error decoding JSON: " ++ err
    Right t  -> processTransaction_ t networkId True

-- |Process a transaction with unencrypted keys given explicitly.
-- The transaction is signed with all the provided keys.
-- This is only for testing purposes and currently used by the middleware.
processTransaction_ ::
     (MonadFail m, MonadIO m)
  => TransactionJSON
  -> Int
  -> Verbose
  -> ClientMonad m Types.BareBlockItem
processTransaction_ transaction networkId _verbose = do
  let accountKeys = CT.keys transaction
  tx <- do
    let header = metadata transaction
        sender = thSenderAddress header
        threshold = fromIntegral $ Map.size accountKeys
    nonce <-
      case thNonce header of
        Nothing -> getBestBlockHash >>= getAccountNonce sender
        Just nonce -> return nonce
    txPayload <- convertTransactionJsonPayload $ payload transaction
    return $ encodeAndSignTransaction
      txPayload
      sender
      (thEnergyAmount header)
      nonce
      (thExpiry header)
      accountKeys
      threshold

  sendTransactionToBaker tx networkId >>= \case
    Left err -> fail $ show err
    Right False -> fail "Transaction not accepted by the baker."
    Right True -> return tx

-- |Read a versioned credential from the bytestring, failing if any errors occur.
processCredential ::
     (MonadFail m, MonadIO m)
  => BSL.ByteString
  -> Int
  -> ClientMonad m Types.BareBlockItem
processCredential source networkId =
  case AE.eitherDecode source of
    Left err -> fail $ "Error decoding JSON: " ++ err
    Right vCred
        | vVersion vCred == 0 ->
            case fromJSON (vValue vCred) of
              AE.Success cred ->
                let tx = Types.CredentialDeployment cred
                in sendTransactionToBaker tx networkId >>= \case
                  Left err -> fail err
                  Right False -> fail "Transaction not accepted by the baker."
                  Right True -> return tx
              AE.Error err -> fail $ "Cannot parse credential according to V0: " ++ err
        | otherwise ->
          fail $ "Unsupported credential version: " ++ show (vVersion vCred)

-- |Convert JSON-based transaction type to one which is ready to be encoded, signed and sent.
convertTransactionJsonPayload :: (MonadFail m) => CT.TransactionJSONPayload -> ClientMonad m Types.Payload
convertTransactionJsonPayload = \case
  (CT.DeployModule _) ->
    fail "Use 'module deploy' instead."
  (CT.InitContract _ _ _ _) ->
    fail "Use 'contract init' instead."
  (CT.Update _ _ _ _) ->
    fail "Use 'contract update' instead."
  (CT.Transfer transferTo transferAmount) ->
    return $ Types.Transfer transferTo transferAmount
  (CT.RemoveBaker rbid) -> return $ Types.RemoveBaker rbid
  (CT.UpdateBakerAccount ubid uba ubp) ->
    return $ Types.UpdateBakerAccount ubid uba ubp
  (CT.UpdateBakerSignKey ubsid ubsk ubsp) ->
    return $ Types.UpdateBakerSignKey ubsid ubsk ubsp
  (CT.DelegateStake dsid) -> return $ Types.DelegateStake dsid
  CT.TransferToPublic{..} -> return $ Types.TransferToPublic{..}
  -- FIXME: The following two should have the inputs changed so that they are usable.
  -- They should only specify the amount and the index, and possibly the input encrypted amounts,
  -- but the proofs should be automatically generated here.
  CT.TransferToEncrypted{..} -> return $ Types.TransferToEncrypted{..}
  CT.EncryptedAmountTransfer{..} -> return Types.EncryptedAmountTransfer{..}

-- |Sign a transaction payload and configuration into a "normal" transaction,
-- which is ready to be sent.
encodeAndSignTransaction ::
     Types.Payload
  -> Types.AccountAddress
  -> Types.Energy
  -> Types.Nonce
  -> Types.TransactionExpiryTime
  -> AccountKeyMap
  -> ID.SignatureThreshold
  -> Types.BareBlockItem
encodeAndSignTransaction txPayload sender energy nonce expiry accKeys threshold = Types.NormalTransaction $
  let encPayload = Types.encodePayload txPayload
      header = Types.TransactionHeader{
        thSender = sender,
        thPayloadSize = Types.payloadSize encPayload,
        thNonce = nonce,
        thEnergyAmount = energy,
        thExpiry = expiry
      }
      keys = take (fromIntegral threshold) . sortOn fst . Map.toList $ accKeys
  in Types.signTransaction keys header encPayload<|MERGE_RESOLUTION|>--- conflicted
+++ resolved
@@ -392,17 +392,24 @@
 
               let accCfg' = accCfg { acThreshold = fromMaybe (acThreshold accCfg) threshold }
               removeAccountKeys baseCfg accCfg' (HSet.toList idxsToRemove) verbose
-<<<<<<< HEAD
-      ConfigAccountAddName addr name -> do
-=======
-      ConfigAccountSetThreshold addr threshold -> do
->>>>>>> 2fd26c12
+      ConfigAccountRemoveName name -> do      
         baseCfg <- getBaseConfig baseCfgDir verbose
         when verbose $ do
           runPrinter $ printBaseConfig baseCfg
           putStrLn ""
 
-<<<<<<< HEAD
+        let nameMap = bcAccountNameMap baseCfg
+        case Map.lookup name nameMap of
+          Nothing -> logFatal [[i|the name '#{name}' is not in use|]]
+          Just currentAddr -> do
+            logInfo [[i|removing mapping from '#{name}' to address '#{currentAddr}'|]]
+            void $ removeAccountNameAndWrite baseCfg name verbose
+      ConfigAccountAddName addr name -> do
+        baseCfg <- getBaseConfig baseCfgDir verbose
+        when verbose $ do
+          runPrinter $ printBaseConfig baseCfg
+          putStrLn ""
+
         checkedAddr <-
           case ID.addressFromText addr of
             Left err -> logFatal [[i|cannot parse #{addr} as an address: #{err}|]]
@@ -422,19 +429,12 @@
             when updateConfirmed $ do
               logInfo [[i|mapping '#{name}' to address '#{checkedAddr}'|]]
               void $ addAccountNameAndWrite baseCfg name checkedAddr verbose
-      ConfigAccountRemoveName name -> do
+      ConfigAccountSetThreshold addr threshold -> do
         baseCfg <- getBaseConfig baseCfgDir verbose
         when verbose $ do
           runPrinter $ printBaseConfig baseCfg
           putStrLn ""
 
-        let nameMap = bcAccountNameMap baseCfg
-        case Map.lookup name nameMap of
-          Nothing -> logFatal [[i|the name '#{name}' is not in use|]]
-          Just currentAddr -> do
-            logInfo [[i|removing mapping from '#{name}' to address '#{currentAddr}'|]]
-            void $ removeAccountNameAndWrite baseCfg name verbose
-=======
         let accCfgDir = bcAccountCfgDir baseCfg
 
         (_, accCfg) <- getAccountConfigFromAddr addr baseCfg
@@ -454,7 +454,7 @@
 
             when updateConfirmed (writeThresholdFile accCfgDir accCfg' verbose)
 
->>>>>>> 2fd26c12
+
 
   where showMapIdxs = showIdxs . Map.keys
         showHSetIdxs = showIdxs . HSet.toList
