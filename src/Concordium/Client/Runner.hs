--- conflicted
+++ resolved
@@ -160,7 +160,6 @@
     GetNodeInfo -> runInClient b $ getNodeInfo >>= printNodeInfo
     GetBakerPrivateData -> runInClient b $ getBakerPrivateData >>= printJSON
     GetPeerData bootstrapper -> runInClient b $ getPeerData bootstrapper >>= printPeerData
-<<<<<<< HEAD
     StartBaker -> runInClient b $ startBaker >>= printSuccess
     StopBaker -> runInClient b $ stopBaker >>= printSuccess
     PeerConnect ip port -> runInClient b $ peerConnect ip port >>= printSuccess
@@ -182,6 +181,8 @@
     DumpStop -> runInClient b $ dumpStop >>= printSuccess
     RetransmitRequest identifier elementType since networkId -> runInClient b $ retransmitRequest identifier elementType since networkId >>= printSuccess
     GetSkovStats -> runInClient b $ getSkovStats >>= (liftIO . print)
+    MakeBakerPayload bakerKeysFile accountKeysFile payloadFile -> handleMakeBaker bakerKeysFile accountKeysFile payloadFile
+    SendTransactionPayload headerFile payloadFile nid -> runInClient b $ handleSendTransactionPayload nid headerFile payloadFile
     _ -> undefined
 
 printSuccess :: Either String Bool -> ClientMonad IO ()
@@ -195,11 +196,6 @@
   peerStats     :: PeerStatsResponse,
   peerList      :: PeerListResponse
   }
-=======
-    MakeBakerPayload bakerKeysFile accountKeysFile payloadFile -> handleMakeBaker bakerKeysFile accountKeysFile payloadFile
-    SendTransactionPayload headerFile payloadFile nid -> runInClient b $ handleSendTransactionPayload nid headerFile payloadFile
-    _ -> undefined
-
 except :: IO (Maybe b) -> String -> IO b
 except c err = c >>= \case
   Just x -> return x
@@ -269,7 +265,6 @@
           signKey <- v .: "signKey"
           signScheme <- v .: "signatureScheme"
           return (signScheme, signKey, verifyKey)
->>>>>>> 88b6af61
 
 printPeerData :: MonadIO m => Either String PeerData -> m ()
 printPeerData epd =
@@ -310,76 +305,6 @@
     peerList <- peerList'
     return PeerData{..}
 
-<<<<<<< HEAD
-=======
-
-getNodeInfo :: ClientMonad IO (Either String NodeInfoResponse)
-getNodeInfo = do
-  client <- asks grpc
-  liftClientIO $! do
-    ret <- rawUnary (RPC :: RPC P2P "nodeInfo") client defMessage
-    return (outputGRPC ret)
-
-getPeerTotalSent :: ClientMonad IO (Either String Word64)
-getPeerTotalSent = do
-  client <- asks grpc
-  liftClientIO $! do
-    ret <- rawUnary (RPC :: RPC P2P "peerTotalSent") client defMessage
-    return ((^. CF.value) <$> outputGRPC ret)
-
-
-getPeerTotalReceived :: ClientMonad IO (Either String Word64)
-getPeerTotalReceived = do
-  client <- asks grpc
-  liftClientIO $! do
-    ret <- rawUnary (RPC :: RPC P2P "peerTotalReceived") client defMessage
-    return ((^. CF.value) <$> outputGRPC ret)
-
-getPeerVersion :: ClientMonad IO (Either String Text)
-getPeerVersion = do
-  client <- asks grpc
-  liftClientIO $! do
-    ret <- rawUnary (RPC :: RPC P2P "peerVersion") client defMessage
-    return ((^. CF.value) <$> outputGRPC ret)
-
-getPeerStats :: Bool -> ClientMonad IO (Either String PeerStatsResponse)
-getPeerStats bootstrapper = do
-  client <- asks grpc
-  liftClientIO $! do
-    ret <- rawUnary (RPC :: RPC P2P "peerStats") client (defMessage & CF.includeBootstrappers .~ bootstrapper)
-    return (outputGRPC ret)
-
-getPeerList :: Bool -> ClientMonad IO (Either String PeerListResponse)
-getPeerList bootstrapper = do
-  client <- asks grpc
-  liftClientIO $! do
-    ret <- rawUnary (RPC :: RPC P2P "peerList") client (defMessage & CF.includeBootstrappers .~ bootstrapper)
-    return (outputGRPC ret)
-
--- |Return Right True if baker successfully started,
-startBaker :: ClientMonad IO (Either String Bool)
-startBaker = do
-  client <- asks grpc
-  liftClientIO $! do
-    ret <- rawUnary (RPC :: RPC P2P "startBaker") client defMessage
-    return ((^. CF.value) <$> outputGRPC ret)
-
--- |Return Right True if baker successfully stopped.
-stopBaker :: ClientMonad IO (Either String Bool)
-stopBaker = do
-  client <- asks grpc
-  liftClientIO $! do
-    ret <- rawUnary (RPC :: RPC P2P "stopBaker") client defMessage
-    return ((^. CF.value) <$> outputGRPC ret)
-
-getBakerPrivateData :: ClientMonad IO (Either String [Value])
-getBakerPrivateData = do
-  client <- asks grpc
-  liftClientIO $! do
-    ret <- rawUnary (RPC :: RPC P2P "getBakerPrivateData") client defMessage
-    return (processJSON ret)
-
->>>>>>> 88b6af61
 printNodeInfo :: MonadIO m => Either String NodeInfoResponse -> m ()
 printNodeInfo mni =
   case mni of
@@ -501,154 +426,4 @@
 
   let encPayload = Types.encodePayload txPayload
   let header = Types.makeTransactionHeader Sig.Ed25519 (verifyKey keys) (Types.payloadSize encPayload) nonce energy
-<<<<<<< HEAD
-  return $ Types.signTransaction keys header encPayload
-=======
-  return $ Types.signTransaction keys header encPayload
-
-
-sendHookToBaker ::
-     (MonadIO m)
-  => Types.TransactionHash
-  -> ClientMonad m (Either String [Value])
-sendHookToBaker txh = do
-  client <- asks grpc
-  ret <- liftClientIO $!
-      rawUnary
-        (RPC :: RPC P2P "hookTransaction")
-        client
-        (defMessage & CF.transactionHash .~ pack (show txh))
-  return $ processJSON ret
-
-sendTransactionToBaker :: MonadIO m => Types.BareTransaction -> Int -> ClientMonad m ()
-sendTransactionToBaker t nid = do
-  client <- asks grpc
-  !_ <-
-    liftClientIO $!
-    rawUnary
-      (RPC :: RPC P2P "sendTransaction")
-      client
-      (defMessage & CF.networkId .~ fromIntegral nid & CF.payload .~ S.encode t)
-  return ()
-
-hookTransaction :: Text -> ClientMonad IO (Either String [Value])
-hookTransaction txh = do
-  client <- asks grpc
-  liftClientIO $! do
-    ret <-
-      rawUnary
-        (RPC :: RPC P2P "hookTransaction")
-        client
-        (defMessage & CF.transactionHash .~ txh)
-    return $ processJSON ret
-
-getConsensusStatus :: (MonadFail m, MonadIO m) => ClientMonad m (Either String [Value])
-getConsensusStatus = do
-  client <- asks grpc
-  liftClientIO $! do
-    ret <- rawUnary (RPC :: RPC P2P "getConsensusStatus") client defMessage
-    return $ processJSON ret
-
-getBlockInfo :: Text -> ClientMonad IO (Either String [Value])
-getBlockInfo hash = do
-  client <- asks grpc
-  liftClientIO $! do
-    ret <-
-      rawUnary
-        (RPC :: RPC P2P "getBlockInfo")
-        client
-        (defMessage & CF.blockHash .~ hash)
-    return $ processJSON ret
-
-getAccountList :: Text -> ClientMonad IO (Either String [Value])
-getAccountList hash = do
-  client <- asks grpc
-  liftClientIO $! do
-    ret <-
-      rawUnary
-        (RPC :: RPC P2P "getAccountList")
-        client
-        (defMessage & CF.blockHash .~ hash)
-    return $ processJSON ret
-
-getInstances :: Text -> ClientMonad IO (Either String [Value])
-getInstances hash = do
-  client <- asks grpc
-  liftClientIO $! do
-    ret <-
-      rawUnary
-        (RPC :: RPC P2P "getInstances")
-        client
-        (defMessage & CF.blockHash .~ hash)
-    return $ processJSON ret
-
-getAccountInfo :: (MonadFail m, MonadIO m) => Text -> Text -> ClientMonad m (Either String [Value])
-getAccountInfo hash account = do
-  client <- asks grpc
-  liftClientIO $! do
-    ret <-
-      rawUnary
-        (RPC :: RPC P2P "getAccountInfo")
-        client
-        (defMessage & CF.blockHash .~ hash & CF.address .~ account)
-    return $ processJSON ret
-
-getInstanceInfo :: Text -> Text -> ClientMonad IO (Either String [Value])
-getInstanceInfo hash account = do
-  client <- asks grpc
-  liftClientIO $! do
-    ret <-
-      rawUnary
-        (RPC :: RPC P2P "getInstanceInfo")
-        client
-        (defMessage & CF.blockHash .~ hash & CF.address .~ account)
-    return $ processJSON ret
-
-getRewardStatus :: Text -> ClientMonad IO (Either String [Value])
-getRewardStatus hash = do
-  client <- asks grpc
-  liftClientIO $! do
-    ret <-
-      rawUnary
-        (RPC :: RPC P2P "getRewardStatus")
-        client
-        (defMessage & CF.blockHash .~ hash)
-    return $ processJSON ret
-
-getBirkParameters :: Text -> ClientMonad IO (Either String [Value])
-getBirkParameters hash = do
-  client <- asks grpc
-  liftClientIO $! do
-    ret <-
-      rawUnary
-        (RPC :: RPC P2P "getBirkParameters")
-        client
-        (defMessage & CF.blockHash .~ hash)
-    return $ processJSON ret
-
-getModuleList :: Text -> ClientMonad IO (Either String [Value])
-getModuleList hash = do
-  client <- asks grpc
-  liftClientIO $! do
-    ret <-
-      rawUnary
-        (RPC :: RPC P2P "getModuleList")
-        client
-        (defMessage & CF.blockHash .~ hash)
-    return $ processJSON ret
-
-getModuleSource ::
-     (MonadIO m)
-  => Text
-  -> Text
-  -> ClientMonad (PR.Context Core.UA m) (Either String (Core.Module Core.UA))
-getModuleSource hash moduleref = do
-  client <- asks grpc
-  liftClientIO $! do
-    ret <-
-      rawUnary
-        (RPC :: RPC P2P "getModuleSource")
-        client
-        (defMessage & CF.blockHash .~ hash & CF.moduleRef .~ moduleref)
-    return $ S.decode (ret ^. unaryOutput . CF.payload)
->>>>>>> 88b6af61
+  return $ Types.signTransaction keys header encPayload