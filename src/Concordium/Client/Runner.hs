--- conflicted
+++ resolved
@@ -1053,29 +1053,32 @@
       let intOpts = toInteractionOpts txOpts
       pl <- bakerRemoveTransactionPayload brtcCfg (ioConfirm intOpts)
       withClient backend $ do
-<<<<<<< HEAD
-        tx <- startTransaction (brtcTransactionCfg brtcCfg) pl
-        tailTransaction $ getBlockItemHash tx
-    BakerSetAggregationKey bid file txOpts -> do
-      baseCfg <- getBaseConfig baseCfgDir verbose True
-      when verbose $ do
-        runPrinter $ printBaseConfig baseCfg
-        putStrLn ""
-
-      bsaktCfg <- getBakerSetAggregationKeyCfg baseCfg txOpts bid file
-      pl <- bakerSetAggregationKeyTransactionPayload bsaktCfg True
-
-      withClient backend $ do
-        tx <- startTransaction (bsakTransactionCfg bsaktCfg) pl
-        tailTransaction $ getBlockItemHash tx
-=======
         tx <- startTransaction txCfg pl (ioConfirm intOpts)
         let hash = getBlockItemHash tx
         logSuccess [ printf "transaction '%s' sent to the baker" (show hash) ]
         when (ioTail intOpts) $ do
           tailTransaction hash
 --          logSuccess [ "baker successfully removed" ]
->>>>>>> fbcc38ac
+
+    BakerSetAggregationKey bid file txOpts -> do
+      baseCfg <- getBaseConfig baseCfgDir verbose True
+      when verbose $ do
+        runPrinter $ printBaseConfig baseCfg
+        putStrLn ""
+
+      bsaktCfg <- getBakerSetAggregationKeyCfg baseCfg txOpts bid file
+      let intOpts = toInteractionOpts txOpts
+      let txCfg = bsakTransactionCfg bsaktCfg
+
+      pl <- bakerSetAggregationKeyTransactionPayload bsaktCfg (ioConfirm intOpts)
+
+      withClient backend $ do
+        tx <- startTransaction txCfg pl (ioConfirm intOpts)
+        let hash = getBlockItemHash tx
+        logSuccess [ printf "transaction '%s' sent to the baker" (show hash) ]
+        when (ioTail intOpts) $ do
+          tailTransaction hash
+--          logSuccess [ "baker aggregation key successfully updated" ]
 
 -- |Resolve configuration of a 'baker update' transaction based on persisted config and CLI flags.
 -- See the docs for getTransactionCfg for the behavior when no or a wrong amount of energy is allocated.
