--- conflicted
+++ resolved
@@ -4119,10 +4119,6 @@
                 readBlockHashOrDefault Best block
                     >>= getNextUpdateSequenceNumbers
                     >>= printResponseValueAsJSON
-<<<<<<< HEAD
-        GetBakerEarliestWinTime bakerId ->
-            withClient backend $ getBakerEarliestWinTime bakerId >>= printResponseValueAsJSON
-=======
         GetBakersRewardPeriod block ->
             withClient backend $
                 readBlockHashOrDefault Best block
@@ -4133,7 +4129,8 @@
                 readBlockHashOrDefault Best block
                     >>= getBlockCertificates
                     >>= printResponseValueAsJSON
->>>>>>> fe29a31f
+        GetBakerEarliestWinTime bakerId ->
+            withClient backend $ getBakerEarliestWinTime bakerId >>= printResponseValueAsJSON
   where
     -- \|Print the response value under the provided mapping,
     -- or fail with an error message if the response contained
