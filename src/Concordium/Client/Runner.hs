{-# LANGUAGE OverloadedStrings #-}
{-# LANGUAGE ScopedTypeVariables #-}
{-# LANGUAGE DeriveGeneric #-}
module Concordium.Client.Runner
  ( process
  , getAccountNonce
  , getBestBlockHash
  , getLastFinalBlockHash
  , PeerData(..)
  , getPeerData
  , getNodeInfo
  , sendTransactionToBaker
  , getConsensusStatus
  , generateBakerKeys
  , generateBakerAddPayload
  , getAccountInfo
  , getModuleSet
  , getStatusOfPeers
  , StatusOfPeers(..)
  , ClientMonad(..)
  , withClient
  , EnvData(..)
  , GrpcConfig
  , processTransaction_
  , awaitState
  -- * For importing support
  , decodeGenesisFormattedAccountExport
  , accountCfgsFromWalletExportAccounts
  , decodeMobileFormattedAccountExport
  -- * For adding baker support
  , startTransaction
  , encodeAndSignTransaction
  , tailTransaction_
  , getBlockItemHash
  -- * For delegation support
  , getAccountDelegateTransactionCfg
  , adtcTransactionCfg
  , accountDelegateTransactionPayload
  , withClientJson
  , getAccountUndelegateTransactionCfg
  , autcTransactionCfg
  , accountUndelegateTransactionPayload
  , TransactionConfig(..)
  , getFromJson
  ) where

import           Concordium.Client.Utils
import           Concordium.Client.Cli
import           Concordium.Client.Config
import           Concordium.Client.Commands          as COM
import           Concordium.Client.Export
import           Concordium.Client.GRPC
import           Concordium.Client.Output
import           Concordium.Client.Parse
import           Concordium.Client.Runner.Helper
import           Concordium.Client.Types.Account
import           Concordium.Client.Types.Transaction as CT
import           Concordium.Client.Types.TransactionStatus
import           Concordium.Common.Version
import qualified Concordium.Crypto.EncryptedTransfers as Enc
import qualified Concordium.Crypto.BlockSignature    as BlockSig
import qualified Concordium.Crypto.BlsSignature      as Bls
import qualified Concordium.Crypto.Proofs            as Proofs
import qualified Concordium.Crypto.SignatureScheme   as SigScheme
import qualified Concordium.Crypto.VRF               as VRF
import qualified Concordium.Types.Updates            as Updates
import qualified Concordium.Types.Transactions       as Types
import           Concordium.Types.HashableTo
import qualified Concordium.Types.Execution          as Types
import qualified Concordium.Types                    as Types
import qualified Concordium.ID.Types                 as ID
import           Concordium.ID.Parameters
import qualified Concordium.Wasm                     as Wasm
import           Proto.ConcordiumP2pRpc
import qualified Proto.ConcordiumP2pRpc_Fields       as CF

import           Control.Monad.Fail
import           Control.Monad.Except
import           Control.Monad.Reader                hiding (fail)
import           GHC.Generics
import           Data.IORef
import           Data.Foldable
import           Data.Aeson                          as AE
import           Data.Aeson.Types
import qualified Data.Aeson.Encode.Pretty            as AE
import qualified Data.ByteString                     as BS
import qualified Data.ByteString.Lazy                as BSL
import qualified Data.ByteString.Lazy.Char8          as BSL8
import qualified Data.ByteString.Short               as BS (toShort)
import qualified Data.ByteString.Short               as BSS
import qualified Data.HashMap.Strict                 as Map
import qualified Data.HashSet                        as HSet
import qualified Data.Map                            as OrdMap
import           Data.Maybe
import           Data.List                           as L
import qualified Data.Serialize                      as S
import qualified Data.Set                            as Set
import           Data.String
import           Data.Text(Text)
import qualified Data.Tuple                          as Tuple
import qualified Data.Text                           as Text
import qualified Data.Vector                         as Vec
import           Data.Word
import           Lens.Micro.Platform
import           Network.GRPC.Client.Helpers
import           Network.HTTP2.Client.Exceptions
import           Prelude                             hiding (fail, mod, unlines)
import           System.IO
import qualified System.IO.Error                    as Err
import           System.Directory
import           Text.Printf
import           Text.Read (readMaybe)

liftClientIOToM :: MonadIO m => ClientIO a -> ExceptT ClientError m a
liftClientIOToM comp = do
  r <- liftIO (runClientIO comp)
  case r of
    Left err  -> throwError err
    Right res -> return res

withClient :: MonadIO m => Backend -> ClientMonad m a -> m a
withClient bkend comp = do
  r <- runExceptT $! do
    let config = GrpcConfig (COM.grpcHost bkend) (COM.grpcPort bkend) (COM.grpcAuthenticationToken bkend) (COM.grpcTarget bkend) (COM.grpcRetryNum bkend) Nothing
    client <- liftClientIOToM (mkGrpcClient config Nothing)
    ret <- (runReaderT . _runClientMonad) comp $! client
    liftClientIOToM (maybe (return ()) close =<< (liftIO . readIORef $ grpc client))
    return ret
  case r of
    Left err -> error (show err)
    Right x  -> return x

withClientJson :: (MonadIO m, FromJSON a) => Backend -> ClientMonad m (Either String Value) -> m a
withClientJson b c = withClient b c >>= getFromJson

-- |Helper function for parsing JSON Value or fail if the value is missing or cannot be converted correctly.
-- The parameter has the same type as the one returned by e.g. eitherDecode or processJSON,
-- which many of the GRPC commands use.
getFromJson :: (MonadIO m, FromJSON a) => Either String Value -> m a
getFromJson = getFromJsonAndHandleError onError
  where onError val err = logFatal ["cannot convert '" ++ show val ++ "': " ++ err]

-- |Helper function for parsing JSON Value, logFatal if the Either is Left,
-- and use the provided function to handle Error in fromJSON.
getFromJsonAndHandleError :: (MonadIO m, FromJSON a) =>
                         (Value -> String -> m a) -- ^ Takes the JSON being converted and the err string from (Error err) if fromJSON fails.
                         -> Either String Value
                         -> m a
getFromJsonAndHandleError handleError r = do
  s <- case r of
         Left err -> logFatal [printf "I/O error: %s" err]
         Right v -> return v
  case fromJSON s of
    Error err -> handleError s err
    Success v -> return v

-- |Look up account from the provided name or address. If 'Nothing' is given, use the defaultAcccountName.
-- Fail if the name or address cannot be found.
getAccountAddressArg :: AccountNameMap -> Maybe Text -> IO NamedAddress
getAccountAddressArg m input =
  case getAccountAddress m $ fromMaybe defaultAccountName input of
    Left err -> logFatal [err]
    Right v -> return v

-- |Process CLI command.
process :: COM.Options -> IO ()
process Options{optsCmd = command, optsBackend = backend, optsConfigDir = cfgDir, optsVerbose = verbose} = do
  -- Disable output buffering.
  hSetBuffering stdout NoBuffering

  case command of
    LegacyCmd c -> processLegacyCmd c backend
    ConfigCmd c -> processConfigCmd c cfgDir verbose
    TransactionCmd c -> processTransactionCmd c cfgDir verbose backend
    AccountCmd c -> processAccountCmd c cfgDir verbose backend
    ModuleCmd c -> processModuleCmd c cfgDir verbose backend
    ContractCmd c -> processContractCmd c cfgDir verbose backend
    ConsensusCmd c -> processConsensusCmd c cfgDir verbose backend
    BlockCmd c -> processBlockCmd c verbose backend
    BakerCmd c -> processBakerCmd c cfgDir verbose backend
    IdentityCmd c -> processIdentityCmd c backend

-- |Process a 'config ...' command.
processConfigCmd :: ConfigCmd -> Maybe FilePath -> Verbose ->  IO ()
processConfigCmd action baseCfgDir verbose =
  case action of
    ConfigInit -> void $ initBaseConfig baseCfgDir
    ConfigShow -> do
      baseCfg <- getBaseConfig baseCfgDir verbose AutoInit
      runPrinter $ printBaseConfig baseCfg
      putStrLn ""
      accCfgs <- getAllAccountConfigs baseCfg
      runPrinter $ printAccountConfigList accCfgs
    ConfigAccountCmd c -> case c of
      ConfigAccountAdd addr naName -> do
        baseCfg <- getBaseConfig baseCfgDir verbose AutoInit
        when verbose $ do
          runPrinter $ printBaseConfig baseCfg
          putStrLn ""

        naAddr <-
          case ID.addressFromText addr of
            Left err -> logFatal [printf "cannot parse '%s' as an address: %s" addr err]
            Right a -> return a
        forM_ naName $ logFatalOnError . validateAccountName
        void $ initAccountConfig baseCfg NamedAddress{..} True
      ConfigAccountImport file name importFormat -> do
        baseCfg <- getBaseConfig baseCfgDir verbose AutoInit
        when verbose $ do
          runPrinter $ printBaseConfig baseCfg
          putStrLn ""

        fileExists <- doesFileExist file
        unless fileExists $ logFatal [printf "the given file '%s' does not exist" file]

        -- NB: This also checks whether the name is valid if provided.
        accCfgs <- loadAccountImportFile importFormat file name
        void $ importAccountConfig baseCfg accCfgs verbose
      ConfigAccountAddKeys addr keysFile -> do
        baseCfg <- getBaseConfig baseCfgDir verbose AutoInit
        when verbose $ do
          runPrinter $ printBaseConfig baseCfg
          putStrLn ""

        keyMapInput <- getKeyMapInput keysFile
        (baseCfg', accCfg) <- getAccountConfigFromAddr addr baseCfg

        let keyMapCurrent = acKeys accCfg
        let keyMapNew = Map.difference keyMapInput keyMapCurrent
        let keyMapDuplicates = Map.intersection keyMapCurrent keyMapInput

        unless (Map.null keyMapDuplicates) $ logWarn
                              [ "the keys with indices "
                                ++ showMapIdxs keyMapDuplicates
                                ++ " can not be added because they already exist",
                                "Use 'config account update-keys' if you want to update them."]

        -- Only write account keys if any non-duplicated keys are added
        case Map.null keyMapNew of
          True -> logInfo ["no keys were added"]
          False -> do
            logInfo ["the keys with indices "
                     ++ showMapIdxs keyMapNew
                     ++ " will be added to account " ++ Text.unpack addr]
            let accCfg' = accCfg { acKeys = keyMapNew }
            writeAccountKeys baseCfg' accCfg' verbose
      ConfigAccountUpdateKeys addr keysFile -> do
        baseCfg <- getBaseConfig baseCfgDir verbose AutoInit
        when verbose $ do
          runPrinter $ printBaseConfig baseCfg
          putStrLn ""

        keyMapInput <- getKeyMapInput keysFile
        (baseCfg', accCfg) <- getAccountConfigFromAddr addr baseCfg

        let keyMapCurrent = acKeys accCfg
        let keyMapNew = Map.difference keyMapInput keyMapCurrent
        let keyMapDuplicates = Map.intersection keyMapCurrent keyMapInput

        unless (Map.null keyMapNew) $ logWarn
                              [ "the keys with indices "
                                ++ showMapIdxs keyMapNew
                                ++ " can not be updated because they do not match existing keys",
                                "Use 'config account add-keys' if you want to add them."]

        case Map.null keyMapDuplicates of
          True -> logInfo ["no keys were updated"]
          False -> do
            logWarn [ "the keys with indices "
                      ++ showMapIdxs keyMapDuplicates
                      ++ " will be updated and can NOT be recovered"]

            updateConfirmed <- askConfirmation $ Just "confirm that you want to update the keys"

            when updateConfirmed $ do
              logInfo [ "the keys with indices "
                        ++ showMapIdxs keyMapDuplicates
                        ++ " will be updated on account " ++ Text.unpack addr]
              let accCfg' = accCfg { acKeys = keyMapDuplicates }
              writeAccountKeys baseCfg' accCfg' verbose
      ConfigAccountRemoveKeys addr idxs threshold -> do
        baseCfg <- getBaseConfig baseCfgDir verbose AutoInit
        when verbose $ do
          runPrinter $ printBaseConfig baseCfg
          putStrLn ""

        (_, accCfg) <- getAccountConfigFromAddr addr baseCfg

        let idxsInput = HSet.fromList idxs
        let idxsCurrent = Map.keysSet . acKeys $ accCfg

        let idxsToRemove = HSet.intersection idxsCurrent idxsInput
        let idxsNotFound = HSet.difference idxsInput idxsToRemove

        unless (HSet.null idxsNotFound) $ logWarn
                              ["keys with indices "
                               ++ showHSetIdxs idxsNotFound
                               ++ " do not exist and can therefore not be removed"]

        case HSet.null idxsToRemove of
          True -> logInfo ["no keys were removed"]
          False -> do
            logWarn [ "the keys with indices "
                      ++ showHSetIdxs idxsToRemove
                      ++ " will be removed and can NOT be recovered"]

            updateConfirmed <- askConfirmation $ Just "confirm that you want to remove the keys"

            when updateConfirmed $ do
              logInfo [ "the keys with indices "
                        ++ showHSetIdxs idxsToRemove
                        ++ " will be removed from account " ++ Text.unpack addr]

              let accCfg' = accCfg { acThreshold = fromMaybe (acThreshold accCfg) threshold }
              removeAccountKeys baseCfg accCfg' (HSet.toList idxsToRemove) verbose

  where showMapIdxs = showIdxs . Map.keys
        showHSetIdxs = showIdxs . HSet.toList
        showIdxs = L.intercalate ", " . map show . L.sort

        getKeyMapInput :: FilePath -> IO EncryptedAccountKeyMap
        getKeyMapInput keysFile = AE.eitherDecodeFileStrict keysFile `withLogFatalIO` ("cannot decode keys: " ++)

        getAccountConfigFromAddr :: Text -> BaseConfig -> IO (BaseConfig, AccountConfig)
        getAccountConfigFromAddr addr baseCfg = getAccountConfig (Just addr) baseCfg Nothing Nothing Nothing AutoInit

-- |Read and parse a file exported from either genesis data or mobile wallet.
-- The format specifier tells which format to expect.
-- If the format is "mobile", the user is prompted for a password which is used to decrypt
-- the exported data. This may result in multiple named accounts. If a name is provided,
-- only the account with that name is being selected for import.
-- The "genesis" format is not encrypted and only contains a single account which is not named.
-- If a name is provided in this case, this will become the account name.
loadAccountImportFile :: AccountExportFormat -> FilePath -> Maybe Text -> IO [AccountConfig]
loadAccountImportFile format file name = do
  contents <- BS.readFile file
  case format of
    FormatMobile -> do
      pwd <- askPassword "Enter encryption password: "
      accCfgs <- decodeMobileFormattedAccountExport contents name pwd `withLogFatalIO` ("cannot import accounts: " ++)

      logInfo ["loaded account(s):"]
      forM_ accCfgs $ \AccountConfig{acAddr=NamedAddress{..}} -> logInfo [printf "- %s (%s)" (show naAddr) (maybe "-" show naName)]
      logInfo ["all signing keys have been encrypted with the password used for this import."]

      when (null accCfgs) $ logWarn ["no accounts selected for import"]
      return accCfgs
    FormatGenesis -> do
     pwd <- createPasswordInteractive (Just "encrypt all signing keys with") `withLogFatalIO` id
     accCfg <- decodeGenesisFormattedAccountExport contents name pwd `withLogFatalIO` ("cannot import account: " ++)
     return [accCfg]


-- |Process a 'transaction ...' command.
processTransactionCmd :: TransactionCmd -> Maybe FilePath -> Verbose -> Backend -> IO ()
processTransactionCmd action baseCfgDir verbose backend =
  case action of
    TransactionSubmit fname intOpts -> do
      -- TODO Ensure that the "nonce" field is optional in the payload.
      source <- BSL.readFile fname

      -- TODO Print transaction details and ask for confirmation if (ioConfirm intOpts)

      withClient backend $ do
        tx <- processTransaction source defaultNetId
        let hash = getBlockItemHash tx
        logSuccess [ printf "transaction '%s' sent to the baker" (show hash) ]
        when (ioTail intOpts) $ do
          tailTransaction_ hash
--          logSuccess [ "transaction successfully completed" ]
    TransactionDeployCredential fname intOpts -> do
      source <- BSL.readFile fname
      withClient backend $ do
        tx <- processCredential source defaultNetId
        let hash = getBlockItemHash tx
        logSuccess [ printf "transaction '%s' sent to the baker" (show hash) ]
        when (ioTail intOpts) $ do
          tailTransaction_ hash
--          logSuccess [ "credential deployed successfully" ]
    TransactionStatus h -> do
      hash <- case parseTransactionHash h of
        Nothing -> logFatal [printf "invalid transaction hash '%s'" h]
        Just hash -> return hash
      status <- withClient backend $ queryTransactionStatus hash
      when verbose $ logInfo [printf "Response: %s" (show status)]
      runPrinter $ printTransactionStatus status
      -- TODO This works but output doesn't make sense if transaction is already committed/finalized.
      --      It should skip already completed steps.
      -- withClient backend $ tailTransaction_ hash
    TransactionSendGtu receiver amount txOpts -> do
      baseCfg <- getBaseConfig baseCfgDir verbose AutoInit
      when verbose $ do
        runPrinter $ printBaseConfig baseCfg
        putStrLn ""
      ttxCfg <- getTransferTransactionCfg baseCfg txOpts receiver amount
      let txCfg = ttcTransactionCfg ttxCfg
      when verbose $ do
        runPrinter $ printAccountConfig $ tcAccountCfg txCfg
        putStrLn ""

      let intOpts = toInteractionOpts txOpts
      pl <- transferTransactionPayload ttxCfg (ioConfirm intOpts)
      withClient backend $ sendAndTailTransaction_ txCfg pl intOpts

    TransactionEncryptedTransfer txOpts receiver amount index -> do
      baseCfg <- getBaseConfig baseCfgDir verbose AutoInit
      when verbose $ do
        runPrinter $ printBaseConfig baseCfg
        putStrLn ""

      -- the 11+ is because the size of the transfer is 2584 bytes (+ header)
      let nrgCost _ = return $ Just $ (11+) . encryptedTransferEnergyCost
      txCfg <- liftIO (getTransactionCfg baseCfg txOpts nrgCost)

      encryptedSecretKey <-
          case acEncryptionKey . tcAccountCfg $ txCfg of
            Nothing ->
              logFatal ["Missing account encryption secret key for account: " ++ show (acAddr . tcAccountCfg $ txCfg)]
            Just x -> return x
      secretKey <- decryptAccountEncryptionSecretKeyInteractive encryptedSecretKey `withLogFatalIO` ("Couldn't decrypt account encryption secret key: " ++)

      receiverAcc <- getAccountAddressArg (bcAccountNameMap baseCfg) (Just receiver)

      withClient backend $ do
        ttxCfg <- getEncryptedTransferTransactionCfg txCfg receiverAcc amount index secretKey
        liftIO $ when verbose $ do
          runPrinter $ printAccountConfig $ tcAccountCfg txCfg
          putStrLn ""

        let intOpts = toInteractionOpts txOpts
        pl <- encryptedTransferTransactionPayload ttxCfg (ioConfirm intOpts)
        sendAndTailTransaction_ txCfg pl intOpts

-- |Poll the transaction state continuously until it is "at least" the provided one.
-- Note that the "absent" state is considered the "highest" state,
-- so the loop will break if, for instance, the transaction state goes from "committed" to "absent".
awaitState :: (TransactionStatusQuery m) => Int -> TransactionState -> Types.TransactionHash -> m TransactionStatusResult
awaitState t s hash = do
  status <- queryTransactionStatus hash
  if tsrState status >= s then
    return status
  else do
    wait t
    awaitState t s hash

-- |Function type for computing the transaction energy cost for a given number of keys.
-- Returns Nothing if the cost cannot be computed.
type ComputeEnergyCost = Int -> Types.Energy

-- |Function for computing a cost function based on the resolved account config.
type GetComputeEnergyCost = AccountConfig -> IO (Maybe ComputeEnergyCost)

-- |Resolved configuration common to all transaction types.
data TransactionConfig =
  TransactionConfig
  { tcAccountCfg :: AccountConfig
  , tcNonce :: Maybe Types.Nonce
  , tcEnergy :: Types.Energy
  , tcExpiry :: Types.TransactionExpiryTime }

-- |Resolve transaction config based on persisted config and CLI flags.
-- If an energy cost function is provided and it returns a value which
-- is different from the specified energy allocation, a warning is logged.
-- If the energy allocation is too low, the user is prompted to increase it.
getTransactionCfg :: BaseConfig -> TransactionOpts (Maybe Types.Energy) -> GetComputeEnergyCost -> IO TransactionConfig
getTransactionCfg baseCfg txOpts getEnergyCostFunc = do
  accCfg <- getAccountCfgFromTxOpts baseCfg txOpts
  energyCostFunc <- getEnergyCostFunc accCfg
  let computedCost = case energyCostFunc of
                       Nothing -> Nothing
                       Just ec -> Just $ ec (length $ acKeys accCfg)
  energy <- case (toMaxEnergyAmount txOpts, computedCost) of
              (Nothing, Nothing) -> logFatal ["energy amount not specified"]
              (Nothing, Just c) -> do
                logInfo [printf "using default energy amount of %s" (showNrg c)]
                return c
              (Just maxCost, Nothing) -> return maxCost
              (Just maxCost, Just c) -> promptEnergyUpdate maxCost c

  now <- getCurrentTimeUnix
  expiry <- getExpiryArg "expiry" now $ toExpiration txOpts
  warnSuspiciousExpiry expiry now

  return TransactionConfig
    { tcAccountCfg = accCfg
    , tcNonce = toNonce txOpts
    , tcEnergy = energy
    , tcExpiry = expiry }
  where
    promptEnergyUpdate energy actualFee
      | energy < actualFee = do
          logWarn [ "insufficient energy allocated to the transaction"
                  , printf "transaction fee will be %s, but only %s has been allocated" (showNrg actualFee) (showNrg energy) ]
          confirmed <- askConfirmation $ Just $ printf "Do you want to increase the energy allocation to %s?" (showNrg actualFee)
          return $ if confirmed then actualFee else energy
      | actualFee < energy = do
          logInfo [printf "%s allocated to the transaction, but only %s is needed" (showNrg energy) (showNrg actualFee)]
          return energy
      | otherwise = return energy

-- |Resolve transaction config based on persisted config and CLI flags.
-- Used for transactions where a specification of maxEnergy is required.
getRequiredEnergyTransactionCfg :: BaseConfig -> TransactionOpts Types.Energy -> IO TransactionConfig
getRequiredEnergyTransactionCfg baseCfg txOpts = do
  accCfg <- getAccountCfgFromTxOpts baseCfg txOpts
  let energy = toMaxEnergyAmount txOpts
  now <- getCurrentTimeUnix
  expiry <- getExpiryArg "expiry" now $ toExpiration txOpts
  warnSuspiciousExpiry expiry now

  return TransactionConfig
    { tcAccountCfg = accCfg
    , tcNonce = toNonce txOpts
    , tcEnergy = energy
    , tcExpiry = expiry }

-- |Warn if expiry is in the past or very near or distant future.
-- As the timestamps are unsigned, taking the simple difference might cause underflow.
warnSuspiciousExpiry :: Types.TransactionExpiryTime -> Types.TransactionExpiryTime -> IO ()
warnSuspiciousExpiry expiryArg now
  | expiryArg < now =
    logWarn [ "expiration time is in the past"
            , "the transaction will not be committed" ]
  | expiryArg < now + 30 =
    logWarn [ printf "expiration time is in just %s seconds" (show $ now - expiryArg)
            , "this may not be enough time for the transaction to be committed" ]
  | expiryArg > now + 3600 =
    logWarn [ "expiration time is in more than one hour" ]
  | otherwise = return ()

-- |Get accountCfg from the config folder or logFatal if the keys are not provided in txOpts.
getAccountCfgFromTxOpts :: BaseConfig -> TransactionOpts energyOrMaybe -> IO AccountConfig
getAccountCfgFromTxOpts baseCfg txOpts = do
  keysArg <- case toKeys txOpts of
               Nothing -> return Nothing
               Just filePath -> AE.eitherDecodeFileStrict filePath `withLogFatalIO` ("cannot decode keys: " ++)
  snd <$> getAccountConfig (toSender txOpts) baseCfg Nothing keysArg Nothing AssumeInitialized

-- |Resolved configuration for a transfer transaction.
data TransferTransactionConfig =
  TransferTransactionConfig
  { ttcTransactionCfg :: TransactionConfig
  , ttcReceiver :: NamedAddress
  , ttcAmount :: Types.Amount }

-- |Resolve configuration of a transfer transaction based on persisted config and CLI flags.
-- See the docs for getTransactionCfg for the behavior when no or a wrong amount of energy is allocated.
getTransferTransactionCfg :: BaseConfig -> TransactionOpts (Maybe Types.Energy) -> Text -> Types.Amount -> IO TransferTransactionConfig
getTransferTransactionCfg baseCfg txOpts receiver amount = do
  txCfg <- getTransactionCfg baseCfg txOpts nrgCost

  receiverAddress <- getAccountAddressArg (bcAccountNameMap baseCfg) $ Just receiver

  return TransferTransactionConfig
    { ttcTransactionCfg = txCfg
    , ttcReceiver = receiverAddress
    , ttcAmount = amount }
  where nrgCost _ = return $ Just simpleTransferEnergyCost

data EncryptedTransferTransactionConfig =
  EncryptedTransferTransactionConfig
  { ettTransactionCfg :: TransactionConfig
  , ettReceiver :: NamedAddress
  , ettAmount :: Types.Amount
  , ettTransferData :: !Enc.EncryptedAmountTransferData }

getEncryptedTransferTransactionCfg :: TransactionConfig -> NamedAddress -> Types.Amount -> Maybe Int -> ElgamalSecretKey -> ClientMonad IO EncryptedTransferTransactionConfig
getEncryptedTransferTransactionCfg ettTransactionCfg ettReceiver ettAmount idx secretKey = do
  let senderAddr = acAddress . tcAccountCfg $ ettTransactionCfg

  -- get encrypted amounts for the sender
  infoValue <- logFatalOnError =<< withBestBlockHash Nothing (getAccountInfo (Text.pack . show $ senderAddr))
  case AE.fromJSON infoValue of
    AE.Error err -> logFatal ["Cannot decode account info response from the node: " ++ err]
    AE.Success Nothing -> logFatal [printf "Account %s does not exist on the chain." $ show senderAddr]
    AE.Success (Just AccountInfoResult{airEncryptedAmount=a@Types.AccountEncryptedAmount{..}}) -> do
      let listOfEncryptedAmounts = Types.getIncomingAmountsList a
      taker <- case idx of
                Nothing -> return id
                Just v ->
                  if v < fromIntegral _startIndex
                     || v > fromIntegral _startIndex + length listOfEncryptedAmounts
                  then logFatal ["The index provided must be at least the index of the first incoming amount on the account and at most `start index + number of incoming amounts`"]
                  else return $ take (v - fromIntegral _startIndex)
      -- get receiver's public encryption key
      infoValueReceiver <- logFatalOnError =<< withBestBlockHash Nothing (getAccountInfo (Text.pack . show $ naAddr ettReceiver))
      case AE.fromJSON infoValueReceiver of
        AE.Error err -> logFatal ["Cannot decode account info response from the node: " ++ err]
        AE.Success Nothing -> logFatal [printf "Account %s does not exist on the chain." $ show $ naAddr ettReceiver]
        AE.Success (Just air) -> do
          let receiverPk = ID._elgamalPublicKey $ airEncryptionKey air
          -- precomputed table for speeding up decryption
          let table = Enc.computeTable globalContext (2^(16::Int))
              decoder = Enc.decryptAmount table secretKey
              selfDecrypted = decoder _selfAmount
          -- aggregation of idx encrypted amounts
              inputEncAmounts = taker listOfEncryptedAmounts
              aggAmounts = foldl' (<>) _selfAmount inputEncAmounts
              totalEncryptedAmount = foldl' (+) selfDecrypted $ fmap decoder inputEncAmounts
          unless (totalEncryptedAmount >= ettAmount) $
            logFatal [printf "The requested transfer (%s) is more than the total encrypted balance (%s)." (show ettAmount) (show totalEncryptedAmount)]
          -- index indicating which encrypted amounts we used as input
          let aggIndex = case idx of
                Nothing -> Enc.EncryptedAmountAggIndex (Enc.theAggIndex _startIndex + fromIntegral (length listOfEncryptedAmounts))
                Just idx' -> Enc.EncryptedAmountAggIndex (fromIntegral idx')
                -- we use the supplied index if given. We already checked above that it is within bounds.
              aggAmount = Enc.makeAggregatedDecryptedAmount aggAmounts totalEncryptedAmount aggIndex
          liftIO $ Enc.makeEncryptedAmountTransferData globalContext receiverPk secretKey aggAmount ettAmount >>= \case
            Nothing -> logFatal ["Could not create transfer. Likely the provided secret key is incorrect."]
            Just ettTransferData -> return EncryptedTransferTransactionConfig{..}

-- |Resolved configuration for a 'baker add' transaction.
data BakerAddTransactionConfig =
  BakerAddTransactionConfig
  { batcTransactionCfg :: TransactionConfig
  , batcBakerKeys :: BakerKeys }

-- |Resolved configuration for a 'baker remove' transaction.
data BakerRemoveTransactionConfig =
  BakerRemoveTransactionConfig
  { brtcTransactionCfg :: TransactionConfig
  , brtcBakerId :: Types.BakerId }

-- |Resolved configuration for a 'baker set-account' transaction.
data BakerSetAccountTransactionConfig =
  BakerSetAccountTransactionConfig
  { bsatcTransactionCfg :: TransactionConfig
  , bsatcBakerId :: Types.BakerId
  , bsatcAccountSigningData :: AccountSigningData }

-- |Resolved configuration for a 'baker set-key' transaction.
data BakerSetKeyTransactionConfig =
  BakerSetKeyTransactionConfig
  { bsktcTransactionCfg :: TransactionConfig
  , bsktcBakerId :: Types.BakerId
  , bsktcKeyPair :: BlockSig.KeyPair }

data BakerSetAggregationKeyTransactionConfig =
  BakerSetAggregationKeyTransactionConfig
  { bsakTransactionCfg :: TransactionConfig
  , bsakBakerId :: Types.BakerId
  , bsakSecretKey :: Types.BakerAggregationPrivateKey
  , bsakPublicKey :: Types.BakerAggregationVerifyKey }

-- |Resolved configuration for an account delegation transaction.
data AccountDelegateTransactionConfig =
  AccountDelegateTransactionConfig
  { adtcTransactionCfg :: TransactionConfig
  , adtcBakerId :: Types.BakerId }

-- |Resolved configuration for an account undelegation transaction.
data AccountUndelegateTransactionConfig =
  AccountUndelegateTransactionConfig
  { autcTransactionCfg :: TransactionConfig }

data AccountUpdateKeysTransactionCfg =
  AccountUpdateKeysTransactionCfg
  { auktcTransactionCfg :: TransactionConfig
  , auktcKeys :: OrdMap.Map ID.KeyIndex Types.AccountVerificationKey }

data AccountAddKeysTransactionCfg =
  AccountAddKeysTransactionCfg
  { aaktcTransactionCfg :: TransactionConfig
  , aaktcKeys :: OrdMap.Map ID.KeyIndex Types.AccountVerificationKey
  , aaktcThreshold :: Maybe ID.SignatureThreshold }

data AccountRemoveKeysTransactionCfg =
  AccountRemoveKeysTransactionCfg
  { arktcTransactionCfg :: TransactionConfig
  , arktcIndices :: Set.Set ID.KeyIndex
  , arktcThreshold :: Maybe ID.SignatureThreshold }

-- |Resolved configuration for a baker set-election-key transaction
data BakerSetElectionKeyTransactionConfig =
  BakerSetElectionKeyTransactionConfig
  { bsekTransactionCfg :: TransactionConfig
  , bsekBakerId :: Types.BakerId
  , bsekKeyPair :: VRF.KeyPair }

-- |Resolved configuration for transferring from public to encrypted balance.
data AccountEncryptTransactionConfig =
  AccountEncryptTransactionConfig
  { aeTransactionCfg :: TransactionConfig,
    aeAmount :: Types.Amount
  }

-- |Resolved configuration for transferring from encrypted to public balance.
data AccountDecryptTransactionConfig =
  AccountDecryptTransactionConfig
  { adTransactionCfg :: TransactionConfig,
    adTransferData :: Enc.SecToPubAmountTransferData
  }

-- |Resolve configuration of a 'baker add' transaction based on persisted config and CLI flags.
-- See the docs for getTransactionCfg for the behavior when no or a wrong amount of energy is allocated.
getBakerAddTransactionCfg :: BaseConfig -> TransactionOpts (Maybe Types.Energy) -> FilePath -> IO BakerAddTransactionConfig
getBakerAddTransactionCfg baseCfg txOpts f = do
  txCfg <- getTransactionCfg baseCfg txOpts nrgCost
  bakerKeys <- eitherDecodeFileStrict f >>= getFromJson
  return BakerAddTransactionConfig
    { batcTransactionCfg = txCfg
    , batcBakerKeys = bakerKeys }
  where nrgCost _ = return $ Just bakerAddEnergyCost

-- |Resolve configuration of a 'baker add' transaction based on persisted config and CLI flags.
-- See the docs for getTransactionCfg for the behavior when no or a wrong amount of energy is allocated.
getBakerRemoveTransactionCfg :: BaseConfig -> TransactionOpts (Maybe Types.Energy) -> Types.BakerId -> IO BakerRemoveTransactionConfig
getBakerRemoveTransactionCfg baseCfg txOpts bid = do
  txCfg <- getTransactionCfg baseCfg txOpts nrgCost
  return BakerRemoveTransactionConfig
    { brtcTransactionCfg = txCfg
    , brtcBakerId = bid }
  where nrgCost _ = return $ Just bakerRemoveEnergyCost

-- |Resolve configuration for an 'account delegate' transaction.
getAccountDelegateTransactionCfg :: BaseConfig -> TransactionOpts (Maybe Types.Energy) -> Types.BakerId -> GetComputeEnergyCost -> IO AccountDelegateTransactionConfig
getAccountDelegateTransactionCfg baseCfg txOpts bakerId nrgCost = do
  txCfg <- getTransactionCfg baseCfg txOpts nrgCost
  return AccountDelegateTransactionConfig
    { adtcTransactionCfg = txCfg
    , adtcBakerId = bakerId }

-- |Resolve configuration for an 'account undelegate' transaction.
getAccountUndelegateTransactionCfg :: BaseConfig -> TransactionOpts (Maybe Types.Energy) -> GetComputeEnergyCost -> IO AccountUndelegateTransactionConfig
getAccountUndelegateTransactionCfg baseCfg txOpts nrgCost = do
  txCfg <- getTransactionCfg baseCfg txOpts nrgCost
  return AccountUndelegateTransactionConfig
    { autcTransactionCfg = txCfg }

-- |Resolve configuration for an 'update keys' transaction
getAccountUpdateKeysTransactionCfg :: BaseConfig -> TransactionOpts (Maybe Types.Energy) -> FilePath -> IO AccountUpdateKeysTransactionCfg
getAccountUpdateKeysTransactionCfg baseCfg txOpts f = do
  keys <- getFromJson =<< eitherDecodeFileStrict f
  txCfg <- getTransactionCfg baseCfg txOpts (nrgCost $ length keys)
  return $ AccountUpdateKeysTransactionCfg txCfg keys
  where nrgCost numKeys _ = return $ Just $ accountUpdateKeysEnergyCost numKeys

getAccountAddKeysTransactionCfg :: BaseConfig -> TransactionOpts (Maybe Types.Energy) -> FilePath -> Maybe ID.SignatureThreshold -> IO AccountAddKeysTransactionCfg
getAccountAddKeysTransactionCfg baseCfg txOps f threshold = do
  keys <- getFromJson =<< eitherDecodeFileStrict f
  txCfg <- getTransactionCfg baseCfg txOps (nrgCost $ length keys)
  return $ AccountAddKeysTransactionCfg txCfg keys threshold
  where nrgCost numKeys _ = return $ Just $ accountAddKeysEnergyCost numKeys

getAccountRemoveKeysTransactionCfg :: BaseConfig -> TransactionOpts (Maybe Types.Energy) -> [ID.KeyIndex] -> Maybe ID.SignatureThreshold -> IO AccountRemoveKeysTransactionCfg
getAccountRemoveKeysTransactionCfg baseCfg txOpts idxs threshold = do
  txCfg <- getTransactionCfg baseCfg txOpts nrgCost
  indexSet <- Types.safeSetFromAscList $ L.sort idxs
  return $ AccountRemoveKeysTransactionCfg txCfg indexSet threshold
  where
      nrgCost _ = return $ Just accountRemoveKeysEnergyCost

-- |Resolve configuration for transferring an amount from public to encrypted
-- balance of an account.
getAccountEncryptTransactionCfg :: BaseConfig -> TransactionOpts (Maybe Types.Energy) -> Types.Amount -> IO AccountEncryptTransactionConfig
getAccountEncryptTransactionCfg baseCfg txOpts aeAmount = do
  aeTransactionCfg <- getTransactionCfg baseCfg txOpts nrgCost
  return AccountEncryptTransactionConfig{..}
  where nrgCost _ = return $ Just accountEncryptEnergyCost

-- |Resolve configuration for transferring an amount from encrypted to public
-- balance of an account.
getAccountDecryptTransactionCfg :: TransactionConfig -> Types.Amount -> ElgamalSecretKey -> Maybe Int -> ClientMonad IO AccountDecryptTransactionConfig
getAccountDecryptTransactionCfg adTransactionCfg adAmount secretKey idx = do
  let senderAddr = acAddress . tcAccountCfg $ adTransactionCfg
  infoValue <- logFatalOnError =<< withBestBlockHash Nothing (getAccountInfo (Text.pack . show $ senderAddr))
  case AE.fromJSON infoValue of
    AE.Error err -> logFatal ["Cannot decode account info response from the node: " ++ err]
    AE.Success Nothing -> logFatal [printf "Account %s does not exist on the chain." $ show senderAddr]
    AE.Success (Just AccountInfoResult{airEncryptedAmount=a@Types.AccountEncryptedAmount{..}}) -> do
      let listOfEncryptedAmounts = Types.getIncomingAmountsList a
      taker <- case idx of
        Nothing -> return id
        Just v -> if v < fromIntegral _startIndex
                    || v > fromIntegral _startIndex + length listOfEncryptedAmounts
                 then logFatal ["The index provided must be at least the index of the first incoming amount on the account and at most `start index + number of incoming amounts`"]
                 else return $ take (v - fromIntegral _startIndex)
      -- precomputed table for speeding up decryption
      let table = Enc.computeTable globalContext (2^(16::Int))
          decoder = Enc.decryptAmount table secretKey
          selfDecrypted = decoder _selfAmount
      -- aggregation of all encrypted amounts
          inputEncAmounts = taker listOfEncryptedAmounts
          aggAmounts = foldl' (<>) _selfAmount inputEncAmounts
          totalEncryptedAmount = foldl' (+) selfDecrypted $ fmap decoder inputEncAmounts
      unless (totalEncryptedAmount >= adAmount) $
        logFatal [printf "The requested transfer (%s) is more than the total encrypted balance (%s)." (show adAmount) (show totalEncryptedAmount)]
      -- index indicating which encrypted amounts we used as input
      let aggIndex = case idx of
            Nothing -> Enc.EncryptedAmountAggIndex (Enc.theAggIndex _startIndex + fromIntegral (length listOfEncryptedAmounts))
            Just idx' -> Enc.EncryptedAmountAggIndex (fromIntegral idx')
          aggAmount = Enc.makeAggregatedDecryptedAmount aggAmounts totalEncryptedAmount aggIndex
      liftIO $ Enc.makeSecToPubAmountTransferData globalContext secretKey aggAmount adAmount >>= \case
        Nothing -> logFatal ["Could not create transfer. Likely the provided secret key is incorrect."]
        Just adTransferData -> return AccountDecryptTransactionConfig{..}


-- |Convert transfer transaction config into a valid payload,
-- optionally asking the user for confirmation.
transferTransactionPayload :: TransferTransactionConfig -> Bool -> IO Types.Payload
transferTransactionPayload ttxCfg confirm = do
  let TransferTransactionConfig
        { ttcTransactionCfg = TransactionConfig
                              { tcEnergy = energy
                              , tcExpiry = expiryTs
                              , tcAccountCfg = AccountConfig { acAddr = fromAddress } }
        , ttcAmount = amount
        , ttcReceiver = toAddress }
        = ttxCfg

  logSuccess [ printf "sending %s from %s to %s" (showGtu amount) (showNamedAddress fromAddress) (showNamedAddress toAddress)
             , printf "allowing up to %s to be spent as transaction fee" (showNrg energy)
             , printf "transaction expires at %s" (showTimeFormatted $ timeFromTransactionExpiryTime expiryTs) ]
  when confirm $ do
    confirmed <- askConfirmation Nothing
    unless confirmed exitTransactionCancelled

  return Types.Transfer { tToAddress = naAddr toAddress, tAmount = amount }

encryptedTransferTransactionPayload :: MonadIO m => EncryptedTransferTransactionConfig -> Bool -> m Types.Payload
encryptedTransferTransactionPayload EncryptedTransferTransactionConfig{..} confirm = do
  let TransactionConfig
        { tcEnergy = energy
        , tcExpiry = expiry
        , tcAccountCfg = AccountConfig { acAddr = addr } }
        = ettTransactionCfg

  logInfo $
    [ printf "transferring %s GTU from encrypted balance of account %s to %s" (Types.amountToString ettAmount) (showNamedAddress addr) (showNamedAddress ettReceiver)
    , printf "allowing up to %s to be spent as transaction fee" (showNrg energy)
    , printf "transaction expires at %s" (showTimeFormatted $ timeFromTransactionExpiryTime expiry) ]

  when confirm $ do
    confirmed <- askConfirmation Nothing
    unless confirmed exitTransactionCancelled

  return $ Types.EncryptedAmountTransfer (naAddr ettReceiver) ettTransferData

-- |Convert 'baker add' transaction config into a valid payload,
-- optionally asking the user for confirmation.
bakerAddTransactionPayload :: BakerAddTransactionConfig -> FilePath -> Bool -> AccountKeyMap -> IO Types.Payload
bakerAddTransactionPayload batxCfg accountKeysFile confirm accKeys = do
  let BakerAddTransactionConfig
        { batcTransactionCfg = TransactionConfig{..}
        , batcBakerKeys = bakerKeys }
        = batxCfg

  logSuccess [ printf "submitting transaction to add baker using keys from file '%s'" accountKeysFile
             , printf "allowing up to %s to be spent as transaction fee" (showNrg tcEnergy) ]
  when confirm $ do
    confirmed <- askConfirmation Nothing
    unless confirmed exitTransactionCancelled

  generateBakerAddPayload bakerKeys $ accountSigningDataFromConfig tcAccountCfg accKeys

-- |Convert 'baker remove' transaction config into a valid payload,
-- optionally asking the user for confirmation.
bakerRemoveTransactionPayload :: BakerRemoveTransactionConfig -> Bool -> IO Types.Payload
bakerRemoveTransactionPayload brtxCfg confirm = do
  let BakerRemoveTransactionConfig
        { brtcTransactionCfg = TransactionConfig
                               { tcEnergy = energy }
        , brtcBakerId = bid }
        = brtxCfg

  logSuccess [ printf "submitting transaction to remove baker with ID '%s'" (show bid)
             , printf "allowing up to %s to be spent as transaction fee" (showNrg energy) ]
  when confirm $ do
    confirmed <- askConfirmation Nothing
    unless confirmed exitTransactionCancelled

  return Types.RemoveBaker { rbId = bid }

-- |Convert 'account delegate' transaction config into a valid payload,
-- optionally asking the user for confirmation.
accountDelegateTransactionPayload :: AccountDelegateTransactionConfig -> Bool -> IO Types.Payload
accountDelegateTransactionPayload adtxCfg confirm = do
  let AccountDelegateTransactionConfig
        { adtcTransactionCfg = TransactionConfig
                              { tcEnergy = energy
                              , tcExpiry = expiry
                              , tcAccountCfg = AccountConfig { acAddr = addr } }
        , adtcBakerId = bakerId }
        = adtxCfg

  logInfo [ printf "delegating stake from account %s to baker %s" (showNamedAddress addr) (show bakerId)
          , printf "allowing up to %s to be spent as transaction fee" (showNrg energy)
          , printf "transaction expires at %s" (showTimeFormatted $ timeFromTransactionExpiryTime expiry) ]

  when confirm $ do
    confirmed <- askConfirmation Nothing
    unless confirmed exitTransactionCancelled

  return Types.DelegateStake { dsID = bakerId }

-- |Convert 'account undelegate' transaction config into a valid payload,
-- optionally asking the user for confirmation.
accountUndelegateTransactionPayload :: AccountUndelegateTransactionConfig -> Bool -> IO Types.Payload
accountUndelegateTransactionPayload autxCfg confirm = do
  let TransactionConfig
        { tcEnergy = energy
        , tcExpiry = expiry
        , tcAccountCfg = AccountConfig { acAddr = addr } }
        = autcTransactionCfg autxCfg

  logInfo [ printf "undelegating stake from account %s" (showNamedAddress addr)
          , printf "allowing up to %s to be spent as transaction fee" (showNrg energy)
          , printf "transaction expires at %s" (showTimeFormatted $ timeFromTransactionExpiryTime expiry) ]

  when confirm $ do
    confirmed <- askConfirmation Nothing
    unless confirmed exitTransactionCancelled

  return Types.UndelegateStake

accountUpdateKeysTransactionPayload :: AccountUpdateKeysTransactionCfg -> Bool -> IO Types.Payload
accountUpdateKeysTransactionPayload AccountUpdateKeysTransactionCfg{..} confirm = do
  let TransactionConfig
        { tcEnergy = energy
        , tcExpiry = expiry
        , tcAccountCfg = AccountConfig { acAddr = addr } }
        = auktcTransactionCfg

  let logKeyChanges = OrdMap.foldrWithKey (\idx (SigScheme.VerifyKeyEd25519 key) l -> (printf "\t%s: %s" (show idx) (show key)) : l) [] auktcKeys

  logInfo $
    [ printf "updating the following keys for account %s:" (showNamedAddress addr) ] ++
    logKeyChanges ++
    [ printf "allowing up to %s to be spent as transaction fee" (showNrg energy)
    , printf "transaction expires at %s" (showTimeFormatted $ timeFromTransactionExpiryTime expiry) ]

  when confirm $ do
    confirmed <- askConfirmation Nothing
    unless confirmed exitTransactionCancelled

  return $ Types.UpdateAccountKeys auktcKeys


accountAddKeysTransactionPayload :: AccountAddKeysTransactionCfg -> Bool -> IO Types.Payload
accountAddKeysTransactionPayload AccountAddKeysTransactionCfg{..} confirm = do
  let TransactionConfig
        { tcEnergy = energy
        , tcExpiry = expiry
        , tcAccountCfg = AccountConfig { acAddr = addr } }
        = aaktcTransactionCfg

  let logKeyChanges = OrdMap.foldrWithKey (\idx (SigScheme.VerifyKeyEd25519 key) l -> (printf "\t%s: %s" (show idx) (show key)) : l) [] aaktcKeys
      logThresholdChange = case aaktcThreshold of
          Nothing -> []
          Just v -> [ printf "updating signature threshold for account to %d" (toInteger v) ]

  logInfo $
    [ printf "adding the following keys to account %s:" (showNamedAddress addr) ] ++
    logKeyChanges ++
    logThresholdChange ++
    [ printf "allowing up to %s to be spent as transaction fee" (showNrg energy)
    , printf "transaction expires at %s" (showTimeFormatted $ timeFromTransactionExpiryTime expiry) ]

  when confirm $ do
    confirmed <- askConfirmation Nothing
    unless confirmed exitTransactionCancelled

  return $ Types.AddAccountKeys aaktcKeys aaktcThreshold

accountRemoveKeysTransactionPayload :: AccountRemoveKeysTransactionCfg -> Bool -> IO Types.Payload
accountRemoveKeysTransactionPayload AccountRemoveKeysTransactionCfg{..} confirm = do
  let TransactionConfig
        { tcEnergy = energy
        , tcExpiry = expiry
        , tcAccountCfg = AccountConfig { acAddr = addr } }
        = arktcTransactionCfg

  let logThresholdChange = case arktcThreshold of
        Nothing -> []
        Just v -> [ printf "updating signature threshold for account to %d" (toInteger v) ]

  logInfo $
    [ printf "removing keys at indices %s from account %s" (show $ Set.toList arktcIndices) (showNamedAddress addr) ] ++
    logThresholdChange ++
    [ printf "allowing up to %s to be spent as transaction fee" (showNrg energy)
    , printf "transaction expires at %s" (showTimeFormatted $ timeFromTransactionExpiryTime expiry) ]

  when confirm $ do
    confirmed <- askConfirmation Nothing
    unless confirmed exitTransactionCancelled

  return $ Types.RemoveAccountKeys arktcIndices arktcThreshold

accountEncryptTransactionPayload :: AccountEncryptTransactionConfig -> Bool -> IO Types.Payload
accountEncryptTransactionPayload AccountEncryptTransactionConfig{..} confirm = do
  let TransactionConfig
        { tcEnergy = energy
        , tcExpiry = expiry
        , tcAccountCfg = AccountConfig { acAddr = addr } }
        = aeTransactionCfg


  logInfo $
    [ printf "transferring %s GTU from public to encrypted balance of account %s" (Types.amountToString aeAmount) (showNamedAddress addr)
    , printf "allowing up to %s to be spent as transaction fee" (showNrg energy)
    , printf "transaction expires at %s" (showTimeFormatted $ timeFromTransactionExpiryTime expiry) ]

  when confirm $ do
    confirmed <- askConfirmation Nothing
    unless confirmed exitTransactionCancelled

  return $ Types.TransferToEncrypted aeAmount

accountDecryptTransactionPayload :: MonadIO m => AccountDecryptTransactionConfig -> Bool -> m Types.Payload
accountDecryptTransactionPayload AccountDecryptTransactionConfig{..} confirm = do
  let TransactionConfig
        { tcEnergy = energy
        , tcExpiry = expiry
        , tcAccountCfg = AccountConfig { acAddr = addr } }
        = adTransactionCfg

  logInfo $
    [ printf "transferring %s GTU from encrypted to public balance of account %s" (Types.amountToString (Enc.stpatdTransferAmount adTransferData)) (showNamedAddress addr)
    , printf "allowing up to %s to be spent as transaction fee" (showNrg energy)
    , printf "transaction expires at %s" (showTimeFormatted $ timeFromTransactionExpiryTime expiry) ]

  when confirm $ do
    confirmed <- askConfirmation Nothing
    unless confirmed exitTransactionCancelled

  return $ Types.TransferToPublic adTransferData


-- |Encode, sign, and send transaction off to the baker.
-- If confirmNonce is set, the user is asked to confirm using the next nonce
-- if there are pending transactions.
startTransaction :: (MonadFail m, MonadIO m)
  => TransactionConfig
  -> Types.Payload
  -> Bool
  -> Maybe AccountKeyMap -- ^ The decrypted account signing keys. If not provided, the encrypted keys
                         -- from the 'TransactionConfig' will be used, and for each the password will be queried.
  -> ClientMonad m Types.BareBlockItem
startTransaction txCfg pl confirmNonce maybeAccKeys = do
  let TransactionConfig
        { tcEnergy = energy
        , tcExpiry = expiry
        , tcNonce = n
        , tcAccountCfg = AccountConfig { acAddr = NamedAddress { .. }, .. }
        , ..
        } = txCfg
  nonce <- getNonce naAddr n confirmNonce
  accountKeyMap <- case maybeAccKeys of
                     Just acKeys' -> return acKeys'
                     Nothing -> liftIO $ failOnError $ decryptAccountKeyMapInteractive acKeys (Just acThreshold) Nothing
  let tx = encodeAndSignTransaction pl naAddr energy nonce expiry accountKeyMap acThreshold

  sendTransactionToBaker tx defaultNetId >>= \case
    Left err -> fail err
    Right False -> fail "transaction not accepted by the baker"
    Right True -> return tx

-- |Fetch next nonces relative to the account's most recently committed and
-- pending transactions, respectively.
-- If they match, the nonce is returned.
-- If they don't match, optionally ask the user to confirm proceeding with the latter nonce.
-- If rejected, the process is cancelled (exit with code 0).
getNonce :: (MonadFail m, MonadIO m) => Types.AccountAddress -> Maybe Types.Nonce -> Bool -> ClientMonad m Types.Nonce
getNonce sender nonce confirm =
  case nonce of
    Nothing -> do
      currentNonce <- getBestBlockHash >>= getAccountNonce sender
      nextNonce <- nanNonce <$> (getNextAccountNonce (Text.pack $ show sender) >>= getFromJson)
      liftIO $ when (currentNonce /= nextNonce) $ do
        logWarn [ printf "there is a pending transaction with nonce %s, but last committed one has %s" (show $ nextNonce-1) (show $ currentNonce-1)
                , printf "this transaction will have nonce %s and might hang if the pending transaction fails" (show nextNonce) ]
        when confirm $ do
          putStrLn "Proceed if you're confident that all currently pending transactions are valid."
          confirmed <- askConfirmation $ Just "proceed"
          unless confirmed exitTransactionCancelled
      return nextNonce
    Just v -> return v

-- |Send a transaction and optionally tail it (see 'tailTransaction' below).
sendAndTailTransaction_ :: (MonadIO m, MonadFail m)
    => TransactionConfig -- ^ Information about the sender, and the context of transaction
    -> Types.Payload -- ^ Payload of the transaction to send
    -> InteractionOpts -- ^ How interactive should sending and tailing be
    -> ClientMonad m ()
sendAndTailTransaction_ txCfg pl intOpts = void $ sendAndTailTransaction txCfg pl intOpts

-- |Send a transaction and optionally tail it (see 'tailTransaction' below).
-- If tailed, it returns the TransactionStatusResult of the finalized status,
-- otherwise the return value is `Nothing`.
sendAndTailTransaction :: (MonadIO m, MonadFail m)
    => TransactionConfig -- ^ Information about the sender, and the context of transaction
    -> Types.Payload -- ^ Payload of the transaction to send
    -> InteractionOpts -- ^ How interactive should sending and tailing be
    -> ClientMonad m (Maybe TransactionStatusResult)
sendAndTailTransaction txCfg pl intOpts = do
  tx <- startTransaction txCfg pl (ioConfirm intOpts) Nothing
  let hash = getBlockItemHash tx
  logSuccess [ printf "transaction '%s' sent to the baker" (show hash) ]
  if ioTail intOpts
  then Just <$> tailTransaction hash
  else return Nothing

-- |Continuously query and display transaction status until the transaction is finalized.
tailTransaction_ :: (MonadIO m) => Types.TransactionHash -> ClientMonad m ()
tailTransaction_ hash = void $ tailTransaction hash

-- |Continuously query and display transaction status until the transaction is finalized.
-- Returns the TransactionStatusResult of the finalized status.
tailTransaction :: (MonadIO m) => Types.TransactionHash -> ClientMonad m TransactionStatusResult
tailTransaction hash = do
  logInfo [ "waiting for the transaction to be committed and finalized"
          , "you may skip this step by interrupting the command using Ctrl-C (pass flag '--no-wait' to do this by default)"
          , printf "the transaction will still get processed and may be queried using\n  'transaction status %s'" (show hash) ]

  liftIO $ printf "[%s] Waiting for the transaction to be committed..." =<< getLocalTimeOfDayFormatted
  committedStatus <- awaitState 2 Committed hash
  liftIO $ putStrLn ""

  when (tsrState committedStatus == Absent) $
    logFatal [ "transaction failed before it got committed"
             , "most likely because it was invalid" ]

  runPrinter $ printTransactionStatus committedStatus

  -- If the transaction goes back to pending state after being committed
  -- to a branch which gets dropped later on, the command will currently
  -- keep presenting the transaction as committed and awaiting finalization.
  -- As the transaction is still expected to go back to being committed or
  -- (if for instance it expires) become absent, this seems acceptable
  -- from a UX perspective. Also, this is expected to be a very uncommon case.

  liftIO $ printf "[%s] Waiting for the transaction to be finalized..." =<< getLocalTimeOfDayFormatted
  finalizedStatus <- awaitState 5 Finalized hash
  liftIO $ putStrLn ""

  when (tsrState finalizedStatus == Absent) $
    logFatal [ "transaction failed after it was committed"
             , "response:\n" ++ showPrettyJSON committedStatus ]

  -- Print out finalized status if the outcome differs from that of the committed status.
  when (tsrResults committedStatus /= tsrResults finalizedStatus) $
    runPrinter $ printTransactionStatus finalizedStatus

  liftIO $ printf "[%s] Transaction finalized.\n" =<< getLocalTimeOfDayFormatted

  return finalizedStatus
  where
    getLocalTimeOfDayFormatted = showTimeOfDay <$> getLocalTimeOfDay

-- |Process an 'account ...' command.
processAccountCmd :: AccountCmd -> Maybe FilePath -> Verbose -> Backend -> IO ()
processAccountCmd action baseCfgDir verbose backend =
  case action of
    AccountShow address block showEncrypted showDecrypted -> do
      baseCfg <- getBaseConfig baseCfgDir verbose AutoInit

      na <- getAccountAddressArg (bcAccountNameMap baseCfg) address
      encKey <-
        if showDecrypted
        then do
          encKeys <- (\l -> [ acEncryptionKey v | v <- l, acAddr v == na, isJust (acEncryptionKey v) ] ) <$> getAllAccountConfigs baseCfg
          case encKeys of
            [Just enc] -> do
              decrypted <- decryptAccountEncryptionSecretKeyInteractive enc
              case decrypted of
                Right v -> return (Just v)
                _ -> logFatal [printf "Couldn't decrypt encryption key for account '%s' with the provided password" (show $ naAddr na)]
            _ -> logFatal [printf "Tried to decrypt balance of account '%s' but this account is not present on the local store" (show $ naAddr na)]
        else return Nothing

      when verbose $ do
        runPrinter $ printBaseConfig baseCfg
        putStrLn ""

      v <- withClientJson backend $ withBestBlockHash block $ getAccountInfo (Text.pack $ show $ naAddr na)
      case v of
        Nothing -> putStrLn "Account not found."
        Just a -> runPrinter $ printAccountInfo na a verbose (showEncrypted || showDecrypted) encKey
    
    AccountList block -> do
      baseCfg <- getBaseConfig baseCfgDir verbose AutoInit
      v <- withClientJson backend $ withBestBlockHash block getAccountList
<<<<<<< HEAD
      let addname :: Text -> IO Text
          addname addr = do 
            na <- getAccountAddressArg (bcAccountNameMap baseCfg) $ Just addr
            -- Print addresses, followed by name or *, seperated by 5 spaces
            return $ Text.append addr (Text.append (Text.pack "     ") . fromMaybe (Text.pack "*") . naName $ na)
      namedv <- mapM addname v
      runPrinter $ printAccountList namedv
=======
      let addrmap = Map.fromList . map Tuple.swap . Map.toList $ bcAccountNameMap baseCfg
      let addname :: ID.AccountAddress -> NamedAddress
          addname addr = NamedAddress (Map.lookup addr addrmap) addr
      runPrinter $ printAccountList (map addname v)
>>>>>>> 0225fe08
    
    AccountDelegate bakerId txOpts -> do
      baseCfg <- getBaseConfig baseCfgDir verbose AutoInit

      when verbose $ do
        runPrinter $ printBaseConfig baseCfg
        putStrLn ""

      adtxCfg <- getAccountDelegateTransactionCfg baseCfg txOpts bakerId getDelegateCostFunc
      let txCfg = adtcTransactionCfg adtxCfg
      when verbose $ do
        runPrinter $ printAccountConfig $ tcAccountCfg txCfg
        putStrLn ""

      let intOpts = toInteractionOpts txOpts
      pl <- accountDelegateTransactionPayload adtxCfg (ioConfirm intOpts)
      withClient backend $ sendAndTailTransaction_ txCfg pl intOpts

    AccountUndelegate txOpts -> do
      baseCfg <- getBaseConfig baseCfgDir verbose AutoInit

      when verbose $ do
        runPrinter $ printBaseConfig baseCfg
        putStrLn ""

      autxCfg <- getAccountUndelegateTransactionCfg baseCfg txOpts getDelegateCostFunc
      let txCfg = autcTransactionCfg autxCfg
      when verbose $ do
        runPrinter $ printAccountConfig $ tcAccountCfg txCfg
        putStrLn ""

      let intOpts = toInteractionOpts txOpts
      pl <- accountUndelegateTransactionPayload autxCfg (ioConfirm intOpts)
      withClient backend $ sendAndTailTransaction_ txCfg pl intOpts

    AccountUpdateKeys f txOpts -> do
      baseCfg <- getBaseConfig baseCfgDir verbose AutoInit

      when verbose $ do
        runPrinter $ printBaseConfig baseCfg
        putStrLn ""

      aukCfg <- getAccountUpdateKeysTransactionCfg baseCfg txOpts f
      let txCfg = auktcTransactionCfg aukCfg
      when verbose $ do
        runPrinter $ printAccountConfig $ tcAccountCfg txCfg
        putStrLn ""

      let intOpts = toInteractionOpts txOpts
      pl <- accountUpdateKeysTransactionPayload aukCfg (ioConfirm intOpts)
      withClient backend $ sendAndTailTransaction_ txCfg pl intOpts

    AccountAddKeys f thresh txOpts -> do
      baseCfg <- getBaseConfig baseCfgDir verbose AutoInit

      when verbose $ do
        runPrinter $ printBaseConfig baseCfg
        putStrLn ""

      aakCfg <- getAccountAddKeysTransactionCfg baseCfg txOpts f thresh
      let txCfg = aaktcTransactionCfg aakCfg
      when verbose $ do
        runPrinter $ printAccountConfig $ tcAccountCfg txCfg
        putStrLn ""

      let intOpts = toInteractionOpts txOpts
      pl <- accountAddKeysTransactionPayload aakCfg (ioConfirm intOpts)
      withClient backend $ sendAndTailTransaction_ txCfg pl intOpts

    AccountRemoveKeys idxs thresh txOpts -> do
      baseCfg <- getBaseConfig baseCfgDir verbose AutoInit

      when verbose $ do
        runPrinter $ printBaseConfig baseCfg
        putStrLn ""

      arkCfg <- getAccountRemoveKeysTransactionCfg baseCfg txOpts idxs thresh
      let txCfg = arktcTransactionCfg arkCfg
      when verbose $ do
        runPrinter $ printAccountConfig $ tcAccountCfg txCfg
        putStrLn ""

      let intOpts = toInteractionOpts txOpts
      pl <- accountRemoveKeysTransactionPayload arkCfg (ioConfirm intOpts)
      withClient backend $ sendAndTailTransaction_ txCfg pl intOpts

    AccountEncrypt{..} -> do
      baseCfg <- getBaseConfig baseCfgDir verbose AutoInit
      when verbose $ do
        runPrinter $ printBaseConfig baseCfg
        putStrLn ""

      aetxCfg <- getAccountEncryptTransactionCfg baseCfg aeTransactionOpts aeAmount
      let txCfg = aeTransactionCfg aetxCfg
      when verbose $ do
        runPrinter $ printAccountConfig $ tcAccountCfg txCfg
        putStrLn ""

      let intOpts = toInteractionOpts aeTransactionOpts
      pl <- accountEncryptTransactionPayload aetxCfg (ioConfirm intOpts)
      withClient backend $ sendAndTailTransaction_ txCfg pl intOpts

    AccountDecrypt{..} -> do
      baseCfg <- getBaseConfig baseCfgDir verbose AutoInit
      when verbose $ do
        runPrinter $ printBaseConfig baseCfg
        putStrLn ""

      -- The (6+) is because the size of the transaction is 1404 bytes (+header size)
      -- and we need to account for transaction size since we charge for it.
      let nrgCost _ = return $ Just $ (6+) . accountDecryptEnergyCost
      txCfg <- liftIO (getTransactionCfg baseCfg adTransactionOpts nrgCost)

      encryptedSecretKey <- maybe (logFatal ["Missing account encryption secret key for account: " ++ show (acAddr . tcAccountCfg $ txCfg)]) return (acEncryptionKey . tcAccountCfg $ txCfg)
      secretKey <- either (\e -> logFatal ["Couldn't decrypt account encryption secret key: " ++ e]) return =<< decryptAccountEncryptionSecretKeyInteractive encryptedSecretKey

      withClient backend $ do
        adtxCfg <- getAccountDecryptTransactionCfg txCfg adAmount secretKey adIndex
        when verbose $ do
          runPrinter $ printAccountConfig $ tcAccountCfg txCfg
          liftIO $ putStrLn ""

        let intOpts = toInteractionOpts adTransactionOpts
        pl <- accountDecryptTransactionPayload adtxCfg (ioConfirm intOpts)
        sendAndTailTransaction_ txCfg pl intOpts


  where getDelegateCostFunc acc = withClient backend $ do
          when verbose $ logInfo ["retrieving instances"]
          info <- getBestBlockHash >>=
                  getAccountInfo (Text.pack $ show $ naAddr $ acAddr acc) >>=
                  getFromJson
          let is = length $ airInstances info
          when verbose $ logInfo [printf "retrieved %d instances" is]
          return $ Just $ accountDelegateEnergyCost is

-- |Process a 'module ...' command.
processModuleCmd :: ModuleCmd -> Maybe FilePath -> Verbose -> Backend -> IO ()
processModuleCmd action baseCfgDir verbose backend =
  case action of
    ModuleDeploy moduleFile txOpts -> do
      baseCfg <- getBaseConfig baseCfgDir verbose AutoInit

      mdCfg <- getModuleDeployTransactionCfg baseCfg txOpts moduleFile
      let txCfg = mdtcTransactionCfg mdCfg

      let intOpts = toInteractionOpts txOpts
      let pl = moduleDeployTransactionPayload mdCfg
      withClient backend $ do
        mTsr <- sendAndTailTransaction txCfg pl intOpts
        case extractModRef mTsr of
          Left "ioTail disabled" -> return ()
          Left err -> logFatal ["module deployment failed:", err]
          Right modRef -> logSuccess ["module successfully deployed with reference:", show modRef]

    ModuleList block -> do
      (bestBlock, res) <- withClient backend $ withBestBlockHash block $ \bb -> (bb,) <$> getModuleList bb
      v <- getFromJsonAndHandleError (\_ _ -> logFatal ["could not retrieve the list of modules",
                                   "the provided block hash is invalid:", Text.unpack bestBlock]) res
      case v of
        Nothing -> logFatal ["could not retrieve the list of modules",
                               "the provided block does not exist:", Text.unpack bestBlock]
        Just [] -> logInfo ["there are no modules in block " ++ Text.unpack bestBlock]
        Just xs -> runPrinter $ printModuleList xs

    ModuleShow moduleRef outFile block -> do
      (bestBlock, res) <- withClient backend $ withBestBlockHash block $ \bb -> (bb,) <$> getModuleSource moduleRef bb

      case res of
        Left err -> logFatal ["I/O error: " ++ err]
        Right "" -> logInfo ["module with reference " ++ Text.unpack moduleRef
                            ++ " does not exist in block " ++ Text.unpack bestBlock]
        Right moduleSource ->
          case outFile of
            -- Write to stdout
            "-" -> BS.putStr moduleSource
            -- Write to file
            _   -> handleWriteModuleToFile outFile moduleSource
  where extractModRef = extractFromTsr (\case
                                           Types.ModuleDeployed modRef -> Just modRef
                                           _ -> Nothing)

-- |Writes module to file and asks user to confirm if file already exists.
-- Relevant IOErrors are caught.
handleWriteModuleToFile :: FilePath -> BS.ByteString -> IO ()
handleWriteModuleToFile fileName contents = do
  fileExists <- doesFileExist fileName
  confirmed  <- if fileExists
                then logWarn [fileNameQuoted ++ " already exists."] >> askConfirmation (Just "overwrite it")
                else pure True
  when confirmed $
    Err.catchIOError (BS.writeFile fileName contents >> logSuccess ["successfully wrote the module to " ++ fileNameQuoted]) $
      \e -> do
        when (Err.isDoesNotExistError e) $ logError [fileNameQuoted ++ " does not exist and cannot be created"]
        when (Err.isPermissionError e)   $ logError ["you do not have permissions to write to " ++ fileNameQuoted]
  where fileNameQuoted = "'" ++ fileName ++ "'"

getModuleDeployTransactionCfg :: BaseConfig -> TransactionOpts (Maybe Types.Energy) -> FilePath -> IO ModuleDeployTransactionCfg
getModuleDeployTransactionCfg baseCfg txOpts moduleFile = do
  wasmModule <- getWasmModuleFromFile moduleFile
  txCfg <- getTransactionCfg baseCfg txOpts $ moduleDeployEnergyCost wasmModule
  return $ ModuleDeployTransactionCfg txCfg wasmModule

moduleDeployEnergyCost :: Wasm.WasmModule -> AccountConfig -> IO (Maybe (Int -> Types.Energy))
moduleDeployEnergyCost wasmMod accCfg = pure . Just . const $
  deployModuleCost payloadSize + headerCost signatureCount payloadSize
  where
        -- Ad hoc cost implementation from Concordium.Scheduler.Cost
        headerCost :: Int -> Int -> Types.Energy
        headerCost signatureCnt psize = Types.Energy . fromIntegral $ 6 + ((psize + headerSize) `div` 232) + signatureCnt * 53

        -- Ad hoc cost implementation from Concordium.Scheduler.Cost
        deployModuleCost :: Int -> Types.Energy
        deployModuleCost psize = Types.Energy . fromIntegral $
                                  psize * 3 -- typeCheck
                                  + (5 + (((2 * psize) + 99) `div` 100) * 50) -- storeBytes

        signatureCount = fromIntegral . acThreshold $ accCfg
        payloadSize = (+ tagSize) . BS.length . S.encode . Wasm.wasmSource $ wasmMod
        headerSize = 60
        tagSize = 1

data ModuleDeployTransactionCfg =
  ModuleDeployTransactionCfg
  { -- |Configuration for the transaction.
    mdtcTransactionCfg :: !TransactionConfig
    -- |The WASM module to deploy.
  , mdtcModule :: !Wasm.WasmModule }

moduleDeployTransactionPayload :: ModuleDeployTransactionCfg -> Types.Payload
moduleDeployTransactionPayload ModuleDeployTransactionCfg {..} = Types.DeployModule mdtcModule

-- |Process a 'contract ...' command.
processContractCmd :: ContractCmd -> Maybe FilePath -> Verbose -> Backend -> IO ()
processContractCmd action baseCfgDir verbose backend =
  case action of
    ContractList block -> do
      (bestBlock, res) <- withClient backend $ withBestBlockHash block $ \bb -> (bb,) <$> getInstances bb
      v <- getFromJsonAndHandleError (\_ _ -> logFatal ["could not retrieve the list of contracts",
                                   "the provided block hash is invalid:", Text.unpack bestBlock]) res
      case v of
        Nothing -> logFatal ["could not retrieve the list of contracts",
                               "the provided block does not exist:", Text.unpack bestBlock]
        Just [] -> logInfo ["there are no contract instances in block " ++ Text.unpack bestBlock]
        Just xs -> runPrinter $ printContractList xs

    ContractShow contrAddrIndex contrAddrSubindex block -> do
      let contrAddr = showCompactPrettyJSON $ mkContractAddress contrAddrIndex contrAddrSubindex
      (bestBlock, res) <- withClient backend $ withBestBlockHash block $ \bb -> (bb,) <$> getInstanceInfo (Text.pack contrAddr) bb

      case res of
        Left err -> logFatal ["could not retrieve contract:", err]
        -- TODO: Handle invalid block hashes and nonexisting blocks separately from nonexisting contracts.
        Right AE.Null -> logInfo ["the contract instance at address " ++ contrAddr
                      ++ " does not exist in block " ++ Text.unpack bestBlock]
        Right contrInfo -> putStr . showPrettyJSON $ contrInfo

    ContractInit moduleRefOrFile initName paramsFile amount txOpts -> do
      baseCfg <- getBaseConfig baseCfgDir verbose AutoInit

      ciCfg <- getContractInitTransactionCfg baseCfg txOpts moduleRefOrFile initName paramsFile amount
      let txCfg = citcTransactionCfg ciCfg

      let intOpts = toInteractionOpts txOpts
      let pl = contractInitTransactionPayload ciCfg
      withClient backend $ do
        mTsr <- sendAndTailTransaction txCfg pl intOpts
        case extractContractAddress mTsr of
          Left "ioTail disabled" -> return ()
          Left err -> logFatal ["contract initialisation failed:", err]
          Right contrAddr -> logSuccess ["contract successfully initialized with address:", showCompactPrettyJSON contrAddr]

    ContractUpdate contrAddrIndex contrAddrSubindex receiveName paramsFile amount txOpts -> do
      baseCfg <- getBaseConfig baseCfgDir verbose AutoInit

      cuCfg <- getContractUpdateTransactionCfg baseCfg txOpts contrAddrIndex contrAddrSubindex receiveName paramsFile amount
      let txCfg = cutcTransactionCfg cuCfg

      let intOpts = toInteractionOpts txOpts
      let pl = contractUpdateTransactionPayload cuCfg
      withClient backend $ sendAndTailTransaction_ txCfg pl intOpts
  where extractContractAddress = extractFromTsr (\case
                                                 Types.ContractInitialized {..} -> Just ecAddress
                                                 _ -> Nothing)

getContractUpdateTransactionCfg :: BaseConfig -> TransactionOpts Types.Energy -> Word64 -> Word64
                                -> Text -> Maybe FilePath -> Types.Amount -> IO ContractUpdateTransactionCfg
getContractUpdateTransactionCfg baseCfg txOpts contrAddrIndex contrAddrSubindex receiveName paramsFile amount = do
  txCfg <- getRequiredEnergyTransactionCfg baseCfg txOpts
  let contrAddr = mkContractAddress contrAddrIndex contrAddrSubindex
  params <- getWasmParameterFromFileOrDefault paramsFile
  return $ ContractUpdateTransactionCfg txCfg contrAddr (Wasm.ReceiveName receiveName) params amount

contractUpdateTransactionPayload :: ContractUpdateTransactionCfg -> Types.Payload
contractUpdateTransactionPayload ContractUpdateTransactionCfg {..} =
  Types.Update cutcAmount cutcAddress cutcReceiveName cutcParams

data ContractUpdateTransactionCfg =
  ContractUpdateTransactionCfg
  { -- |Configuration for the transaction.
    cutcTransactionCfg :: !TransactionConfig
    -- |The address of the contract to invoke.
  , cutcAddress :: !Types.ContractAddress
    -- |Name of the receive method to invoke.
  , cutcReceiveName :: !Wasm.ReceiveName
    -- |Parameters to the receive method.
  , cutcParams :: !Wasm.Parameter
    -- |Amount to transfer to the contract.
  , cutcAmount :: !Types.Amount
  }

getContractInitTransactionCfg :: BaseConfig -> TransactionOpts Types.Energy -> String -> Text
                              -> Maybe FilePath -> Types.Amount -> IO ContractInitTransactionCfg
getContractInitTransactionCfg baseCfg txOpts moduleRefOrFile initName paramsFile amount = do
  moduleRef <- case readMaybe moduleRefOrFile of
                 Just modRef -> pure modRef
                 Nothing -> Types.ModuleRef . getHash <$> getWasmModuleFromFile moduleRefOrFile
  txCfg <- getRequiredEnergyTransactionCfg baseCfg txOpts
  params <- getWasmParameterFromFileOrDefault paramsFile
  return $ ContractInitTransactionCfg txCfg amount moduleRef (Wasm.InitName initName) params

data ContractInitTransactionCfg =
  ContractInitTransactionCfg
  { -- |Configuration for the transaction.
    citcTransactionCfg :: !TransactionConfig
    -- |Initial amount on the contract's account.
  , citcAmount :: !Types.Amount
    -- |Reference of the module (on-chain) in which the contract exist.
  , citcModuleRef :: !Types.ModuleRef
    -- |Name of the init method to invoke in that module.
  , citcInitName :: !Wasm.InitName
    -- |Parameters to the init method.
  , citcParams :: !Wasm.Parameter
  }

contractInitTransactionPayload :: ContractInitTransactionCfg -> Types.Payload
contractInitTransactionPayload ContractInitTransactionCfg {..} =
  Types.InitContract citcAmount citcModuleRef citcInitName citcParams

-- |Load a WasmModule from the specified file path.
-- It defaults to our internal wasmVersion of 0, which essentially is the
-- on-chain API version.
getWasmModuleFromFile :: FilePath -> IO Wasm.WasmModule
getWasmModuleFromFile moduleFile = Wasm.WasmModule 0 <$> BS.readFile moduleFile

-- |Load Wasm Parameters from a binary file if Just, otherwise return mempty.
getWasmParameterFromFileOrDefault :: Maybe FilePath -> IO Wasm.Parameter
getWasmParameterFromFileOrDefault paramsFile = case paramsFile of
  Nothing -> pure . Wasm.Parameter $ BSS.empty
  Just file -> Wasm.Parameter . BS.toShort <$> BS.readFile file

-- |Construct a Contract Address from an index and a subindex.
mkContractAddress :: Word64 -> Word64 -> Types.ContractAddress
mkContractAddress index subindex = Types.ContractAddress (Types.ContractIndex index) (Types.ContractSubindex subindex)

-- |Try to extract event information from a TransactionStatusResult.
-- The Maybe returned by the supplied function is mapped to Either with an error message.
extractFromTsr :: (Types.Event -> Maybe a) -> Maybe TransactionStatusResult -> Either String a
extractFromTsr _ Nothing = Left "ioTail disabled" -- occurs when ioTail is disabled.
extractFromTsr eventMatcher (Just tsr) = case parseTransactionBlockResult tsr of
  SingleBlock _ tSummary -> getEvents tSummary >>= maybeToRight "transaction not included in any blocks" . findModRef
  NoBlocks -> Left "transaction not included in any blocks"
  _ -> Left "internal server: Finalized chain has split"
  where
    getEvents tSum = case Types.tsResult tSum of
                Types.TxSuccess {..} -> Right vrEvents
                Types.TxReject {..}  -> Left $ showRejectReason True vrRejectReason
    findModRef = foldr (\e _ -> eventMatcher e) Nothing

    maybeToRight _ (Just x) = Right x
    maybeToRight y Nothing  = Left y

-- |Process a 'consensus ...' command.
processConsensusCmd :: ConsensusCmd -> Maybe FilePath -> Verbose -> Backend -> IO ()
processConsensusCmd action _baseCfgDir verbose backend =
  case action of
    ConsensusStatus -> do
      v <- withClientJson backend getConsensusStatus
      runPrinter $ printConsensusStatus v
    ConsensusShowParameters b includeBakers -> do
      baseCfg <- getBaseConfig _baseCfgDir verbose AutoInit
      v <- withClientJson backend $ withBestBlockHash b getBirkParameters
      case v of
        Nothing -> putStrLn "Block not found."
<<<<<<< HEAD
        Just p -> runPrinter $ case bprBakers p of 
                                [] -> printBirkParameters includeBakers p []
                                bs -> printBirkParameters includeBakers p (mapM f bs)
                                  where f b' = printf "%6s: %s  %s  %s" (show $ bpbrId b') (show $ bpbrAccount b') (showLotteryPower $ bpbrLotteryPower b') (accountName $ show $ bpbrAccount b')
                                        showLotteryPower lp = if 0 < lp && lp < 0.000001
                                                              then " <0.0001 %" :: String
                                                              else printf "%8.4f %%" (lp*100)
                                        accountName b = do
                                          baseCfg <- getBaseConfig _baseCfgDir verbose AutoInit
                                          na <- getAccountAddressArg (bcAccountNameMap baseCfg) $ Just (Text.pack b)
                                          return $ fromMaybe (Text.pack "*") . naName $ na
                                         
=======
        Just p -> runPrinter $ printBirkParameters includeBakers p addrmap
                    where
                      addrmap = Map.fromList . map Tuple.swap . Map.toList $ bcAccountNameMap baseCfg
>>>>>>> 0225fe08
                                          
    ConsensusChainUpdate rawUpdateFile authsFile keysFiles intOpts -> do
      let
        loadJSON :: (FromJSON a) => FilePath -> IO a
        loadJSON fn = AE.eitherDecodeFileStrict fn >>= \case
          Left err -> logFatal [fn ++ ": " ++ err]
          Right r -> return r
      rawUpdate@Updates.RawUpdateInstruction{..} <- loadJSON rawUpdateFile
      auths <- loadJSON authsFile
      keys <- mapM loadJSON keysFiles
      let
        keySet = Updates.accessPublicKeys $ (case ruiPayload of
            Updates.AuthorizationUpdatePayload{} -> Updates.asAuthorization
            Updates.ProtocolUpdatePayload{} -> Updates.asProtocol
            Updates.ElectionDifficultyUpdatePayload{} -> Updates.asParamElectionDifficulty
            Updates.EuroPerEnergyUpdatePayload{} -> Updates.asParamEuroPerEnergy
            Updates.MicroGTUPerEuroUpdatePayload{} -> Updates.asParamMicroGTUPerEuro)
          auths
        keyLU key = let vk = SigScheme.correspondingVerifyKey key in
          case vk `Vec.elemIndex` Updates.asKeys auths of
            Nothing -> logFatal [printf "Authorizations file does not contain public key '%s'" (show vk)]
            Just i -> do
              unless (fromIntegral i `Set.member` keySet) $
                logWarn [printf "Key with index %u (%s) is not authorized to perform this update type." i (show vk)]
              return (fromIntegral i, key)
      keyMap <- OrdMap.fromList <$> mapM keyLU keys
      let ui = Updates.makeUpdateInstruction rawUpdate keyMap
      when verbose $ logInfo ["Generated update instruction:", show ui]
      now <- getCurrentTimeUnix
      let expiryOK = ruiTimeout > now
      unless expiryOK $
        logWarn [printf "Update timeout (%s) has already expired" (showTimeFormatted $ timeFromTransactionExpiryTime ruiTimeout)]
      let effectiveTimeOK = ruiEffectiveTime == 0 || ruiEffectiveTime > ruiTimeout
      unless effectiveTimeOK $
        logWarn [printf "Update effective time (%s) is not later than expiry time (%s)" (showTimeFormatted $ timeFromTransactionExpiryTime ruiEffectiveTime) (showTimeFormatted $ timeFromTransactionExpiryTime ruiTimeout)]
      let authorized = Updates.checkAuthorizedUpdate auths ui
      unless authorized $ do
        logWarn ["The update instruction is not authorized by the keys used to sign it."]
      when (ioConfirm intOpts) $ unless (expiryOK && effectiveTimeOK && authorized) $ do
        confirmed <- askConfirmation $ Just "Proceed anyway [yN]?"
        unless confirmed exitTransactionCancelled
      withClient backend $ do
        let
          tx = Types.ChainUpdate ui
          hash = getBlockItemHash tx
        sendTransactionToBaker tx defaultNetId >>= \case
          Left err -> fail err
          Right False -> fail "update instruction not accepted by the node"
          Right True -> logSuccess [printf "update instruction '%s' sent to the baker" (show hash)]
        when (ioTail intOpts) $
          tailTransaction_ hash

-- |Process a 'block ...' command.
processBlockCmd :: BlockCmd -> Verbose -> Backend -> IO ()
processBlockCmd action _ backend =
  case action of
    BlockShow b -> do
      when (maybe False (isNothing . parseTransactionHash) b) $
        logFatal [printf "invalid block hash '%s'" (fromJust b)]

      v <- withClientJson backend $ withBestBlockHash b getBlockInfo
      runPrinter $ printBlockInfo v

-- |Generate a fresh set of baker keys.
generateBakerKeys :: IO BakerKeys
generateBakerKeys = do
  -- Aggr/bls keys.
  aggrSk <- Bls.generateSecretKey
  let aggrPk = Bls.derivePublicKey aggrSk
  -- Election keys.
  VRF.KeyPair {privateKey=elSk, publicKey=elPk} <- VRF.newKeyPair
  -- Signature keys.
  BlockSig.KeyPair {signKey=sigSk, verifyKey=sigVk} <- BlockSig.newKeyPair
  return BakerKeys { bkAggrSignKey = aggrSk
                   , bkAggrVerifyKey = aggrPk
                   , bkElectionSignKey = elSk
                   , bkElectionVerifyKey = elPk
                   , bkSigSignKey = sigSk
                   , bkSigVerifyKey = sigVk }

-- |Process a 'baker ...' command.
processBakerCmd :: BakerCmd -> Maybe FilePath -> Verbose -> Backend -> IO ()
processBakerCmd action baseCfgDir verbose backend =
  case action of
    BakerGenerateKeys outputFile -> do
      keys <- generateBakerKeys
      let out = AE.encodePretty keys

      case outputFile of
        Nothing -> do
          -- TODO Store in config.
          BSL8.putStrLn out
          logInfo [ printf "to add a baker to the chain using these keys, store it in a file and use 'baker add FILE'" ]
        Just f -> do
          BSL.writeFile f out
          logSuccess [ printf "keys written to file '%s'" f
                     , "DO NOT LOSE THIS FILE"
                     , printf "to add a baker to the chain using these keys, use 'baker add %s'" f ]
    BakerAdd accountKeysFile txOpts -> do
      baseCfg <- getBaseConfig baseCfgDir verbose AutoInit
      when verbose $ do
        runPrinter $ printBaseConfig baseCfg
        putStrLn ""

      batxCfg <- getBakerAddTransactionCfg baseCfg txOpts accountKeysFile
      let txCfg = batcTransactionCfg batxCfg
      when verbose $ do
        runPrinter $ printAccountConfig $ tcAccountCfg txCfg
        putStrLn ""

      -- We already need the account keys to construct the proofs to be included in the transaction.
      accountKeys <- failOnError $ decryptAccountKeyMapInteractive (acKeys $ tcAccountCfg txCfg) Nothing Nothing

      let intOpts = toInteractionOpts txOpts
      pl <- bakerAddTransactionPayload batxCfg accountKeysFile (ioConfirm intOpts) accountKeys
      withClient backend $ do
        tx <- startTransaction txCfg pl (ioConfirm intOpts) (Just accountKeys)
        let hash = getBlockItemHash tx
        logSuccess [ printf "transaction '%s' sent to the baker" (show hash) ]
        when (ioTail intOpts) $ do
          tailTransaction_ hash
--          logSuccess [ "baker successfully added" ]
    BakerSetAccount bid accRef txOpts -> do
      baseCfg <- getBaseConfig baseCfgDir verbose AutoInit
      (_, rewardAccCfg) <- getAccountConfig (Just accRef) baseCfg Nothing Nothing Nothing AssumeInitialized
      when verbose $ do
        runPrinter $ printBaseConfig baseCfg
        putStrLn ""

      rewardAccountKeys <- failOnError $ decryptAccountKeyMapInteractive (acKeys rewardAccCfg) Nothing (Just "reward account")
      let rewardAccountSigningData = accountSigningDataFromConfig rewardAccCfg rewardAccountKeys

      bsatcCfg <- getBakerSetAccountTransactionCfg baseCfg txOpts bid rewardAccountSigningData
      let txCfg = bsatcTransactionCfg bsatcCfg

      let intOpts = toInteractionOpts txOpts
      pl <- bakerSetAccountTransactionPayload bsatcCfg (ioConfirm intOpts) rewardAccountKeys
      withClient backend $ do
        -- We still have to ask for the password of the account keys for signing the transaction.
        -- Possible improvement: check if reward account and transaction signing account are the same,
        -- and in that case do not ask twice.
        tx <- startTransaction txCfg pl (ioConfirm intOpts) Nothing
        let hash = getBlockItemHash tx
        logSuccess [ printf "transaction '%s' sent to the baker" (show hash) ]
        when (ioTail intOpts) $ do
          tailTransaction_ hash
--          logSuccess [ "baker reward account successfully updated" ]
    BakerSetKey bid file txOpts -> do
      baseCfg <- getBaseConfig baseCfgDir verbose AutoInit
      when verbose $ do
        runPrinter $ printBaseConfig baseCfg
        putStrLn ""

      bsktcCfg <- getBakerSetKeyTransactionCfg baseCfg txOpts bid file
      let txCfg = bsktcTransactionCfg bsktcCfg

      let intOpts = toInteractionOpts txOpts
      pl <- bakerSetKeyTransactionPayload bsktcCfg (ioConfirm intOpts)
      withClient backend $ sendAndTailTransaction_ txCfg pl intOpts

    BakerRemove bid txOpts -> do
      baseCfg <- getBaseConfig baseCfgDir verbose AutoInit
      when verbose $ do
        runPrinter $ printBaseConfig baseCfg
        putStrLn ""

      brtcCfg <- getBakerRemoveTransactionCfg baseCfg txOpts bid
      let txCfg = brtcTransactionCfg brtcCfg

      let intOpts = toInteractionOpts txOpts
      pl <- bakerRemoveTransactionPayload brtcCfg (ioConfirm intOpts)
      withClient backend $ sendAndTailTransaction_ txCfg pl intOpts

    BakerSetAggregationKey bid file txOpts -> do
      baseCfg <- getBaseConfig baseCfgDir verbose AutoInit
      when verbose $ do
        runPrinter $ printBaseConfig baseCfg
        putStrLn ""

      bsaktCfg <- getBakerSetAggregationKeyCfg baseCfg txOpts bid file
      let intOpts = toInteractionOpts txOpts
      let txCfg = bsakTransactionCfg bsaktCfg

      pl <- bakerSetAggregationKeyTransactionPayload bsaktCfg (ioConfirm intOpts)
      withClient backend $ sendAndTailTransaction_ txCfg pl intOpts

    BakerSetElectionKey bid file txOpts -> do
      baseCfg <- getBaseConfig baseCfgDir verbose AutoInit
      let intOpts = toInteractionOpts txOpts
      when verbose $ do
        runPrinter $ printBaseConfig baseCfg
        putStrLn ""

      bsektCfg <- getBakerSetElectionKeyCfg baseCfg txOpts bid file
      pl <- bakerSetElectionKeyTransactionPayload bsektCfg (ioConfirm intOpts)

      withClient backend $ do
        tx <- startTransaction (bsekTransactionCfg bsektCfg) pl (ioConfirm intOpts) Nothing
        tailTransaction_ $ getBlockItemHash tx
--          logSuccess [ "baker election key successfully updated" ]


-- |Resolve configuration of a 'baker update' transaction based on persisted config and CLI flags.
-- See the docs for getTransactionCfg for the behavior when no or a wrong amount of energy is allocated.
getBakerSetAccountTransactionCfg :: BaseConfig -> TransactionOpts (Maybe Types.Energy) -> Types.BakerId -> AccountSigningData -> IO BakerSetAccountTransactionConfig
getBakerSetAccountTransactionCfg baseCfg txOpts bid asd = do
  txCfg <- getTransactionCfg baseCfg txOpts nrgCost
  return BakerSetAccountTransactionConfig
    { bsatcTransactionCfg = txCfg
    , bsatcBakerId = bid
    , bsatcAccountSigningData = asd }
  where nrgCost _ = return $ Just bakerSetAccountEnergyCost

getBakerSetKeyTransactionCfg :: BaseConfig -> TransactionOpts (Maybe Types.Energy) -> Types.BakerId -> FilePath -> IO BakerSetKeyTransactionConfig
getBakerSetKeyTransactionCfg baseCfg txOpts bid f = do
  kp <- eitherDecodeFileStrict f >>= getFromJson
  txCfg <- getTransactionCfg baseCfg txOpts nrgCost
  return BakerSetKeyTransactionConfig
    { bsktcTransactionCfg = txCfg
    , bsktcBakerId = bid
    , bsktcKeyPair = kp }
  where nrgCost _ = return $ Just bakerSetKeyEnergyCost

getBakerSetAggregationKeyCfg :: BaseConfig -> TransactionOpts (Maybe Types.Energy) -> Types.BakerId -> FilePath -> IO BakerSetAggregationKeyTransactionConfig
getBakerSetAggregationKeyCfg baseCfg txOpts bid file = do
  eitherDecodeFileStrict file >>= \case
    Left err -> logFatal [printf "Cannot read supplied file: %s" err]
    Right v -> do
      let parser =
            withObject "Baker aggregation keys:" $ \obj -> do
              aggSignKey <- obj .: "aggregationSignKey"
              aggVerifyKey <- obj .: "aggregationVerifyKey"
              return (aggSignKey, aggVerifyKey)
      case parse parser v of
        AE.Error err -> logFatal [printf "Cannot read aggregation keys: %s" err]
        AE.Success (bsakSecretKey, bsakPublicKey) -> do
          txCfg <- getTransactionCfg baseCfg txOpts nrgCost
          return BakerSetAggregationKeyTransactionConfig
              { bsakTransactionCfg = txCfg
              , bsakBakerId = bid
              , ..
              }
  where nrgCost _ = return $ Just bakerSetAggregationKeyEnergyCost

getBakerSetElectionKeyCfg :: BaseConfig -> TransactionOpts (Maybe Types.Energy) -> Types.BakerId -> FilePath -> IO BakerSetElectionKeyTransactionConfig
getBakerSetElectionKeyCfg baseCfg txOpts bid file = do
  kp :: VRF.KeyPair <- eitherDecodeFileStrict file >>= getFromJson
  txCfg <- getTransactionCfg baseCfg txOpts nrgCost
  return BakerSetElectionKeyTransactionConfig
    { bsekTransactionCfg = txCfg
    , bsekBakerId = bid
    , bsekKeyPair = kp }
  where nrgCost _ = return $ Just bakerSetElectionKeyEnergyCost

generateBakerSetAccountChallenge :: Types.BakerId -> Types.AccountAddress -> BS.ByteString
generateBakerSetAccountChallenge bid add = S.runPut (S.put bid <> S.put add)

generateBakerSetKeyChallenge :: Types.BakerId -> Types.BakerSignVerifyKey -> BS.ByteString
generateBakerSetKeyChallenge bid key= S.runPut (S.put bid <> S.put key)

generateBakerSetAggregationKeyCallenge :: Types.BakerId -> Types.BakerAggregationVerifyKey -> BS.ByteString
generateBakerSetAggregationKeyCallenge bid key = S.runPut (S.put bid <> S.put key)

generateBakerSetElectionKeyChallenge :: Types.BakerId -> Types.BakerElectionVerifyKey -> BS.ByteString
generateBakerSetElectionKeyChallenge bid key = S.runPut (S.put bid <> S.put key)

-- |Convert 'baker set-account' transaction config into a valid payload,
-- optionally asking the user for confirmation.
bakerSetAccountTransactionPayload :: BakerSetAccountTransactionConfig -> Bool -> AccountKeyMap -> IO Types.Payload
bakerSetAccountTransactionPayload bsatcCfg confirm accKeys = do
  let BakerSetAccountTransactionConfig
        { bsatcTransactionCfg = TransactionConfig
                                { tcEnergy = energy
                                , tcExpiry = expiry }
        , bsatcAccountSigningData = AccountSigningData{..}
        , bsatcBakerId = bid }
        = bsatcCfg
      challenge = generateBakerSetAccountChallenge bid asdAddress

  logSuccess [ printf "setting reward account for baker %s to '%s'"  (show bid) (show asdAddress)
             , printf "allowing up to %s to be spent as transaction fee" (showNrg energy)
             , printf "transaction expires at %s" (showTimeFormatted $ timeFromTransactionExpiryTime expiry) ]
  when confirm $ do
    confirmed <- askConfirmation Nothing
    unless confirmed exitTransactionCancelled

  proofAccount <- forM accKeys (\key -> Proofs.proveDlog25519KP challenge key `except` "cannot produce account keys proof")
  return Types.UpdateBakerAccount
    { ubaId = bid
    , ubaAddress = asdAddress
    , ubaProof = Types.AccountOwnershipProof (Map.toList proofAccount) }
  where except c err = c >>= \case
          Just x -> return x
          Nothing -> logFatal [err]

-- |Convert 'baker set-key' transaction config into a valid payload.
bakerSetKeyTransactionPayload :: BakerSetKeyTransactionConfig -> Bool -> IO Types.Payload
bakerSetKeyTransactionPayload bsktcCfg confirm = do
  let BakerSetKeyTransactionConfig
        { bsktcTransactionCfg = TransactionConfig
                                { tcEnergy = energy
                                , tcExpiry = expiry }
        , bsktcBakerId = bid
        , bsktcKeyPair = kp }
        = bsktcCfg

  logSuccess [ printf "setting key pair %s for baker %s" (show kp) (show bid)
             , printf "allowing up to %s to be spent as transaction fee" (showNrg energy)
             , printf "transaction expires at %s" (showTimeFormatted $ timeFromTransactionExpiryTime expiry) ]
  when confirm $ do
    confirmed <- askConfirmation Nothing
    unless confirmed exitTransactionCancelled

  let ubsId = bsktcBakerId bsktcCfg
      BlockSig.KeyPair { signKey=sk, verifyKey=ubsKey } = kp
      challenge = generateBakerSetKeyChallenge ubsId ubsKey

  ubsProof <- Proofs.proveDlog25519Block challenge (BlockSig.KeyPair sk ubsKey) `except` "cannot produce signature key proof"

  return Types.UpdateBakerSignKey {..}
  where except c err = c >>= \case
          Just x -> return x
          Nothing -> logFatal [err]

-- |Convert 'baker set-aggregation-key' transaction config into a valid payload
bakerSetAggregationKeyTransactionPayload :: BakerSetAggregationKeyTransactionConfig -> Bool -> IO Types.Payload
bakerSetAggregationKeyTransactionPayload bsaktCfg confirm = do
  let BakerSetAggregationKeyTransactionConfig
        { bsakTransactionCfg = TransactionConfig
                                { tcEnergy = energy
                                , tcExpiry = expiry }
        , bsakBakerId = bid
        , bsakSecretKey = secretKey
        , bsakPublicKey = ubavkKey }
        = bsaktCfg

  logSuccess [ printf "setting aggregation key pair %s for baker %s" (show (secretKey, ubavkKey)) (show bid)
             , printf "allowing up to %s to be spent as transaction fee" (showNrg energy)
             , printf "transaction expires at %s" (showTimeFormatted $ timeFromTransactionExpiryTime expiry) ]
  when confirm $ do
    confirmed <- askConfirmation Nothing
    unless confirmed exitTransactionCancelled

  let ubavkId = bid
      challenge = generateBakerSetAggregationKeyCallenge bid ubavkKey
      ubavkProof = Bls.proveKnowledgeOfSK challenge secretKey

  return Types.UpdateBakerAggregationVerifyKey {..}

-- |Conver 'baker set-election-key' transaction config into a valid payload
bakerSetElectionKeyTransactionPayload :: BakerSetElectionKeyTransactionConfig -> Bool -> IO Types.Payload
bakerSetElectionKeyTransactionPayload bsektCfg confirm = do
  let BakerSetElectionKeyTransactionConfig
        { bsekTransactionCfg = TransactionConfig
                                { tcEnergy = energy
                                , tcExpiry = expiry }
        , bsekBakerId = bid
        , bsekKeyPair = kp } = bsektCfg

  logSuccess [ printf "setting election key pair (private: %s, public: %s) for baker %s"
                          (show $ VRF.privateKey kp) (show $ VRF.publicKey kp)  (show bid)
             , printf "allowing up to %s to be spent as transaction fee" (showNrg energy)
             , printf "transaction expires at %s" (showTimeFormatted $ timeFromTransactionExpiryTime expiry) ]
  when confirm $ do
    confirmed <- askConfirmation Nothing
    unless confirmed exitTransactionCancelled

  let ubekId = bid
      ubekKey = VRF.publicKey kp
      challenge = generateBakerSetElectionKeyChallenge bid ubekKey

  ubekProof <- Proofs.proveDlog25519VRF challenge kp `except` "cannot produce VRF key proof"

  return Types.UpdateBakerElectionKey {..}
    where
      except c err = c >>= \case
        Just x -> return x
        Nothing -> logFatal [err]

processIdentityCmd :: IdentityCmd -> Backend -> IO ()
processIdentityCmd action backend =
  case action of
    IdentityShow c -> processIdentityShowCmd c backend

processIdentityShowCmd :: IdentityShowCmd -> Backend -> IO ()
processIdentityShowCmd action backend =
  case action of
    IdentityShowIPs block -> do
      v <- withClientJson backend $ withBestBlockHash block $ getIdentityProviders
      case v of
        Nothing -> putStrLn "No response received from the gRPC server."
        Just a -> runPrinter $ printIdentityProviders a
    IdentityShowARs block -> do
      v <- withClientJson backend $ withBestBlockHash block $ getAnonymityRevokers
      case v of
        Nothing -> putStrLn "No response received from the gRPC server."
        Just a -> runPrinter $ printAnonymityRevokers a

-- |Process a "legacy" command.
processLegacyCmd :: LegacyCmd -> Backend -> IO ()
processLegacyCmd action backend =
  case action of
    SendTransaction fname nid -> do
      source <- BSL.readFile fname
      t <- withClient backend $ processTransaction source nid
      putStrLn $ "Transaction sent to the baker. Its hash is " ++
        show (getBlockItemHash t)
    GetConsensusInfo -> withClient backend $ getConsensusStatus >>= printJSON
    GetBlockInfo every block -> withClient backend $ withBestBlockHash block getBlockInfo >>= if every then loop else printJSON
    GetBlockSummary block -> withClient backend $ withBestBlockHash block getBlockSummary >>= printJSON
    GetBlocksAtHeight height -> withClient backend $ getBlocksAtHeight height >>= printJSON
    GetAccountList block -> withClient backend $ withBestBlockHash block getAccountList >>= printJSON
    GetInstances block -> withClient backend $ withBestBlockHash block getInstances >>= printJSON
    GetTransactionStatus txhash -> withClient backend $ getTransactionStatus txhash >>= printJSON
    GetTransactionStatusInBlock txhash block -> withClient backend $ getTransactionStatusInBlock txhash block >>= printJSON
    GetAccountInfo account block ->
      withClient backend $ withBestBlockHash block (getAccountInfo account) >>= printJSON
    GetAccountNonFinalized account ->
      withClient backend $ getAccountNonFinalizedTransactions account >>= printJSON
    GetNextAccountNonce account ->
      withClient backend $ getNextAccountNonce account >>= printJSON
    GetInstanceInfo account block ->
      withClient backend $ withBestBlockHash block (getInstanceInfo account) >>= printJSON
    GetRewardStatus block -> withClient backend $ withBestBlockHash block getRewardStatus >>= printJSON
    GetBirkParameters block ->
      withClient backend $ withBestBlockHash block getBirkParameters >>= printJSON
    GetModuleList block -> withClient backend $ withBestBlockHash block getModuleList >>= printJSON
    GetNodeInfo -> withClient backend $ getNodeInfo >>= printNodeInfo
    GetPeerData bootstrapper -> withClient backend $ getPeerData bootstrapper >>= printPeerData
    StartBaker -> withClient backend $ startBaker >>= printSuccess
    StopBaker -> withClient backend $ stopBaker >>= printSuccess
    PeerConnect ip port -> withClient backend $ peerConnect ip port >>= printSuccess
    GetPeerUptime -> withClient backend $ getPeerUptime >>= (liftIO . print)
    BanNode nodeId nodePort nodeIp -> withClient backend $ banNode nodeId nodePort nodeIp >>= printSuccess
    UnbanNode nodeId nodePort nodeIp -> withClient backend $ unbanNode nodeId nodePort nodeIp >>= printSuccess
    JoinNetwork netId -> withClient backend $ joinNetwork netId >>= printSuccess
    LeaveNetwork netId -> withClient backend $ leaveNetwork netId >>= printSuccess
    GetAncestors amount blockHash -> withClient backend $ withBestBlockHash blockHash (getAncestors amount) >>= printJSON
    GetBranches -> withClient backend $ getBranches >>= printJSON
    GetBannedPeers -> withClient backend $ getBannedPeers >>= (liftIO . print)
    Shutdown -> withClient backend $ shutdown >>= printSuccess
    DumpStart -> withClient backend $ dumpStart >>= printSuccess
    DumpStop -> withClient backend $ dumpStop >>= printSuccess
    GetIdentityProviders block -> withClient backend $ withBestBlockHash block getIdentityProviders >>= printJSON
    GetAnonymityRevokers block -> withClient backend $ withBestBlockHash block getAnonymityRevokers >>= printJSON
  where
    printSuccess (Left x)  = liftIO . putStrLn $ x
    printSuccess (Right x) = liftIO $ if x then putStrLn "OK" else putStrLn "FAIL"

-- |Look up block infos all the way to genesis.
loop :: Either String Value -> ClientMonad IO ()
loop v =
  case v of
    Left err       -> liftIO $ putStrLn err
    Right (AE.Object m) ->
      case Map.lookup "blockParent" m of
        Just (String parent) -> do
          printJSON v
          case Map.lookup "blockSlot" m of
            Just (AE.Number x) | x > 0 ->
              getBlockInfo parent >>= loop
            _ -> return () -- Genesis block reached.
        _ -> error "Unexpected return value for block parent."
    _ -> error "Unexptected return value for getBlockInfo."

-- |Helper function to specialize the type, avoiding the need for type
-- annotations in many places.
getBlockItemHash :: Types.BareBlockItem -> Types.TransactionHash
getBlockItemHash = getHash

data PeerData = PeerData {
  totalSent     :: Word64,
  totalReceived :: Word64,
  version       :: Text,
  peerStats     :: PeerStatsResponse,
  peerList      :: PeerListResponse
  }

generateBakerAddChallenge :: Types.BakerElectionVerifyKey -> Types.BakerSignVerifyKey -> Types.BakerAggregationVerifyKey -> Types.AccountAddress -> BS.ByteString
generateBakerAddChallenge electionVerifyKey sigVerifyKey aggrVerifyKey accountAddr =
  S.runPut (S.put electionVerifyKey <> S.put sigVerifyKey <> S.put aggrVerifyKey <> S.put accountAddr)

-- | Generate a 'Types.AddBaker' payload. This needs the account keys to create proofs.
generateBakerAddPayload :: BakerKeys -> AccountSigningData -> IO Types.Payload
generateBakerAddPayload bk AccountSigningData{..} = do
  let electionSignKey = bkElectionSignKey bk
      signatureSignKey = bkSigSignKey bk
      aggrSignKey = bkAggrSignKey bk

  let abElectionVerifyKey = bkElectionVerifyKey bk
      abSignatureVerifyKey = bkSigVerifyKey bk
      abAggregationVerifyKey = bkAggrVerifyKey bk

  let abAccount = asdAddress
      keyMap = asdKeys

  let challenge = generateBakerAddChallenge abElectionVerifyKey abSignatureVerifyKey abAggregationVerifyKey abAccount
  abProofElection <- Proofs.proveDlog25519VRF challenge (VRF.KeyPair electionSignKey abElectionVerifyKey) `except` "cannot produce VRF key proof"
  abProofSig <- Proofs.proveDlog25519Block challenge (BlockSig.KeyPair signatureSignKey abSignatureVerifyKey) `except` "cannot produce signature key proof"
  proofAccount <- forM keyMap (\key -> Proofs.proveDlog25519KP challenge key `except` "cannot produce account keys proof")
  let abProofAggregation = Bls.proveKnowledgeOfSK challenge aggrSignKey
      abProofAccount = Types.AccountOwnershipProof (Map.toList proofAccount)
  return Types.AddBaker {..}

  where except c err = c >>= \case
          Just x -> return x
          Nothing -> logFatal [err]

printPeerData :: MonadIO m => Either String PeerData -> m ()
printPeerData epd =
  case epd of
    Left err -> liftIO $ putStrLn err
    Right PeerData{..} -> liftIO $ do
      putStrLn $ "Total packets sent: " ++ show totalSent
      putStrLn $ "Total packets received: " ++ show totalReceived
      putStrLn $ "Peer version: " ++ Text.unpack version
      putStrLn "Peer stats:"
      forM_ (peerStats ^. CF.peerstats) $ \ps -> do
        putStrLn $ "  Peer: " ++ Text.unpack (ps ^. CF.nodeId)
        putStrLn $ "    Packets sent: " ++ show (ps ^. CF.packetsSent)
        putStrLn $ "    Packets received: " ++ show (ps ^. CF.packetsReceived)
        putStrLn $ "    Latency: " ++ show (ps ^. CF.latency)
        putStrLn ""

      putStrLn $ "Peer type: " ++ Text.unpack (peerList ^. CF.peerType)
      putStrLn "Peers:"
      forM_ (peerList ^. CF.peers) $ \pe -> do
        putStrLn $ "  Node id: " ++ Text.unpack (pe ^. CF.nodeId . CF.value)
        putStrLn $ "    Port: " ++ show (pe ^. CF.port . CF.value)
        putStrLn $ "    IP: " ++ Text.unpack (pe ^. CF.ip . CF.value)
        putStrLn $ "    Catchup Status: " ++ showCatchupStatus (pe ^. CF.catchupStatus)
        putStrLn ""
  where showCatchupStatus =
          \case PeerElement'UPTODATE -> "Up to date"
                PeerElement'PENDING -> "Pending"
                PeerElement'CATCHINGUP -> "Catching up"
                _ -> "Unknown" -- this should not happen in well-formed responses


getPeerData :: Bool -> ClientMonad IO (Either String PeerData)
getPeerData bootstrapper = do
  totalSent' <- getPeerTotalSent
  totalReceived' <- getPeerTotalReceived
  version' <- getPeerVersion
  peerStats' <- getPeerStats bootstrapper
  peerList' <- getPeerList bootstrapper
  return $ do
    totalSent <- totalSent'
    totalReceived <- totalReceived'
    version <- version'
    peerStats <- peerStats'
    peerList <- peerList'
    return PeerData{..}

printNodeInfo :: MonadIO m => Either String NodeInfoResponse -> m ()
printNodeInfo mni =
  case mni of
    Left err -> liftIO (putStrLn err)
    Right ni -> liftIO $ do
      putStrLn $ "Node ID: " ++ show (ni ^. CF.nodeId . CF.value)
      putStrLn $ "Current local time: " ++ show (ni ^. CF.currentLocaltime)
      putStrLn $ "Baker ID: " ++ maybe "not a baker" show (ni ^? CF.maybe'consensusBakerId . _Just . CF.value)
      putStrLn $ "Peer type: " ++ show (ni ^. CF.peerType)
      putStrLn $ "Baker running: " ++ show (ni ^. CF.consensusBakerRunning)
      putStrLn $ "Consensus running: " ++ show (ni ^. CF.consensusRunning)
      putStrLn $ "Consensus type: " ++ show (ni ^. CF.consensusType)
      putStrLn $ "Baker committee member: " ++ show (ni ^. CF.consensusBakerCommittee)
      putStrLn $ "Finalization committee member: " ++ show (ni ^. CF.consensusFinalizerCommittee)

-- |FIXME: Move this some other place in refactoring.
data StatusOfPeers = StatusOfPeers {
  -- |How many peers we deem are up-to-date with us.
  numUpToDate :: !Int,
  -- |How many are in limbo, we don't know what the status is with respect to
  -- consensus status of the both of us.
  numPending :: !Int,
  -- |Number of peers we are catching up with.
  numCatchingUp :: !Int
  } deriving(Show, Generic)

instance ToJSON StatusOfPeers
instance FromJSON StatusOfPeers

-- |Get an indication of how caught up the node is in relation to its peers.
getStatusOfPeers :: ClientMonad IO (Either String StatusOfPeers)
getStatusOfPeers = do
  -- False means we don't include the bootstrap nodes here, since they are not running consensus.
  getPeerList False <&> \case
    Left err -> (Left err)
    Right peerList -> Right $
      L.foldl' (\status peerElem ->
                  case peerElem ^. CF.catchupStatus of
                    PeerElement'UPTODATE -> status { numUpToDate = numUpToDate status + 1 }
                    PeerElement'PENDING -> status { numPending = numPending status + 1 }
                    PeerElement'CATCHINGUP -> status { numCatchingUp = numCatchingUp status + 1 }
                    _ -> status -- this should not happen in well-formed responses
               )
          (StatusOfPeers 0 0 0)
          (peerList ^. CF.peers)


-- |Process a transaction from JSON payload given as a byte string
-- and with keys given explicitly.
-- The transaction is signed with all the provided keys.
processTransaction ::
     (MonadFail m, MonadIO m)
  => BSL.ByteString
  -> Int
  -> ClientMonad m Types.BareBlockItem
processTransaction source networkId =
  case AE.eitherDecode source of
    Left err -> fail $ "Error decoding JSON: " ++ err
    Right t  -> processTransaction_ t networkId True

-- |Process a transaction with unencrypted keys given explicitly.
-- The transaction is signed with all the provided keys.
-- This is only for testing purposes and currently used by the middleware.
processTransaction_ ::
     (MonadFail m, MonadIO m)
  => TransactionJSON
  -> Int
  -> Verbose
  -> ClientMonad m Types.BareBlockItem
processTransaction_ transaction networkId _verbose = do
  let accountKeys = CT.keys transaction
  tx <- do
    let header = metadata transaction
        sender = thSenderAddress header
        threshold = fromIntegral $ Map.size accountKeys
    nonce <-
      case thNonce header of
        Nothing -> getBestBlockHash >>= getAccountNonce sender
        Just nonce -> return nonce
    txPayload <- convertTransactionJsonPayload $ payload transaction
    return $ encodeAndSignTransaction
      txPayload
      sender
      (thEnergyAmount header)
      nonce
      (thExpiry header)
      accountKeys
      threshold

  sendTransactionToBaker tx networkId >>= \case
    Left err -> fail $ show err
    Right False -> fail "Transaction not accepted by the baker."
    Right True -> return tx

-- |Read a versioned credential from the bytestring, failing if any errors occur.
processCredential ::
     (MonadFail m, MonadIO m)
  => BSL.ByteString
  -> Int
  -> ClientMonad m Types.BareBlockItem
processCredential source networkId =
  case AE.eitherDecode source of
    Left err -> fail $ "Error decoding JSON: " ++ err
    Right vCred
        | vVersion vCred == 0 ->
            case fromJSON (vValue vCred) of
              AE.Success cred ->
                let tx = Types.CredentialDeployment cred
                in sendTransactionToBaker tx networkId >>= \case
                  Left err -> fail err
                  Right False -> fail "Transaction not accepted by the baker."
                  Right True -> return tx
              AE.Error err -> fail $ "Cannot parse credential according to V0: " ++ err
        | otherwise ->
          fail $ "Unsupported credential version: " ++ show (vVersion vCred)

-- |Convert JSON-based transaction type to one which is ready to be encoded, signed and sent.
convertTransactionJsonPayload :: (MonadFail m) => CT.TransactionJSONPayload -> ClientMonad m Types.Payload
convertTransactionJsonPayload = \case
  (CT.DeployModule _) ->
    fail "Use 'module deploy' instead."
  (CT.InitContract _ _ _ _) ->
    fail "Use 'contract init' instead."
  (CT.Update _ _ _ _) ->
    fail "Use 'contract update' instead."
  (CT.Transfer transferTo transferAmount) ->
    return $ Types.Transfer transferTo transferAmount
  (CT.RemoveBaker rbid) -> return $ Types.RemoveBaker rbid
  (CT.UpdateBakerAccount ubid uba ubp) ->
    return $ Types.UpdateBakerAccount ubid uba ubp
  (CT.UpdateBakerSignKey ubsid ubsk ubsp) ->
    return $ Types.UpdateBakerSignKey ubsid ubsk ubsp
  (CT.DelegateStake dsid) -> return $ Types.DelegateStake dsid
  CT.TransferToPublic{..} -> return $ Types.TransferToPublic{..}
  -- FIXME: The following two should have the inputs changed so that they are usable.
  -- They should only specify the amount and the index, and possibly the input encrypted amounts,
  -- but the proofs should be automatically generated here.
  CT.TransferToEncrypted{..} -> return $ Types.TransferToEncrypted{..}
  CT.EncryptedAmountTransfer{..} -> return Types.EncryptedAmountTransfer{..}

-- |Sign a transaction payload and configuration into a "normal" transaction,
-- which is ready to be sent.
encodeAndSignTransaction ::
     Types.Payload
  -> Types.AccountAddress
  -> Types.Energy
  -> Types.Nonce
  -> Types.TransactionExpiryTime
  -> AccountKeyMap
  -> ID.SignatureThreshold
  -> Types.BareBlockItem
encodeAndSignTransaction txPayload sender energy nonce expiry accKeys threshold = Types.NormalTransaction $
  let encPayload = Types.encodePayload txPayload
      header = Types.TransactionHeader{
        thSender = sender,
        thPayloadSize = Types.payloadSize encPayload,
        thNonce = nonce,
        thEnergyAmount = energy,
        thExpiry = expiry
      }
      keys = take (fromIntegral threshold) . sortOn fst . Map.toList $ accKeys
  in Types.signTransaction keys header encPayload<|MERGE_RESOLUTION|>--- conflicted
+++ resolved
@@ -1180,20 +1180,10 @@
     AccountList block -> do
       baseCfg <- getBaseConfig baseCfgDir verbose AutoInit
       v <- withClientJson backend $ withBestBlockHash block getAccountList
-<<<<<<< HEAD
-      let addname :: Text -> IO Text
-          addname addr = do 
-            na <- getAccountAddressArg (bcAccountNameMap baseCfg) $ Just addr
-            -- Print addresses, followed by name or *, seperated by 5 spaces
-            return $ Text.append addr (Text.append (Text.pack "     ") . fromMaybe (Text.pack "*") . naName $ na)
-      namedv <- mapM addname v
-      runPrinter $ printAccountList namedv
-=======
       let addrmap = Map.fromList . map Tuple.swap . Map.toList $ bcAccountNameMap baseCfg
       let addname :: ID.AccountAddress -> NamedAddress
           addname addr = NamedAddress (Map.lookup addr addrmap) addr
       runPrinter $ printAccountList (map addname v)
->>>>>>> 0225fe08
     
     AccountDelegate bakerId txOpts -> do
       baseCfg <- getBaseConfig baseCfgDir verbose AutoInit
@@ -1578,24 +1568,9 @@
       v <- withClientJson backend $ withBestBlockHash b getBirkParameters
       case v of
         Nothing -> putStrLn "Block not found."
-<<<<<<< HEAD
-        Just p -> runPrinter $ case bprBakers p of 
-                                [] -> printBirkParameters includeBakers p []
-                                bs -> printBirkParameters includeBakers p (mapM f bs)
-                                  where f b' = printf "%6s: %s  %s  %s" (show $ bpbrId b') (show $ bpbrAccount b') (showLotteryPower $ bpbrLotteryPower b') (accountName $ show $ bpbrAccount b')
-                                        showLotteryPower lp = if 0 < lp && lp < 0.000001
-                                                              then " <0.0001 %" :: String
-                                                              else printf "%8.4f %%" (lp*100)
-                                        accountName b = do
-                                          baseCfg <- getBaseConfig _baseCfgDir verbose AutoInit
-                                          na <- getAccountAddressArg (bcAccountNameMap baseCfg) $ Just (Text.pack b)
-                                          return $ fromMaybe (Text.pack "*") . naName $ na
-                                         
-=======
         Just p -> runPrinter $ printBirkParameters includeBakers p addrmap
                     where
                       addrmap = Map.fromList . map Tuple.swap . Map.toList $ bcAccountNameMap baseCfg
->>>>>>> 0225fe08
                                           
     ConsensusChainUpdate rawUpdateFile authsFile keysFiles intOpts -> do
       let
