--- conflicted
+++ resolved
@@ -522,11 +522,7 @@
     -- will change when tokenomics is finalized
     energyAmount =
       case payload of
-<<<<<<< HEAD
         Transfer _ _       -> simpleTransferEnergyCost (HM.size keyMap)
-=======
-        Transfer _ _       -> (6+53*3) -- 165 @TODO make this dynamic based on number of account signatures
->>>>>>> 61ce0dd8
         DeployCredential _ -> 10000
         _                  -> 10000
 
