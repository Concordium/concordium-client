{-# LANGUAGE OverloadedStrings   #-}
{-# LANGUAGE RecordWildCards     #-}
{-# LANGUAGE ScopedTypeVariables #-}
{-# OPTIONS_GHC -Wall #-}
module Main where

import           Concordium.Client.Commands
import           Concordium.Client.Runner
import           Concordium.GlobalState.Transactions
import           Concordium.Types
import           Control.Concurrent
import           Control.Monad.Reader
import           Options.Applicative

<<<<<<< HEAD
import           Acorn.Core                          as Core
import qualified Acorn.Parser                        as Parser
import           Acorn.Utils.Init
import           Acorn.Utils.Init.TH
import           Concordium.Client.Commands          as COM hiding (networkId)
import           Concordium.Crypto.Ed25519Signature  (randomKeyPair)
import           Concordium.Crypto.SHA256            (Hash (..))
import           Concordium.Crypto.SignatureScheme   (KeyPair,
                                                      SchemeId (Ed25519))
import qualified Concordium.Crypto.SignatureScheme   as Sig
import qualified Concordium.Scheduler.Runner         as Runner
import qualified Concordium.Scheduler.Types          as Types
import qualified Data.FixedByteString                as FBS
import           Data.Foldable
import qualified Data.HashMap.Strict                 as Map
import           Data.Maybe
import qualified Data.Text                           as Text
import           System.Random

import           Data.List.Split

blockPointer :: BlockHash
blockPointer = Hash (FBS.pack (replicate 32 (fromIntegral (0 :: Word))))

mateuszKP :: KeyPair
mateuszKP = fst (randomKeyPair (mkStdGen 0))

makeHeader :: KeyPair -> Nonce -> Energy -> Types.TransactionHeader
makeHeader kp nonce amount = Types.makeTransactionHeader Ed25519 (Sig.verifyKey kp) nonce amount blockPointer

baseStateWithCounter :: (Parser.Env, Core.ModuleName, ProcessedModules)
baseStateWithCounter = foldl' handleFile
                             baseState
                             $(embedFiles [Left  "test/contracts/SimpleAccount.acorn"
                                           ,Left  "test/contracts/SimpleCounter.acorn"]
                                          )

first :: (a, b, c) -> a
first (x, _, _) = x

simpleCounterCtx :: Map.HashMap Text.Text Core.Name
simpleCounterCtx = let (_, _, tms, _) = Parser.modNames (first baseStateWithCounter) Map.! "SimpleCounter" in tms

inCtx :: Text.Text -> Core.Name
inCtx txt = fromJust (Map.lookup txt simpleCounterCtx)

inCtxTm :: Text.Text -> Core.Atom origin
inCtxTm = Core.Var . Core.LocalDef . inCtx

mkTransaction :: Nonce -> Core.Expr Core.UA Core.ModuleName -> Types.Transaction
mkTransaction n dat  = Runner.signTx mateuszKP hdr payload
    where
        hdr = makeHeader mateuszKP n 100000
        payload = Types.encodePayload (Types.Update 0 (ContractAddress 0 0) dat (-1))

{-# INLINE mkTransaction #-}
=======
import qualified Concordium.Scheduler.Types              as Types
import qualified Concordium.Scheduler.Utils.Init.Example as Example
>>>>>>> ed3729fa

data TxOptions = TxOptions {
  -- |What is the starting nonce.
  startNonce :: Nonce,
  -- |How many transactions to send per batch.
  perBatch   :: Int,
  -- |In seconds.
  delay      :: Int
  }

txOptions :: Parser TxOptions
txOptions = do
  let startNonce :: Parser Word = option auto (value 1 <>
                                               showDefault <>
                                               long "nonce" <>
                                               metavar "NONCE" <>
                                               help "Nonce to start generation with.")
  let perBatch = option auto (value 10 <>
                              showDefault <>
                              long "batch" <>
                              metavar "NUM" <>
                              help "Size of a batch to send at once.")
  let delay = option auto (value 10 <>
                           showDefault <>
                           long "delay" <>
                           metavar "SECONDS" <>
                           help "Delay between batches.")
  TxOptions . fromIntegral <$> startNonce <*> perBatch <*> delay

grpcBackend :: Parser Backend
grpcBackend = GRPC <$> hostParser <*> portParser <*> targetParser

parser :: ParserInfo (Backend, TxOptions)
parser = info (helper <*> ((,) <$> grpcBackend <*> txOptions))
         (fullDesc <> progDesc "Generate transactions for a fixed contract.")

mkTransaction :: Nonce -> Types.Transaction
mkTransaction = Example.makeTransaction True (ContractAddress 0 0)
{-# INLINE mkTransaction #-}

sendTx :: MonadIO m =>  Nonce -> ClientMonad m Transaction
sendTx nonce = do
  let tx = mkTransaction nonce
  sendTransactionToBaker tx 100
  return tx
{-# INLINE sendTx #-}

processBatch :: Int -> [Nonce] -> ClientMonad IO ()
processBatch delay b = do
  liftIO $ print b
  mapM_ sendTx b
  liftIO $ threadDelay (delay * 10^(6::Int))

<<<<<<< HEAD
go :: TxOptions -> ClientMonad IO ()
go TxOptions{..} = do
  let dat = Core.App (inCtxTm "Inc") [Core.Literal (Core.Int64 10)]
  foldM_ (\_ a -> processBatch delay dat a) undefined (chunksOf perBatch [startNonce..])

=======
-- The `x` parameter should go away once we find why the threads block at around 450 txs
go :: Backend -> TxOptions -> Nonce -> IO Nonce
go backend TxOptions{..} x =  runInClient backend $ loop startNonce x
  where loop nonce x = do
          if nonce < x then do
            let nextNonce = nonce + fromIntegral perBatch
            sent <- mapM sendTx [nonce..nextNonce-1]
            liftIO $ do
              putStrLn "Sent the following transactions."
              mapM_ (print . transactionHeader) sent
              threadDelay (delay * 10^(6::Int))
            loop nextNonce x
          else
            return nonce

-- The `foldM` should go away once we find why the threads block at around 450 txs
>>>>>>> ed3729fa
main :: IO ()
main = do
  g <- execParser parser
  _ <- (\(a,b) ->
          foldM (\x y -> uncurry go (a,b {startNonce = x}) y) (startNonce b) [399,799..]) g
  return ()<|MERGE_RESOLUTION|>--- conflicted
+++ resolved
@@ -12,67 +12,8 @@
 import           Control.Monad.Reader
 import           Options.Applicative
 
-<<<<<<< HEAD
-import           Acorn.Core                          as Core
-import qualified Acorn.Parser                        as Parser
-import           Acorn.Utils.Init
-import           Acorn.Utils.Init.TH
-import           Concordium.Client.Commands          as COM hiding (networkId)
-import           Concordium.Crypto.Ed25519Signature  (randomKeyPair)
-import           Concordium.Crypto.SHA256            (Hash (..))
-import           Concordium.Crypto.SignatureScheme   (KeyPair,
-                                                      SchemeId (Ed25519))
-import qualified Concordium.Crypto.SignatureScheme   as Sig
-import qualified Concordium.Scheduler.Runner         as Runner
-import qualified Concordium.Scheduler.Types          as Types
-import qualified Data.FixedByteString                as FBS
-import           Data.Foldable
-import qualified Data.HashMap.Strict                 as Map
-import           Data.Maybe
-import qualified Data.Text                           as Text
-import           System.Random
-
-import           Data.List.Split
-
-blockPointer :: BlockHash
-blockPointer = Hash (FBS.pack (replicate 32 (fromIntegral (0 :: Word))))
-
-mateuszKP :: KeyPair
-mateuszKP = fst (randomKeyPair (mkStdGen 0))
-
-makeHeader :: KeyPair -> Nonce -> Energy -> Types.TransactionHeader
-makeHeader kp nonce amount = Types.makeTransactionHeader Ed25519 (Sig.verifyKey kp) nonce amount blockPointer
-
-baseStateWithCounter :: (Parser.Env, Core.ModuleName, ProcessedModules)
-baseStateWithCounter = foldl' handleFile
-                             baseState
-                             $(embedFiles [Left  "test/contracts/SimpleAccount.acorn"
-                                           ,Left  "test/contracts/SimpleCounter.acorn"]
-                                          )
-
-first :: (a, b, c) -> a
-first (x, _, _) = x
-
-simpleCounterCtx :: Map.HashMap Text.Text Core.Name
-simpleCounterCtx = let (_, _, tms, _) = Parser.modNames (first baseStateWithCounter) Map.! "SimpleCounter" in tms
-
-inCtx :: Text.Text -> Core.Name
-inCtx txt = fromJust (Map.lookup txt simpleCounterCtx)
-
-inCtxTm :: Text.Text -> Core.Atom origin
-inCtxTm = Core.Var . Core.LocalDef . inCtx
-
-mkTransaction :: Nonce -> Core.Expr Core.UA Core.ModuleName -> Types.Transaction
-mkTransaction n dat  = Runner.signTx mateuszKP hdr payload
-    where
-        hdr = makeHeader mateuszKP n 100000
-        payload = Types.encodePayload (Types.Update 0 (ContractAddress 0 0) dat (-1))
-
-{-# INLINE mkTransaction #-}
-=======
 import qualified Concordium.Scheduler.Types              as Types
 import qualified Concordium.Scheduler.Utils.Init.Example as Example
->>>>>>> ed3729fa
 
 data TxOptions = TxOptions {
   -- |What is the starting nonce.
@@ -126,13 +67,6 @@
   mapM_ sendTx b
   liftIO $ threadDelay (delay * 10^(6::Int))
 
-<<<<<<< HEAD
-go :: TxOptions -> ClientMonad IO ()
-go TxOptions{..} = do
-  let dat = Core.App (inCtxTm "Inc") [Core.Literal (Core.Int64 10)]
-  foldM_ (\_ a -> processBatch delay dat a) undefined (chunksOf perBatch [startNonce..])
-
-=======
 -- The `x` parameter should go away once we find why the threads block at around 450 txs
 go :: Backend -> TxOptions -> Nonce -> IO Nonce
 go backend TxOptions{..} x =  runInClient backend $ loop startNonce x
@@ -149,10 +83,8 @@
             return nonce
 
 -- The `foldM` should go away once we find why the threads block at around 450 txs
->>>>>>> ed3729fa
 main :: IO ()
 main = do
-  g <- execParser parser
-  _ <- (\(a,b) ->
-          foldM (\x y -> uncurry go (a,b {startNonce = x}) y) (startNonce b) [399,799..]) g
+  (a, b) <- execParser parser
+  _ <- foldM (\x y -> uncurry go (a,b {startNonce = x}) y) (startNonce b) [399,799..]
   return ()