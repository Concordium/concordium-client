--- conflicted
+++ resolved
@@ -20,17 +20,7 @@
             in confHook simpleUserHooks desc extraFlags
     _ -> confHook simpleUserHooks desc flags
 
-<<<<<<< HEAD
-main =
-    defaultMainWithHooks $
-            generatingProtos
-                "deps/concordium-base/concordium-grpc-api"
-                simpleUserHooks
-                    { confHook = autoConfHook
-                    }
-=======
 main = defaultMainWithHooks $ generatingProtos "deps/concordium-base/concordium-grpc-api" simpleUserHooks
   {
     confHook = autoConfHook
-  }
->>>>>>> 73eb93d1
+  }