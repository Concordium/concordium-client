--- conflicted
+++ resolved
@@ -2,11 +2,8 @@
 
 ## Unreleased
 
-<<<<<<< HEAD
+- Update GHC version to 9.6.4 (lts-22.9).
 - Support protocol version 7.
-=======
-- Update GHC version to 9.6.4 (lts-22.9).
->>>>>>> f11b5c83
 
 ## 6.2.1
 
