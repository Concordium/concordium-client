--- conflicted
+++ resolved
@@ -2,13 +2,10 @@
 
 ## Unreleased
 
-<<<<<<< HEAD
+- Support node version 8 and protocol version 8.
 - Add command `consensus detailed-status` for getting detailed consensus status (from protocol
   version 6).
 - Add `raw GetConsensusDetailedStatus` that presents the detailed consensus status as JSON.
-=======
-- Support node version 8 and protocol version 8.
->>>>>>> 4973c92d
 
 ## 7.0.1
 
