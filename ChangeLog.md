# Changelog for concordium-client

## Unreleased

<<<<<<< HEAD
- Add handling of plt events `TokenModuleEvent`, `TokenMint`, `TokenBurn`, `TokenTransfer`, and `TokenCreated`.
=======
- Fix a bug in displaying the decoded CBOR from rejected PLT transactions.
>>>>>>> bdcadcb0

## 9.1.0 - 2025-05-20

- Add `transaction plt add-to-allow-list` to add an account to the allow list by the governance account.
- Add `transaction plt add-to-deny-list` to add an account to the deny list by the governance account.
- Add `transaction plt remove-from-allow-list` to remove an account from the allow list by the governance account.
- Add `transaction plt remove-from-deny-list` to remove an account from the deny list by the governance account.
- Add `transaction plt mint` command to mint protocol level tokens by the governance account.
- Add `transaction plt burn` command to burn protocol level tokens by the governance account.
- Refactore plt commands into its own subcommand.

## 9.0.0 - 2025-05-09

- Add `raw GetTokenInfo` command to display the info of a protocol level token.
- Subcommand `account show` now displays protocol level tokens info.
- Subcommand `raw GetAccountInfo` now displays protocol level tokens info.
- Add `transaction transfer-plt` command to transfer protocol level tokens from one account to another.
- Add `raw GetTokenList` command to display the list of protocol level tokens.
- Subcommand `raw GetNextUpdateSequenceNumbers` now displays the next update sequence number for protocol level tokens chain updates.
- The `consensus chain-update` command supports creating protocol level tokens now.

## 8.1.0

- The `transaction status` command output includes the `parameter` for
  `ContractInitialized` events.
- From protocol version 8, raw command `GetPoolStatus` indicates if a validator is suspended and,
  if it is in the current committee, if it is primed for suspension and the current count of
  missed rounds.
- From protocol version 8 `account show` also shows if a validator is suspended.
- Add command `pool status` for getting information about a pool.

## 8.0.0

Note: due to API changes, this release may not work correctly with node versions prior to 8.

- Support node version 8 and protocol version 8.
- Support for suspend/resume in validator update transactions.
- Add command `consensus detailed-status` for getting detailed consensus status (from protocol
  version 6).
- Add `raw GetConsensusDetailedStatus` that presents the detailed consensus status as JSON.
- Update GHC version to 9.6.6 (lts-22.39).
- Add raw commands `GetScheduledReleaseAccounts`, `GetCooldownAccounts`,
  `GetPreCooldownAccounts` and `GetPrePreCooldownAccounts` for querying
  accounts with scheduled releases, cooldowns, pre-cooldowns and pre-pre-cooldowns.
- Raw commands `GetBlockTransactionEvents` and `GetTransactionStatus` include the `parameter`
  for `ContractInitialized` events.

## 7.0.1

- Display the correct "at disposal" balance when used with node versions prior to 7.
- Fix a bug in correctly accounting for parsed events.
- Change `--out` flag for `./client validator add` to
  `--validator-credentials-out`, fixing an issue where this command had two
  conflicting`--out` options.

## 7.0.0

- Support node version 7 and protocol version 7.
  - Display account balance "at disposal". (Note, this will (incorrectly) show as 0 if connecting to
    an older version of the node.)
  - List the cooldowns on an account, and their expiration times.
- Improved checks when configuring a validator or delegator.
- Fix the display of the expected expiry of pending changes to an account's stake, so that they
  correctly account for the change taking place at a payday.

## 6.3.0

- Remove command `raw SendTransaction`.
- Remove command `transaction send-shielded` to disable the transfer of CCD from the shielded
  balance of the account to the shielded balance of another account.
- Remove command `account shield` to disable the transfer of CCD from the public balance to the
  shielded balance of an account.
- Add command `transaction add-signature` to add a signature to a partially-signed transaction.
- Revise command `transaction submit` to submit already-signed transactions to the chain.
  (This is a breaking change, as transactions must now already be signed, e.g. with
  `transaction add-signature`.)
- Add optional `--out` flag to all transaction-creating commands to output a partially-singed
  transaction to a file.
- Update GHC version to 9.6.4 (lts-22.9).
- Update Rust version to 1.73.
- Preliminary support for protocol version 7.

## 6.2.1

- Remove uses of `baker` term when printing chain parameters.
- Remove remaining uses of `baker` in output of `validator add` and `validator
  configure` command and in their options.

## 6.2.0

- Revise client's reconnect handling so that the client will no longer attempt
  to automatically reconnect on timeouts and node resource exhaustion.
- Rename bakers to validators in output.
- Add additional configuration options that use `validator` in place of `baker`.
  For example `concordium-client validator add`.
  The older options still exist, but are hidden.
- The `module inspect` command now attempts to print any embedded verifiable
  build information.
- The `module deploy` command now warns if a module is being deployed that does
  not have embedded verifiable build information.

## 6.1.0

- Add `baker win-time` command for determining the earliest time a specified baker is expected to
  bake.
- End stream consumption early if an error is returned.
- Add support for the following node version 6.1 queries under the `raw` command:
  - `GetBakersRewardPeriod`
  - `GetBlockCertificates`
  - `GetBakerEarliestWinTime`
  - `GetWinningBakersEpoch`
  - `GetFirstBlockEpoch`
  - Add support for `CommissionRates` in `CurrentPaydayBakerPoolStatus` (Only available for node versions > 6.0).
  - Show all options for importing an account.

## 6.0.1

- Add an unit (ms) to the minimum block time shown in the chain parameters for P6.

## 6.0.0

- Remove a stray `CTrue` in output of `consensus show-chain-parameters`.
- The client now outputs protocol version as part of raw `GetBlockInfo` and
  `block show` commands.
- The client needs node version at least 5.4.
- Add `raw GetNextUpdateSequenceNumbers` subcommand.
- Add node version to the output of `raw GetNodeInfo`.
- Add current timeout duration, current round, current epoch and trigger block time to the output
  of `raw GetConsensusInfo`.
- Add current timeout duration, current round, current epoch and trigger block time to the output
  of `consensus status` when they are present.
- Add round and epoch to the output of `raw GetBlockInfo`.
- Add round and epoch to the output of `block show` when they are present.
- Print "Block time" instead of "Slot time" in the output of `block show`.
- In the output of `consensus show-parameters`, only print election difficulty when present.

## 5.2.0

- Fix a bug that caused another code-leftover to be displayed in the finalization proof
  line of the gas rewards section of the `consensus show-chain-parameters` output. This
  is only relevant when the queried chain runs protocol version 6.
- Add `raw GetBlockTransactionEvents` that prints the list of transaction outcomes
  in a given block.

## 5.1.1

- Fix a bug that caused commission-rate related reject reasons to be incorrectly
  displayed in the output of `baker configure` and `transaction status`.
- Fix a bug that caused leftover code to be displayed in the finalization proof
  line of the gas rewards section of the `consensus show-chain-parameters` output.
- Fix a bug that caused the output of `raw GetCryptographicParameters` to be printed
  in a non-versioned context.
- The help-message for `raw Shutdown` now properly describes its effects.

## 5.1.0

- The `--grpc-authentication-token` option has been removed.
- The client now uses the V2 GRPC API exposed by the node. This introduces some breaking
  changes:
    - Since the node serves the V2 GRPC API at port 20000 by default, the default value of
      the `--grpc-port` option has been updated to reflect this.
    - `raw` family of commands:
        - Commands `raw GetTransactionStatusInBlock`, `raw StartBaker`, `raw StopBaker`,
          `raw JoinNetwork` and ` raw LeaveNetwork` have been removed.
        - Command `raw GetBlockSummary` has been removed, and replaced by the commands
          `raw GetBlockPendingUpdates`, `raw GetBlockSpecialEvents`,
          `raw GetBlockChainParameters` `raw GetBlockFinalizationSummary`. These provide
          a more granular way of accessing to the same data.
        - `raw BanNode` and `raw UnbanNode` no longer support node IDs, but now rather
          take just an IP address.
        - `raw DumpStart` takes a parameter specifying the path of the file to write
          dumped packets to, and furthermore supports a flag to specify whether raw
          packets should be written to the file.
        - Output of `raw GetBannedPeers` prints a JSON list of banned IP addresses,
          represented as strings.
        - Output of `raw GetPeerUptime` now prints an integer representing the uptime
          of the node in milliseconds.
        - Slight changes to `raw GetNodeInfo`. Notably the baker ID is now included in
          the output when the node is in the baker or finalization committee. Various
          consensus-related details about the node is also elaborated upon.
        - Slight changes to `raw GetPeerData` output. Notably the catch-up status and
          consensus-related details about the peer is elaborated upon.
        - `raw SendTransaction` no longer allows for specifying a network ID.
    - `consensus show-parameters` now additionally prints the election difficulty.
    - Slight changes to error message information and their phrasing for other families
      of commands.

## 5.0.2

- Receive function parameters are now displayed as JSON in `transaction status`
  whenever they could be succesfully parsed by a smart contract schema embedded
  in the module or supplied by the user using the `--schema` option.

## 5.0.1

- Add support of contract schema V3.
	  - V3 schemas offer the same options as V2, but also optionally includes a schema for contract events.
	  - `transaction status` now displays contract events, and a schema can be provided with `--schema`, which
	    will be used to parse the contract events. By default events are parsed with the schema embedded in the
      contract, if present.
	  - This enables concordium-client to interact with contracts and schemas
	    using `concordium-std` version 5.
- Improved formatting of `transaction status` output using contract schemas if
  they are available for displaying contract events.
- Output function parameters as hex strings in `transaction status`.

## 5.0.0

- Add support for protocol version 5.
- Add a `--secure` flag to enable connecting to gRPC using TLS.
  All commands that query the node support this.

## 4.2.0

- Fix handling of `--no-confirm` in `contract init`, `contract update`, `module
  deploy`, and `register data` transactions. This flag is now respected.
- Add support for importing accounts exported by the browser extension wallet.
- Make the output of CCD amounts consistent when printing transaction outcomes.
  The output should now always `x.y CCD` for some `x` and `y`.

## 4.1.0

- Fix bug in contract schema parsing caused by endiannes confusion.
- Add support for smart contract schema V2.
  - V2 schemas offer the same options as V1, but can also include a schema for
    the error type.
  - This enables concordium-client to interact with contracts and schemas
    using `concordium-std` version 4.

## 4.0.4

- Add support for contract schemas containing the version.
- Add support for the contract schema types, ULeb128, ILeb128, ByteList and ByteArray.

## 4.0.3

- Fix calculation of payload size of a configure baker transaction in
  the function `bakerConfigurePayloadSize` in Transaction.hs used by
  the wallet-proxy.
- Fix help text of `baker add` and `baker configure` commands that referred to
  `raw GetChainParameters`.

## 4.0.2

- Add support for v1 smart contracts.
- Add `contract invoke` command for simulating contracts locally on the node.
- Make `module deploy` expect modules with a version prefix.
  - This prefix is automatically added when building with cargo-concordium
    version >= 2.
  - Add the flag `--contract-version` to support modules without the version
    prefix.
- `contract update` command now uses `--entrypoint` to specify the function to
  invoke. This is renamed from the previous `--func`.
- When calling `contract update` or `contract invoke` with a non-existent
  entrypoint the fallback entrypoint is called if one specified in the contract.
- Related to delegation:
  - Add commands `delegator add`, `delegator configure` and `delegator remove`.
  - Add commands `baker configure` , `baker update-url` and `baker update-delegation-status`.
  - Update existing commands `baker add`, `baker remove`, `baker set-key`, `baker update-restake`
    and `baker update-stake` so that in Protocol version < 4, they generate the former P3
    transaction, and in Protocol version 4, they generate the relevant "configure baker" transaction.
  - Support raw queries `GetPoolStatus` and `GetBakerList`.
- Add `consensus show-chain-parameters` subcommand to print the chain parameters.

## 3.0.4

- Rename `--encrypted` and `--decrypt-encrypted` flags to `account show` to
  `--shielded` and `--reveal-shielded`.

## 3.0.3

- support the same range of tag names for LEI as is supported by identity
  issuance command line tools. Previously only UNNAMED#13 was supported and now
  both lei and the former are.

## 3.0.2

- credentials revealing newly introduced attribute LEI can be deployed

## 3.0.1

- rename GTU token to CCD
- rename send-gtu, send-gtu-scheduled and send-gtu-encrypted to send,
  send-scheduled and send-shielded.
- rename account encrypt/decrypt to account shield/unshield

## 3.0.0

- show line breaks, tabs etc. in memo transfers (when it's CBOR encoded string), instead of escaping them
  as `\n`, `\t` etc.
- Display memo as JSON in a more readable way.
- Add time units to slot duration and epoch duration in consensus status.
- Update `register-data` command to register data as CBOR encoded strings or JSON using the new flags
  `--string` and `--json`. Raw data can still be registered using the new flag `--raw`.
- Add `raw DisconnectPeer`, a dual to the existing `raw ConnectPeer`.
- Warn user when trying to add a baker with stake below the minimum threshold.
- Improve how contract schemas are shown as JSON.
  - Display complex types in arrays correctly.
  - Use angle brackets to indicate placeholders, e.g. `"<UInt16>"` instead of `"UInt16"`.
- Improve `module inspect`:
  - Show all contracts from a module regardless of whether a schema is included
  or not.
  - Show the receive methods for contracts as well.
- Allow sending transactions where the sender is an account alias.
- Add command for generating aliases of an address.

## 1.1.1

- show smart contract state as raw bytes, if schema is provided but doesn't include the state type.
- warn about sending transfers with oversized memos.
- show amount in GTU instead of µGTU when trying to send an encrypted amount that is larger than
  the encrypted balance.

## 1.1.0

- The `account show` command can receive a credential registration ID instead of a name or address.
- support sending the three new transaction types, i.e. TransferWithMemo, EncryptedTransferWithMemo
  and TransferWithScheduleAndMemo
- show transfer memo in transaction status
- show protocolVersion, genesisIndex, currentEraGenesisBlock and currentEraGenesisTime in
  consensus status
- this version is only compatible with node version 1.1.0 and later.
- warn the user when trying to deploy a wasm module of size > 65536 bytes
- warn the user when adding a baker staking more than 95% of the amount on the account
- correct printing of cooldown time in `account show`
- The `raw GetBlocksAtHeight` command can take an optional genesis index, given by the
  `--genesis-index <GENINDEX>` option.  If supplied, the height is considered relative to the
  genesis block at this index. Additionally, the `--restrict` flag can be specified to only return
  blocks that belong to the specified genesis index (or index 0, if the genesis index was not
  specified).
- show the genesis index and relative block height in `block show`

## 1.0.1

- support the new mobile wallet export format. This breaks compatibility with
  the old format.

## 1.0.0

- baker generate-keys outputs public and private keys in separate files, and
  optionally includes baker-id
- fix printing of "expiry too soon warning" when the expiry is less than 30s
  from now.
- produce an error when an invalid credential holder or invalid key is
  specified in the 'signers' option of the 'send-gtu' command.
- Improve error message for SC update failures.
- Fix incorrect parsing of `ReceiveName` when the contract field contains a dot.

## 0.7.0

- Add ContractName and ReceiveName to schema.
- Add UInt128 and Int128 to schema type.
- Add 'transaction register-data' command.<|MERGE_RESOLUTION|>--- conflicted
+++ resolved
@@ -2,11 +2,8 @@
 
 ## Unreleased
 
-<<<<<<< HEAD
 - Add handling of plt events `TokenModuleEvent`, `TokenMint`, `TokenBurn`, `TokenTransfer`, and `TokenCreated`.
-=======
 - Fix a bug in displaying the decoded CBOR from rejected PLT transactions.
->>>>>>> bdcadcb0
 
 ## 9.1.0 - 2025-05-20
 
