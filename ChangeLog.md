# Changelog for concordium-client

## Unreleased

<<<<<<< HEAD
- End stream consumption early if an error is returned.
=======
- Add raw support for `GetBakersRewardPeriod`.
>>>>>>> 8a8c5efe

## 6.0.1

- Add an unit (ms) to the minimum block time shown in the chain parameters for P6.

## 6.0.0

- Remove a stray `CTrue` in output of `consensus show-chain-parameters`.
- The client now outputs protocol version as part of raw `GetBlockInfo` and
  `block show` commands.
- The client needs node version at least 5.4.
- Add `raw GetNextUpdateSequenceNumbers` subcommand.
- Add node version to the output of `raw GetNodeInfo`.
- Add current timeout duration, current round, current epoch and trigger block time to the output
  of `raw GetConsensusInfo`.
- Add current timeout duration, current round, current epoch and trigger block time to the output
  of `consensus status` when they are present.
- Add round and epoch to the output of `raw GetBlockInfo`.
- Add round and epoch to the output of `block show` when they are present.
- Print "Block time" instead of "Slot time" in the output of `block show`.
- In the output of `consensus show-parameters`, only print election difficulty when present. 

## 5.2.0

- Fix a bug that caused another code-leftover to be displayed in the finalization proof
  line of the gas rewards section of the `consensus show-chain-parameters` output. This
  is only relevant when the queried chain runs protocol version 6.
- Add `raw GetBlockTransactionEvents` that prints the list of transaction outcomes
  in a given block.

## 5.1.1

- Fix a bug that caused commission-rate related reject reasons to be incorrectly
  displayed in the output of `baker configure` and `transaction status`.
- Fix a bug that caused leftover code to be displayed in the finalization proof
  line of the gas rewards section of the `consensus show-chain-parameters` output.
- Fix a bug that caused the output of `raw GetCryptographicParameters` to be printed
  in a non-versioned context.
- The help-message for `raw Shutdown` now properly describes its effects.

## 5.1.0

- The `--grpc-authentication-token` option has been removed.
- The client now uses the V2 GRPC API exposed by the node. This introduces some breaking
  changes:
    - Since the node serves the V2 GRPC API at port 20000 by default, the default value of
      the `--grpc-port` option has been updated to reflect this.
    - `raw` family of commands:
        - Commands `raw GetTransactionStatusInBlock`, `raw StartBaker`, `raw StopBaker`,
          `raw JoinNetwork` and ` raw LeaveNetwork` have been removed.
        - Command `raw GetBlockSummary` has been removed, and replaced by the commands
          `raw GetBlockPendingUpdates`, `raw GetBlockSpecialEvents`,
          `raw GetBlockChainParameters` `raw GetBlockFinalizationSummary`. These provide
          a more granular way of accessing to the same data.
        - `raw BanNode` and `raw UnbanNode` no longer support node IDs, but now rather
          take just an IP address.
        - `raw DumpStart` takes a parameter specifying the path of the file to write
          dumped packets to, and furthermore supports a flag to specify whether raw
          packets should be written to the file.
        - Output of `raw GetBannedPeers` prints a JSON list of banned IP addresses,
          represented as strings.
        - Output of `raw GetPeerUptime` now prints an integer representing the uptime
          of the node in milliseconds.
        - Slight changes to `raw GetNodeInfo`. Notably the baker ID is now included in
          the output when the node is in the baker or finalization committee. Various
          consensus-related details about the node is also elaborated upon.
        - Slight changes to `raw GetPeerData` output. Notably the catch-up status and
          consensus-related details about the peer is elaborated upon.
        - `raw SendTransaction` no longer allows for specifying a network ID.
    - `consensus show-parameters` now additionally prints the election difficulty.
    - Slight changes to error message information and their phrasing for other families
      of commands.

## 5.0.2

- Receive function parameters are now displayed as JSON in `transaction status`
  whenever they could be succesfully parsed by a smart contract schema embedded
  in the module or supplied by the user using the `--schema` option.

## 5.0.1

- Add support of contract schema V3.
	  - V3 schemas offer the same options as V2, but also optionally includes a schema for contract events.
	  - `transaction status` now displays contract events, and a schema can be provided with `--schema`, which 
	    will be used to parse the contract events. By default events are parsed with the schema embedded in the
      contract, if present.
	  - This enables concordium-client to interact with contracts and schemas 
	    using `concordium-std` version 5.
- Improved formatting of `transaction status` output using contract schemas if
  they are available for displaying contract events.
- Output function parameters as hex strings in `transaction status`.

## 5.0.0

- Add support for protocol version 5.
- Add a `--secure` flag to enable connecting to gRPC using TLS.
  All commands that query the node support this.

## 4.2.0

- Fix handling of `--no-confirm` in `contract init`, `contract update`, `module
  deploy`, and `register data` transactions. This flag is now respected.
- Add support for importing accounts exported by the browser extension wallet.
- Make the output of CCD amounts consistent when printing transaction outcomes.
  The output should now always `x.y CCD` for some `x` and `y`.

## 4.1.0

- Fix bug in contract schema parsing caused by endiannes confusion.
- Add support for smart contract schema V2.
  - V2 schemas offer the same options as V1, but can also include a schema for
    the error type.
  - This enables concordium-client to interact with contracts and schemas
    using `concordium-std` version 4.

## 4.0.4

- Add support for contract schemas containing the version.
- Add support for the contract schema types, ULeb128, ILeb128, ByteList and ByteArray.

## 4.0.3

- Fix calculation of payload size of a configure baker transaction in
  the function `bakerConfigurePayloadSize` in Transaction.hs used by
  the wallet-proxy.
- Fix help text of `baker add` and `baker configure` commands that referred to
  `raw GetChainParameters`.

## 4.0.2

- Add support for v1 smart contracts.
- Add `contract invoke` command for simulating contracts locally on the node.
- Make `module deploy` expect modules with a version prefix.
  - This prefix is automatically added when building with cargo-concordium
    version >= 2.
  - Add the flag `--contract-version` to support modules without the version
    prefix.
- `contract update` command now uses `--entrypoint` to specify the function to
  invoke. This is renamed from the previous `--func`.
- When calling `contract update` or `contract invoke` with a non-existent
  entrypoint the fallback entrypoint is called if one specified in the contract.
- Related to delegation:
  - Add commands `delegator add`, `delegator configure` and `delegator remove`.
  - Add commands `baker configure` , `baker update-url` and `baker update-delegation-status`.
  - Update existing commands `baker add`, `baker remove`, `baker set-key`, `baker update-restake`
    and `baker update-stake` so that in Protocol version < 4, they generate the former P3
    transaction, and in Protocol version 4, they generate the relevant "configure baker" transaction.
  - Support raw queries `GetPoolStatus` and `GetBakerList`.
- Add `consensus show-chain-parameters` subcommand to print the chain parameters.

## 3.0.4

- Rename `--encrypted` and `--decrypt-encrypted` flags to `account show` to
  `--shielded` and `--reveal-shielded`.

## 3.0.3

- support the same range of tag names for LEI as is supported by identity
  issuance command line tools. Previously only UNNAMED#13 was supported and now
  both lei and the former are.

## 3.0.2

- credentials revealing newly introduced attribute LEI can be deployed

## 3.0.1

- rename GTU token to CCD
- rename send-gtu, send-gtu-scheduled and send-gtu-encrypted to send,
  send-scheduled and send-shielded.
- rename account encrypt/decrypt to account shield/unshield

## 3.0.0

- show line breaks, tabs etc. in memo transfers (when it's CBOR encoded string), instead of escaping them
  as `\n`, `\t` etc.
- Display memo as JSON in a more readable way.
- Add time units to slot duration and epoch duration in consensus status.
- Update `register-data` command to register data as CBOR encoded strings or JSON using the new flags
  `--string` and `--json`. Raw data can still be registered using the new flag `--raw`.
- Add `raw DisconnectPeer`, a dual to the existing `raw ConnectPeer`.
- Warn user when trying to add a baker with stake below the minimum threshold.
- Improve how contract schemas are shown as JSON.
  - Display complex types in arrays correctly.
  - Use angle brackets to indicate placeholders, e.g. `"<UInt16>"` instead of `"UInt16"`.
- Improve `module inspect`:
  - Show all contracts from a module regardless of whether a schema is included
  or not.
  - Show the receive methods for contracts as well.
- Allow sending transactions where the sender is an account alias.
- Add command for generating aliases of an address.

## 1.1.1

- show smart contract state as raw bytes, if schema is provided but doesn't include the state type.
- warn about sending transfers with oversized memos.
- show amount in GTU instead of µGTU when trying to send an encrypted amount that is larger than
  the encrypted balance.

## 1.1.0

- The `account show` command can receive a credential registration ID instead of a name or address.
- support sending the three new transaction types, i.e. TransferWithMemo, EncryptedTransferWithMemo
  and TransferWithScheduleAndMemo
- show transfer memo in transaction status
- show protocolVersion, genesisIndex, currentEraGenesisBlock and currentEraGenesisTime in
  consensus status
- this version is only compatible with node version 1.1.0 and later.
- warn the user when trying to deploy a wasm module of size > 65536 bytes
- warn the user when adding a baker staking more than 95% of the amount on the account
- correct printing of cooldown time in `account show`
- The `raw GetBlocksAtHeight` command can take an optional genesis index, given by the
  `--genesis-index <GENINDEX>` option.  If supplied, the height is considered relative to the
  genesis block at this index. Additionally, the `--restrict` flag can be specified to only return
  blocks that belong to the specified genesis index (or index 0, if the genesis index was not
  specified).
- show the genesis index and relative block height in `block show`

## 1.0.1

- support the new mobile wallet export format. This breaks compatibility with
  the old format.

## 1.0.0

- baker generate-keys outputs public and private keys in separate files, and
  optionally includes baker-id
- fix printing of "expiry too soon warning" when the expiry is less than 30s
  from now.
- produce an error when an invalid credential holder or invalid key is
  specified in the 'signers' option of the 'send-gtu' command.
- Improve error message for SC update failures.
- Fix incorrect parsing of `ReceiveName` when the contract field contains a dot.

## 0.7.0

- Add ContractName and ReceiveName to schema.
- Add UInt128 and Int128 to schema type.
- Add 'transaction register-data' command.<|MERGE_RESOLUTION|>--- conflicted
+++ resolved
@@ -2,11 +2,8 @@
 
 ## Unreleased
 
-<<<<<<< HEAD
 - End stream consumption early if an error is returned.
-=======
 - Add raw support for `GetBakersRewardPeriod`.
->>>>>>> 8a8c5efe
 
 ## 6.0.1
 
