# Changelog for concordium-client

## Unreleased
- Add support for v1 smart contracts.
- Add `contract invoke` command for simulating contracts locally on the node.
- Make `module deploy` expect modules with a version prefix.
  - This prefix is automatically added when building with cargo-concordium
    version >= 2.
<<<<<<< HEAD
  - Add the flag `--wasm-version` to support modules without the version prefix.
- Related to delegation:
  - Add commands `delegator add`, `delegator configure` and `delegator remove`.
  - Add commands `baker configure` , `baker update-url` and `baker update-delegation-status`.
  - Update existing commands `baker add`, `baker remove`, `baker set-key`, `baker update-restake`
    and `baker update-stake` so that in Protocol version < 4, they generate the former P3
    transaction, and in Protocol version 4, they generate the relevant "configure baker" transaction.
  - Support raw queries `GetPoolStatus` and `GetBakerList`.
=======
  - Add the flag `--contract-version` to support modules without the version
    prefix.
- `contract update` command now uses `--entrypoint` to specify the function to
  invoke. This is renamed from the previous `--func`.
- When calling `contract update` or `contract invoke` with a non-existent
  entrypoint the fallback entrypoint is called if one specified in the contract.
>>>>>>> c7701e76

## 3.0.4
- Rename `--encrypted` and `--decrypt-encrypted` flags to `account show` to
  `--shielded` and `--reveal-shielded`.

## 3.0.3
- support the same range of tag names for LEI as is supported by identity
  issuance command line tools. Previously only UNNAMED#13 was supported and now
  both lei and the former are.

## 3.0.2
- credentials revealing newly introduced attribute LEI can be deployed

## 3.0.1

- rename GTU token to CCD
- rename send-gtu, send-gtu-scheduled and send-gtu-encrypted to send,
  send-scheduled and send-shielded.
- rename account encrypt/decrypt to account shield/unshield

## 3.0.0

- show line breaks, tabs etc. in memo transfers (when it's CBOR encoded string), instead of escaping them
  as `\n`, `\t` etc.
- Display memo as JSON in a more readable way.
- Add time units to slot duration and epoch duration in consensus status.
- Update `register-data` command to register data as CBOR encoded strings or JSON using the new flags
  `--string` and `--json`. Raw data can still be registered using the new flag `--raw`.
- Add `raw DisconnectPeer`, a dual to the existing `raw ConnectPeer`.
- Warn user when trying to add a baker with stake below the minimum threshold.
- Improve how contract schemas are shown as JSON.
  - Display complex types in arrays correctly.
  - Use angle brackets to indicate placeholders, e.g. `"<UInt16>"` instead of `"UInt16"`.
- Improve `module inspect`:
  - Show all contracts from a module regardless of whether a schema is included
  or not.
  - Show the receive methods for contracts as well.
- Allow sending transactions where the sender is an account alias.
- Add command for generating aliases of an address.

## 1.1.1

- show smart contract state as raw bytes, if schema is provided but doesn't include the state type.
- warn about sending transfers with oversized memos.
- show amount in GTU instead of µGTU when trying to send an encrypted amount that is larger than 
  the encrypted balance.

## 1.1.0
- The `account show` command can receive a credential registration ID instead of a name or address.
- support sending the three new transaction types, i.e. TransferWithMemo, EncryptedTransferWithMemo
  and TransferWithScheduleAndMemo
- show transfer memo in transaction status
- show protocolVersion, genesisIndex, currentEraGenesisBlock and currentEraGenesisTime in 
  consensus status
- this version is only compatible with node version 1.1.0 and later.
- warn the user when trying to deploy a wasm module of size > 65536 bytes
- warn the user when adding a baker staking more than 95% of the amount on the account
- correct printing of cooldown time in `account show`
- The `raw GetBlocksAtHeight` command can take an optional genesis index, given by the
  `--genesis-index <GENINDEX>` option.  If supplied, the height is considered relative to the
  genesis block at this index. Additionally, the `--restrict` flag can be specified to only return
  blocks that belong to the specified genesis index (or index 0, if the genesis index was not
  specified).
- show the genesis index and relative block height in `block show`

## 1.0.1

- support the new mobile wallet export format. This breaks compatibility with
  the old format.

## 1.0.0

- baker generate-keys outputs public and private keys in separate files, and
  optionally includes baker-id
- fix printing of "expiry too soon warning" when the expiry is less than 30s
  from now.
- produce an error when an invalid credential holder or invalid key is
  specified in the 'signers' option of the 'send-gtu' command.
- Improve error message for SC update failures.
- Fix incorrect parsing of `ReceiveName` when the contract field contains a dot.

## 0.7.0
- Add ContractName and ReceiveName to schema.
- Add UInt128 and Int128 to schema type.
- Add 'transaction register-data' command.<|MERGE_RESOLUTION|>--- conflicted
+++ resolved
@@ -6,8 +6,12 @@
 - Make `module deploy` expect modules with a version prefix.
   - This prefix is automatically added when building with cargo-concordium
     version >= 2.
-<<<<<<< HEAD
-  - Add the flag `--wasm-version` to support modules without the version prefix.
+  - Add the flag `--contract-version` to support modules without the version
+    prefix.
+- `contract update` command now uses `--entrypoint` to specify the function to
+  invoke. This is renamed from the previous `--func`.
+- When calling `contract update` or `contract invoke` with a non-existent
+  entrypoint the fallback entrypoint is called if one specified in the contract.
 - Related to delegation:
   - Add commands `delegator add`, `delegator configure` and `delegator remove`.
   - Add commands `baker configure` , `baker update-url` and `baker update-delegation-status`.
@@ -15,14 +19,6 @@
     and `baker update-stake` so that in Protocol version < 4, they generate the former P3
     transaction, and in Protocol version 4, they generate the relevant "configure baker" transaction.
   - Support raw queries `GetPoolStatus` and `GetBakerList`.
-=======
-  - Add the flag `--contract-version` to support modules without the version
-    prefix.
-- `contract update` command now uses `--entrypoint` to specify the function to
-  invoke. This is renamed from the previous `--func`.
-- When calling `contract update` or `contract invoke` with a non-existent
-  entrypoint the fallback entrypoint is called if one specified in the contract.
->>>>>>> c7701e76
 
 ## 3.0.4
 - Rename `--encrypted` and `--decrypt-encrypted` flags to `account show` to
