# Changelog for concordium-client

## Unreleased

- Support node version 7 and protocol version 7.
<<<<<<< HEAD
  - Display account balance "at disposal". (Note, this will (incorrectly) show as 0 if connecting to
    an older version of the node.)
  - List the cooldowns on an account, and their expiration times.
- Improved checks when configuring a validator or delegator.
=======
- Fix the display of the expected expiry of pending changes to an account's stake, so that they
  correctly account for the change taking place at a payday.
>>>>>>> 7d6ed267

## 6.3.0

- Remove command `raw SendTransaction`.
- Remove command `transaction send-shielded` to disable the transfer of CCD from the shielded
  balance of the account to the shielded balance of another account.
- Remove command `account shield` to disable the transfer of CCD from the public balance to the
  shielded balance of an account.
- Add command `transaction add-signature` to add a signature to a partially-signed transaction.
- Revise command `transaction submit` to submit already-signed transactions to the chain.
  (This is a breaking change, as transactions must now already be signed, e.g. with
  `transaction add-signature`.)
- Add optional `--out` flag to all transaction-creating commands to output a partially-singed
  transaction to a file.
- Update GHC version to 9.6.4 (lts-22.9).
- Update Rust version to 1.73.
- Preliminary support for protocol version 7.

## 6.2.1

- Remove uses of `baker` term when printing chain parameters.
- Remove remaining uses of `baker` in output of `validator add` and `validator
  configure` command and in their options.

## 6.2.0

- Revise client's reconnect handling so that the client will no longer attempt
  to automatically reconnect on timeouts and node resource exhaustion.
- Rename bakers to validators in output.
- Add additional configuration options that use `validator` in place of `baker`.
  For example `concordium-client validator add`.
  The older options still exist, but are hidden.
- The `module inspect` command now attempts to print any embedded verifiable
  build information.
- The `module deploy` command now warns if a module is being deployed that does
  not have embedded verifiable build information.

## 6.1.0

- Add `baker win-time` command for determining the earliest time a specified baker is expected to
  bake.
- End stream consumption early if an error is returned.
- Add support for the following node version 6.1 queries under the `raw` command:
  - `GetBakersRewardPeriod`
  - `GetBlockCertificates`
  - `GetBakerEarliestWinTime`
  - `GetWinningBakersEpoch`
  - `GetFirstBlockEpoch`
  - Add support for `CommissionRates` in `CurrentPaydayBakerPoolStatus` (Only available for node versions > 6.0).
  - Show all options for importing an account.

## 6.0.1

- Add an unit (ms) to the minimum block time shown in the chain parameters for P6.

## 6.0.0

- Remove a stray `CTrue` in output of `consensus show-chain-parameters`.
- The client now outputs protocol version as part of raw `GetBlockInfo` and
  `block show` commands.
- The client needs node version at least 5.4.
- Add `raw GetNextUpdateSequenceNumbers` subcommand.
- Add node version to the output of `raw GetNodeInfo`.
- Add current timeout duration, current round, current epoch and trigger block time to the output
  of `raw GetConsensusInfo`.
- Add current timeout duration, current round, current epoch and trigger block time to the output
  of `consensus status` when they are present.
- Add round and epoch to the output of `raw GetBlockInfo`.
- Add round and epoch to the output of `block show` when they are present.
- Print "Block time" instead of "Slot time" in the output of `block show`.
- In the output of `consensus show-parameters`, only print election difficulty when present.

## 5.2.0

- Fix a bug that caused another code-leftover to be displayed in the finalization proof
  line of the gas rewards section of the `consensus show-chain-parameters` output. This
  is only relevant when the queried chain runs protocol version 6.
- Add `raw GetBlockTransactionEvents` that prints the list of transaction outcomes
  in a given block.

## 5.1.1

- Fix a bug that caused commission-rate related reject reasons to be incorrectly
  displayed in the output of `baker configure` and `transaction status`.
- Fix a bug that caused leftover code to be displayed in the finalization proof
  line of the gas rewards section of the `consensus show-chain-parameters` output.
- Fix a bug that caused the output of `raw GetCryptographicParameters` to be printed
  in a non-versioned context.
- The help-message for `raw Shutdown` now properly describes its effects.

## 5.1.0

- The `--grpc-authentication-token` option has been removed.
- The client now uses the V2 GRPC API exposed by the node. This introduces some breaking
  changes:
    - Since the node serves the V2 GRPC API at port 20000 by default, the default value of
      the `--grpc-port` option has been updated to reflect this.
    - `raw` family of commands:
        - Commands `raw GetTransactionStatusInBlock`, `raw StartBaker`, `raw StopBaker`,
          `raw JoinNetwork` and ` raw LeaveNetwork` have been removed.
        - Command `raw GetBlockSummary` has been removed, and replaced by the commands
          `raw GetBlockPendingUpdates`, `raw GetBlockSpecialEvents`,
          `raw GetBlockChainParameters` `raw GetBlockFinalizationSummary`. These provide
          a more granular way of accessing to the same data.
        - `raw BanNode` and `raw UnbanNode` no longer support node IDs, but now rather
          take just an IP address.
        - `raw DumpStart` takes a parameter specifying the path of the file to write
          dumped packets to, and furthermore supports a flag to specify whether raw
          packets should be written to the file.
        - Output of `raw GetBannedPeers` prints a JSON list of banned IP addresses,
          represented as strings.
        - Output of `raw GetPeerUptime` now prints an integer representing the uptime
          of the node in milliseconds.
        - Slight changes to `raw GetNodeInfo`. Notably the baker ID is now included in
          the output when the node is in the baker or finalization committee. Various
          consensus-related details about the node is also elaborated upon.
        - Slight changes to `raw GetPeerData` output. Notably the catch-up status and
          consensus-related details about the peer is elaborated upon.
        - `raw SendTransaction` no longer allows for specifying a network ID.
    - `consensus show-parameters` now additionally prints the election difficulty.
    - Slight changes to error message information and their phrasing for other families
      of commands.

## 5.0.2

- Receive function parameters are now displayed as JSON in `transaction status`
  whenever they could be succesfully parsed by a smart contract schema embedded
  in the module or supplied by the user using the `--schema` option.

## 5.0.1

- Add support of contract schema V3.
	  - V3 schemas offer the same options as V2, but also optionally includes a schema for contract events.
	  - `transaction status` now displays contract events, and a schema can be provided with `--schema`, which
	    will be used to parse the contract events. By default events are parsed with the schema embedded in the
      contract, if present.
	  - This enables concordium-client to interact with contracts and schemas
	    using `concordium-std` version 5.
- Improved formatting of `transaction status` output using contract schemas if
  they are available for displaying contract events.
- Output function parameters as hex strings in `transaction status`.

## 5.0.0

- Add support for protocol version 5.
- Add a `--secure` flag to enable connecting to gRPC using TLS.
  All commands that query the node support this.

## 4.2.0

- Fix handling of `--no-confirm` in `contract init`, `contract update`, `module
  deploy`, and `register data` transactions. This flag is now respected.
- Add support for importing accounts exported by the browser extension wallet.
- Make the output of CCD amounts consistent when printing transaction outcomes.
  The output should now always `x.y CCD` for some `x` and `y`.

## 4.1.0

- Fix bug in contract schema parsing caused by endiannes confusion.
- Add support for smart contract schema V2.
  - V2 schemas offer the same options as V1, but can also include a schema for
    the error type.
  - This enables concordium-client to interact with contracts and schemas
    using `concordium-std` version 4.

## 4.0.4

- Add support for contract schemas containing the version.
- Add support for the contract schema types, ULeb128, ILeb128, ByteList and ByteArray.

## 4.0.3

- Fix calculation of payload size of a configure baker transaction in
  the function `bakerConfigurePayloadSize` in Transaction.hs used by
  the wallet-proxy.
- Fix help text of `baker add` and `baker configure` commands that referred to
  `raw GetChainParameters`.

## 4.0.2

- Add support for v1 smart contracts.
- Add `contract invoke` command for simulating contracts locally on the node.
- Make `module deploy` expect modules with a version prefix.
  - This prefix is automatically added when building with cargo-concordium
    version >= 2.
  - Add the flag `--contract-version` to support modules without the version
    prefix.
- `contract update` command now uses `--entrypoint` to specify the function to
  invoke. This is renamed from the previous `--func`.
- When calling `contract update` or `contract invoke` with a non-existent
  entrypoint the fallback entrypoint is called if one specified in the contract.
- Related to delegation:
  - Add commands `delegator add`, `delegator configure` and `delegator remove`.
  - Add commands `baker configure` , `baker update-url` and `baker update-delegation-status`.
  - Update existing commands `baker add`, `baker remove`, `baker set-key`, `baker update-restake`
    and `baker update-stake` so that in Protocol version < 4, they generate the former P3
    transaction, and in Protocol version 4, they generate the relevant "configure baker" transaction.
  - Support raw queries `GetPoolStatus` and `GetBakerList`.
- Add `consensus show-chain-parameters` subcommand to print the chain parameters.

## 3.0.4

- Rename `--encrypted` and `--decrypt-encrypted` flags to `account show` to
  `--shielded` and `--reveal-shielded`.

## 3.0.3

- support the same range of tag names for LEI as is supported by identity
  issuance command line tools. Previously only UNNAMED#13 was supported and now
  both lei and the former are.

## 3.0.2

- credentials revealing newly introduced attribute LEI can be deployed

## 3.0.1

- rename GTU token to CCD
- rename send-gtu, send-gtu-scheduled and send-gtu-encrypted to send,
  send-scheduled and send-shielded.
- rename account encrypt/decrypt to account shield/unshield

## 3.0.0

- show line breaks, tabs etc. in memo transfers (when it's CBOR encoded string), instead of escaping them
  as `\n`, `\t` etc.
- Display memo as JSON in a more readable way.
- Add time units to slot duration and epoch duration in consensus status.
- Update `register-data` command to register data as CBOR encoded strings or JSON using the new flags
  `--string` and `--json`. Raw data can still be registered using the new flag `--raw`.
- Add `raw DisconnectPeer`, a dual to the existing `raw ConnectPeer`.
- Warn user when trying to add a baker with stake below the minimum threshold.
- Improve how contract schemas are shown as JSON.
  - Display complex types in arrays correctly.
  - Use angle brackets to indicate placeholders, e.g. `"<UInt16>"` instead of `"UInt16"`.
- Improve `module inspect`:
  - Show all contracts from a module regardless of whether a schema is included
  or not.
  - Show the receive methods for contracts as well.
- Allow sending transactions where the sender is an account alias.
- Add command for generating aliases of an address.

## 1.1.1

- show smart contract state as raw bytes, if schema is provided but doesn't include the state type.
- warn about sending transfers with oversized memos.
- show amount in GTU instead of µGTU when trying to send an encrypted amount that is larger than
  the encrypted balance.

## 1.1.0

- The `account show` command can receive a credential registration ID instead of a name or address.
- support sending the three new transaction types, i.e. TransferWithMemo, EncryptedTransferWithMemo
  and TransferWithScheduleAndMemo
- show transfer memo in transaction status
- show protocolVersion, genesisIndex, currentEraGenesisBlock and currentEraGenesisTime in
  consensus status
- this version is only compatible with node version 1.1.0 and later.
- warn the user when trying to deploy a wasm module of size > 65536 bytes
- warn the user when adding a baker staking more than 95% of the amount on the account
- correct printing of cooldown time in `account show`
- The `raw GetBlocksAtHeight` command can take an optional genesis index, given by the
  `--genesis-index <GENINDEX>` option.  If supplied, the height is considered relative to the
  genesis block at this index. Additionally, the `--restrict` flag can be specified to only return
  blocks that belong to the specified genesis index (or index 0, if the genesis index was not
  specified).
- show the genesis index and relative block height in `block show`

## 1.0.1

- support the new mobile wallet export format. This breaks compatibility with
  the old format.

## 1.0.0

- baker generate-keys outputs public and private keys in separate files, and
  optionally includes baker-id
- fix printing of "expiry too soon warning" when the expiry is less than 30s
  from now.
- produce an error when an invalid credential holder or invalid key is
  specified in the 'signers' option of the 'send-gtu' command.
- Improve error message for SC update failures.
- Fix incorrect parsing of `ReceiveName` when the contract field contains a dot.

## 0.7.0

- Add ContractName and ReceiveName to schema.
- Add UInt128 and Int128 to schema type.
- Add 'transaction register-data' command.<|MERGE_RESOLUTION|>--- conflicted
+++ resolved
@@ -3,15 +3,12 @@
 ## Unreleased
 
 - Support node version 7 and protocol version 7.
-<<<<<<< HEAD
   - Display account balance "at disposal". (Note, this will (incorrectly) show as 0 if connecting to
     an older version of the node.)
   - List the cooldowns on an account, and their expiration times.
 - Improved checks when configuring a validator or delegator.
-=======
 - Fix the display of the expected expiry of pending changes to an account's stake, so that they
   correctly account for the change taking place at a payday.
->>>>>>> 7d6ed267
 
 ## 6.3.0
 
