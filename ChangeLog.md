# Changelog for concordium-client

## Unreleased

- End stream consumption early if an error is returned.
<<<<<<< HEAD
- Add raw support for `GetBlockCertificates`.
=======
- Add raw support for `GetBakersRewardPeriod`.
>>>>>>> 08ae946a

## 6.0.1

- Add an unit (ms) to the minimum block time shown in the chain parameters for P6.

## 6.0.0

- Remove a stray `CTrue` in output of `consensus show-chain-parameters`.
- The client now outputs protocol version as part of raw `GetBlockInfo` and
  `block show` commands.
- The client needs node version at least 5.4.
- Add `raw GetNextUpdateSequenceNumbers` subcommand.
- Add node version to the output of `raw GetNodeInfo`.
- Add current timeout duration, current round, current epoch and trigger block time to the output
  of `raw GetConsensusInfo`.
- Add current timeout duration, current round, current epoch and trigger block time to the output
  of `consensus status` when they are present.
- Add round and epoch to the output of `raw GetBlockInfo`.
- Add round and epoch to the output of `block show` when they are present.
- Print "Block time" instead of "Slot time" in the output of `block show`.
- In the output of `consensus show-parameters`, only print election difficulty when present. 

## 5.2.0

- Fix a bug that caused another code-leftover to be displayed in the finalization proof
  line of the gas rewards section of the `consensus show-chain-parameters` output. This
  is only relevant when the queried chain runs protocol version 6.
- Add `raw GetBlockTransactionEvents` that prints the list of transaction outcomes
  in a given block.

## 5.1.1

- Fix a bug that caused commission-rate related reject reasons to be incorrectly
  displayed in the output of `baker configure` and `transaction status`.
- Fix a bug that caused leftover code to be displayed in the finalization proof
  line of the gas rewards section of the `consensus show-chain-parameters` output.
- Fix a bug that caused the output of `raw GetCryptographicParameters` to be printed
  in a non-versioned context.
- The help-message for `raw Shutdown` now properly describes its effects.

## 5.1.0

- The `--grpc-authentication-token` option has been removed.
- The client now uses the V2 GRPC API exposed by the node. This introduces some breaking
  changes:
    - Since the node serves the V2 GRPC API at port 20000 by default, the default value of
      the `--grpc-port` option has been updated to reflect this.
    - `raw` family of commands:
        - Commands `raw GetTransactionStatusInBlock`, `raw StartBaker`, `raw StopBaker`,
          `raw JoinNetwork` and ` raw LeaveNetwork` have been removed.
        - Command `raw GetBlockSummary` has been removed, and replaced by the commands
          `raw GetBlockPendingUpdates`, `raw GetBlockSpecialEvents`,
          `raw GetBlockChainParameters` `raw GetBlockFinalizationSummary`. These provide
          a more granular way of accessing to the same data.
        - `raw BanNode` and `raw UnbanNode` no longer support node IDs, but now rather
          take just an IP address.
        - `raw DumpStart` takes a parameter specifying the path of the file to write
          dumped packets to, and furthermore supports a flag to specify whether raw
          packets should be written to the file.
        - Output of `raw GetBannedPeers` prints a JSON list of banned IP addresses,
          represented as strings.
        - Output of `raw GetPeerUptime` now prints an integer representing the uptime
          of the node in milliseconds.
        - Slight changes to `raw GetNodeInfo`. Notably the baker ID is now included in
          the output when the node is in the baker or finalization committee. Various
          consensus-related details about the node is also elaborated upon.
        - Slight changes to `raw GetPeerData` output. Notably the catch-up status and
          consensus-related details about the peer is elaborated upon.
        - `raw SendTransaction` no longer allows for specifying a network ID.
    - `consensus show-parameters` now additionally prints the election difficulty.
    - Slight changes to error message information and their phrasing for other families
      of commands.

## 5.0.2

- Receive function parameters are now displayed as JSON in `transaction status`
  whenever they could be succesfully parsed by a smart contract schema embedded
  in the module or supplied by the user using the `--schema` option.

## 5.0.1

- Add support of contract schema V3.
	  - V3 schemas offer the same options as V2, but also optionally includes a schema for contract events.
	  - `transaction status` now displays contract events, and a schema can be provided with `--schema`, which 
	    will be used to parse the contract events. By default events are parsed with the schema embedded in the
      contract, if present.
	  - This enables concordium-client to interact with contracts and schemas 
	    using `concordium-std` version 5.
- Improved formatting of `transaction status` output using contract schemas if
  they are available for displaying contract events.
- Output function parameters as hex strings in `transaction status`.

## 5.0.0

- Add support for protocol version 5.
- Add a `--secure` flag to enable connecting to gRPC using TLS.
  All commands that query the node support this.

## 4.2.0

- Fix handling of `--no-confirm` in `contract init`, `contract update`, `module
  deploy`, and `register data` transactions. This flag is now respected.
- Add support for importing accounts exported by the browser extension wallet.
- Make the output of CCD amounts consistent when printing transaction outcomes.
  The output should now always `x.y CCD` for some `x` and `y`.

## 4.1.0

- Fix bug in contract schema parsing caused by endiannes confusion.
- Add support for smart contract schema V2.
  - V2 schemas offer the same options as V1, but can also include a schema for
    the error type.
  - This enables concordium-client to interact with contracts and schemas
    using `concordium-std` version 4.

## 4.0.4

- Add support for contract schemas containing the version.
- Add support for the contract schema types, ULeb128, ILeb128, ByteList and ByteArray.

## 4.0.3

- Fix calculation of payload size of a configure baker transaction in
  the function `bakerConfigurePayloadSize` in Transaction.hs used by
  the wallet-proxy.
- Fix help text of `baker add` and `baker configure` commands that referred to
  `raw GetChainParameters`.

## 4.0.2

- Add support for v1 smart contracts.
- Add `contract invoke` command for simulating contracts locally on the node.
- Make `module deploy` expect modules with a version prefix.
  - This prefix is automatically added when building with cargo-concordium
    version >= 2.
  - Add the flag `--contract-version` to support modules without the version
    prefix.
- `contract update` command now uses `--entrypoint` to specify the function to
  invoke. This is renamed from the previous `--func`.
- When calling `contract update` or `contract invoke` with a non-existent
  entrypoint the fallback entrypoint is called if one specified in the contract.
- Related to delegation:
  - Add commands `delegator add`, `delegator configure` and `delegator remove`.
  - Add commands `baker configure` , `baker update-url` and `baker update-delegation-status`.
  - Update existing commands `baker add`, `baker remove`, `baker set-key`, `baker update-restake`
    and `baker update-stake` so that in Protocol version < 4, they generate the former P3
    transaction, and in Protocol version 4, they generate the relevant "configure baker" transaction.
  - Support raw queries `GetPoolStatus` and `GetBakerList`.
- Add `consensus show-chain-parameters` subcommand to print the chain parameters.

## 3.0.4

- Rename `--encrypted` and `--decrypt-encrypted` flags to `account show` to
  `--shielded` and `--reveal-shielded`.

## 3.0.3

- support the same range of tag names for LEI as is supported by identity
  issuance command line tools. Previously only UNNAMED#13 was supported and now
  both lei and the former are.

## 3.0.2

- credentials revealing newly introduced attribute LEI can be deployed

## 3.0.1

- rename GTU token to CCD
- rename send-gtu, send-gtu-scheduled and send-gtu-encrypted to send,
  send-scheduled and send-shielded.
- rename account encrypt/decrypt to account shield/unshield

## 3.0.0

- show line breaks, tabs etc. in memo transfers (when it's CBOR encoded string), instead of escaping them
  as `\n`, `\t` etc.
- Display memo as JSON in a more readable way.
- Add time units to slot duration and epoch duration in consensus status.
- Update `register-data` command to register data as CBOR encoded strings or JSON using the new flags
  `--string` and `--json`. Raw data can still be registered using the new flag `--raw`.
- Add `raw DisconnectPeer`, a dual to the existing `raw ConnectPeer`.
- Warn user when trying to add a baker with stake below the minimum threshold.
- Improve how contract schemas are shown as JSON.
  - Display complex types in arrays correctly.
  - Use angle brackets to indicate placeholders, e.g. `"<UInt16>"` instead of `"UInt16"`.
- Improve `module inspect`:
  - Show all contracts from a module regardless of whether a schema is included
  or not.
  - Show the receive methods for contracts as well.
- Allow sending transactions where the sender is an account alias.
- Add command for generating aliases of an address.

## 1.1.1

- show smart contract state as raw bytes, if schema is provided but doesn't include the state type.
- warn about sending transfers with oversized memos.
- show amount in GTU instead of µGTU when trying to send an encrypted amount that is larger than
  the encrypted balance.

## 1.1.0

- The `account show` command can receive a credential registration ID instead of a name or address.
- support sending the three new transaction types, i.e. TransferWithMemo, EncryptedTransferWithMemo
  and TransferWithScheduleAndMemo
- show transfer memo in transaction status
- show protocolVersion, genesisIndex, currentEraGenesisBlock and currentEraGenesisTime in
  consensus status
- this version is only compatible with node version 1.1.0 and later.
- warn the user when trying to deploy a wasm module of size > 65536 bytes
- warn the user when adding a baker staking more than 95% of the amount on the account
- correct printing of cooldown time in `account show`
- The `raw GetBlocksAtHeight` command can take an optional genesis index, given by the
  `--genesis-index <GENINDEX>` option.  If supplied, the height is considered relative to the
  genesis block at this index. Additionally, the `--restrict` flag can be specified to only return
  blocks that belong to the specified genesis index (or index 0, if the genesis index was not
  specified).
- show the genesis index and relative block height in `block show`

## 1.0.1

- support the new mobile wallet export format. This breaks compatibility with
  the old format.

## 1.0.0

- baker generate-keys outputs public and private keys in separate files, and
  optionally includes baker-id
- fix printing of "expiry too soon warning" when the expiry is less than 30s
  from now.
- produce an error when an invalid credential holder or invalid key is
  specified in the 'signers' option of the 'send-gtu' command.
- Improve error message for SC update failures.
- Fix incorrect parsing of `ReceiveName` when the contract field contains a dot.

## 0.7.0

- Add ContractName and ReceiveName to schema.
- Add UInt128 and Int128 to schema type.
- Add 'transaction register-data' command.<|MERGE_RESOLUTION|>--- conflicted
+++ resolved
@@ -3,11 +3,8 @@
 ## Unreleased
 
 - End stream consumption early if an error is returned.
-<<<<<<< HEAD
+- Add raw support for `GetBakersRewardPeriod`.
 - Add raw support for `GetBlockCertificates`.
-=======
-- Add raw support for `GetBakersRewardPeriod`.
->>>>>>> 08ae946a
 
 ## 6.0.1
 
