--- conflicted
+++ resolved
@@ -2,14 +2,11 @@
 
 ## Unreleased
 
-<<<<<<< HEAD
 - Display the correct "at disposal" balance when used with node versions prior to 7.
-=======
 - Fix a bug in correctly accounting for parsed events.
 - Change `--out` flag for `./client validator add` to
   `--validator-credentials-out`, fixing an issue where this command had two
   conflicting`--out` options.
->>>>>>> 09c7f5fb
 
 ## 7.0.0
 
