--- conflicted
+++ resolved
@@ -4,14 +4,10 @@
 --
 -- see: https://github.com/sol/hpack
 --
-<<<<<<< HEAD
--- hash: 9c60889906f43b4b4bb3209fb7c67341764eaaaa00f7db41816567ced5900d3f
-=======
--- hash: 86dc6f284caf2d0f6ed52f30efa45b228ed7452266bcb1b4745709820fa068aa
->>>>>>> ccd3d2cc
+-- hash: 38a9b6e4bb073394e53d219a19661dce1d9a09d1c5b9d2a7e187d0fe07b0568f
 
 name:           concordium-client
-version:        0.5.0
+version:        0.5.1
 description:    Please see the README on GitHub at <https://github.com/githubuser/concordium-client#readme>
 homepage:       https://github.com/githubuser/concordium-client#readme
 bug-reports:    https://github.com/githubuser/concordium-client/issues
